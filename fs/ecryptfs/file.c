--- conflicted
+++ resolved
@@ -191,11 +191,7 @@
 				      | ECRYPTFS_ENCRYPTED);
 	}
 	mutex_unlock(&crypt_stat->cs_mutex);
-<<<<<<< HEAD
-	rc = ecryptfs_get_lower_file(ecryptfs_dentry);
-=======
 	rc = ecryptfs_get_lower_file(ecryptfs_dentry, inode);
->>>>>>> 56299378
 	if (rc) {
 		printk(KERN_ERR "%s: Error attempting to initialize "
 			"the lower file for the dentry with name "
