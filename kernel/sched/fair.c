// SPDX-License-Identifier: GPL-2.0
/*
 * Completely Fair Scheduling (CFS) Class (SCHED_NORMAL/SCHED_BATCH)
 *
 *  Copyright (C) 2007 Red Hat, Inc., Ingo Molnar <mingo@redhat.com>
 *
 *  Interactivity improvements by Mike Galbraith
 *  (C) 2007 Mike Galbraith <efault@gmx.de>
 *
 *  Various enhancements by Dmitry Adamushko.
 *  (C) 2007 Dmitry Adamushko <dmitry.adamushko@gmail.com>
 *
 *  Group scheduling enhancements by Srivatsa Vaddagiri
 *  Copyright IBM Corporation, 2007
 *  Author: Srivatsa Vaddagiri <vatsa@linux.vnet.ibm.com>
 *
 *  Scaled math optimizations by Thomas Gleixner
 *  Copyright (C) 2007, Thomas Gleixner <tglx@linutronix.de>
 *
 *  Adaptive scheduling granularity, math enhancements by Peter Zijlstra
 *  Copyright (C) 2007 Red Hat, Inc., Peter Zijlstra
 */

#include <linux/sched/mm.h>
#include <linux/sched/topology.h>

#include <linux/latencytop.h>
#include <linux/cpumask.h>
#include <linux/cpuidle.h>
#include <linux/slab.h>
#include <linux/profile.h>
#include <linux/interrupt.h>
#include <linux/mempolicy.h>
#include <linux/migrate.h>
#include <linux/task_work.h>

#include <trace/events/sched.h>

#include "sched.h"
#include "tune.h"
#include "walt.h"

#ifdef CONFIG_SMP
static inline bool task_fits_max(struct task_struct *p, int cpu);
#endif /* CONFIG_SMP */

#ifdef CONFIG_SCHED_WALT

static void walt_fixup_sched_stats_fair(struct rq *rq, struct task_struct *p,
<<<<<<< HEAD
					u16 updated_demand_scaled,
					u16 updated_pred_demand_scaled);
=======
					u32 new_task_load, u32 new_pred_demand);
>>>>>>> 6a2de27b
static void walt_fixup_nr_big_tasks(struct rq *rq, struct task_struct *p,
					int delta, bool inc);
#endif /* CONFIG_SCHED_WALT */

#if defined(CONFIG_SCHED_WALT) && defined(CONFIG_CFS_BANDWIDTH)

static void walt_init_cfs_rq_stats(struct cfs_rq *cfs_rq);
static void walt_inc_cfs_rq_stats(struct cfs_rq *cfs_rq,
				  struct task_struct *p);
static void walt_dec_cfs_rq_stats(struct cfs_rq *cfs_rq,
				  struct task_struct *p);
static void walt_inc_throttled_cfs_rq_stats(struct walt_sched_stats *stats,
					    struct cfs_rq *cfs_rq);
static void walt_dec_throttled_cfs_rq_stats(struct walt_sched_stats *stats,
					    struct cfs_rq *cfs_rq);
#else
static inline void walt_init_cfs_rq_stats(struct cfs_rq *cfs_rq) {}
static inline void
walt_inc_cfs_rq_stats(struct cfs_rq *cfs_rq, struct task_struct *p) {}
static inline void
walt_dec_cfs_rq_stats(struct cfs_rq *cfs_rq, struct task_struct *p) {}

#define walt_inc_throttled_cfs_rq_stats(...)
#define walt_dec_throttled_cfs_rq_stats(...)

#endif

/*
 * Targeted preemption latency for CPU-bound tasks:
 *
 * NOTE: this latency value is not the same as the concept of
 * 'timeslice length' - timeslices in CFS are of variable length
 * and have no persistent notion like in traditional, time-slice
 * based scheduling concepts.
 *
 * (to see the precise effective timeslice length of your workload,
 *  run vmstat and monitor the context-switches (cs) field)
 *
 * (default: 6ms * (1 + ilog(ncpus)), units: nanoseconds)
 */
unsigned int sysctl_sched_latency			= 6000000ULL;
unsigned int normalized_sysctl_sched_latency		= 6000000ULL;

/*
 * Enable/disable honoring sync flag in energy-aware wakeups.
 */
unsigned int sysctl_sched_sync_hint_enable = 1;
/*
 * Enable/disable using cstate knowledge in idle sibling selection
 */
unsigned int sysctl_sched_cstate_aware = 1;

/*
 * The initial- and re-scaling of tunables is configurable
 *
 * Options are:
 *
 *   SCHED_TUNABLESCALING_NONE - unscaled, always *1
 *   SCHED_TUNABLESCALING_LOG - scaled logarithmical, *1+ilog(ncpus)
 *   SCHED_TUNABLESCALING_LINEAR - scaled linear, *ncpus
 *
 * (default SCHED_TUNABLESCALING_LOG = *(1+ilog(ncpus))
 */
enum sched_tunable_scaling sysctl_sched_tunable_scaling = SCHED_TUNABLESCALING_LOG;

/*
 * Minimal preemption granularity for CPU-bound tasks:
 *
 * (default: 0.75 msec * (1 + ilog(ncpus)), units: nanoseconds)
 */
unsigned int sysctl_sched_min_granularity		= 750000ULL;
unsigned int normalized_sysctl_sched_min_granularity	= 750000ULL;

/*
 * This value is kept at sysctl_sched_latency/sysctl_sched_min_granularity
 */
static unsigned int sched_nr_latency = 8;

/*
 * After fork, child runs first. If set to 0 (default) then
 * parent will (try to) run first.
 */
unsigned int sysctl_sched_child_runs_first __read_mostly;

/*
 * SCHED_OTHER wake-up granularity.
 *
 * This option delays the preemption effects of decoupled workloads
 * and reduces their over-scheduling. Synchronous workloads will still
 * have immediate wakeup/sleep latencies.
 *
 * (default: 1 msec * (1 + ilog(ncpus)), units: nanoseconds)
 */
unsigned int sysctl_sched_wakeup_granularity		= 1000000UL;
unsigned int normalized_sysctl_sched_wakeup_granularity	= 1000000UL;

const_debug unsigned int sysctl_sched_migration_cost	= 500000UL;
DEFINE_PER_CPU_READ_MOSTLY(int, sched_load_boost);

#ifdef CONFIG_SCHED_WALT
unsigned int sysctl_sched_use_walt_cpu_util = 1;
unsigned int sysctl_sched_use_walt_task_util = 1;
__read_mostly unsigned int sysctl_sched_walt_cpu_high_irqload =
    (10 * NSEC_PER_MSEC);
#endif

#ifdef CONFIG_SMP
/*
 * For asym packing, by default the lower numbered cpu has higher priority.
 */
int __weak arch_asym_cpu_priority(int cpu)
{
	return -cpu;
}
#endif

#ifdef CONFIG_CFS_BANDWIDTH
/*
 * Amount of runtime to allocate from global (tg) to local (per-cfs_rq) pool
 * each time a cfs_rq requests quota.
 *
 * Note: in the case that the slice exceeds the runtime remaining (either due
 * to consumption or the quota being specified to be smaller than the slice)
 * we will always only issue the remaining available time.
 *
 * (default: 5 msec, units: microseconds)
 */
unsigned int sysctl_sched_cfs_bandwidth_slice		= 5000UL;
#endif

/*
 * The margin used when comparing utilization with CPU capacity:
 * util * margin < capacity * 1024
 *
 * (default: ~20%)
 */
unsigned int capacity_margin				= 1280;

/* Migration margins */
unsigned int sysctl_sched_capacity_margin_up[MAX_MARGIN_LEVELS] = {
			[0 ... MAX_MARGIN_LEVELS-1] = 1078}; /* ~5% margin */
unsigned int sysctl_sched_capacity_margin_down[MAX_MARGIN_LEVELS] = {
			[0 ... MAX_MARGIN_LEVELS-1] = 1205}; /* ~15% margin */
unsigned int sched_capacity_margin_up[NR_CPUS] = {
			[0 ... NR_CPUS-1] = 1078}; /* ~5% margin */
unsigned int sched_capacity_margin_down[NR_CPUS] = {
			[0 ... NR_CPUS-1] = 1205}; /* ~15% margin */

#ifdef CONFIG_SCHED_WALT
/* 1ms default for 20ms window size scaled to 1024 */
<<<<<<< HEAD
unsigned int sysctl_sched_min_task_util_for_boost = 51;
/* 0.68ms default for 20ms window size scaled to 1024 */
unsigned int sysctl_sched_min_task_util_for_colocation = 35;
=======
unsigned int sysctl_sched_min_task_util_for_boost_colocation = 51;
>>>>>>> 6a2de27b
#endif

static inline void update_load_add(struct load_weight *lw, unsigned long inc)
{
	lw->weight += inc;
	lw->inv_weight = 0;
}

static inline void update_load_sub(struct load_weight *lw, unsigned long dec)
{
	lw->weight -= dec;
	lw->inv_weight = 0;
}

static inline void update_load_set(struct load_weight *lw, unsigned long w)
{
	lw->weight = w;
	lw->inv_weight = 0;
}

/*
 * Increase the granularity value when there are more CPUs,
 * because with more CPUs the 'effective latency' as visible
 * to users decreases. But the relationship is not linear,
 * so pick a second-best guess by going with the log2 of the
 * number of CPUs.
 *
 * This idea comes from the SD scheduler of Con Kolivas:
 */
static unsigned int get_update_sysctl_factor(void)
{
	unsigned int cpus = min_t(unsigned int, num_online_cpus(), 8);
	unsigned int factor;

	switch (sysctl_sched_tunable_scaling) {
	case SCHED_TUNABLESCALING_NONE:
		factor = 1;
		break;
	case SCHED_TUNABLESCALING_LINEAR:
		factor = cpus;
		break;
	case SCHED_TUNABLESCALING_LOG:
	default:
		factor = 1 + ilog2(cpus);
		break;
	}

	return factor;
}

static void update_sysctl(void)
{
	unsigned int factor = get_update_sysctl_factor();

#define SET_SYSCTL(name) \
	(sysctl_##name = (factor) * normalized_sysctl_##name)
	SET_SYSCTL(sched_min_granularity);
	SET_SYSCTL(sched_latency);
	SET_SYSCTL(sched_wakeup_granularity);
#undef SET_SYSCTL
}

void sched_init_granularity(void)
{
	update_sysctl();
}

#define WMULT_CONST	(~0U)
#define WMULT_SHIFT	32

static void __update_inv_weight(struct load_weight *lw)
{
	unsigned long w;

	if (likely(lw->inv_weight))
		return;

	w = scale_load_down(lw->weight);

	if (BITS_PER_LONG > 32 && unlikely(w >= WMULT_CONST))
		lw->inv_weight = 1;
	else if (unlikely(!w))
		lw->inv_weight = WMULT_CONST;
	else
		lw->inv_weight = WMULT_CONST / w;
}

/*
 * delta_exec * weight / lw.weight
 *   OR
 * (delta_exec * (weight * lw->inv_weight)) >> WMULT_SHIFT
 *
 * Either weight := NICE_0_LOAD and lw \e sched_prio_to_wmult[], in which case
 * we're guaranteed shift stays positive because inv_weight is guaranteed to
 * fit 32 bits, and NICE_0_LOAD gives another 10 bits; therefore shift >= 22.
 *
 * Or, weight =< lw.weight (because lw.weight is the runqueue weight), thus
 * weight/lw.weight <= 1, and therefore our shift will also be positive.
 */
static u64 __calc_delta(u64 delta_exec, unsigned long weight, struct load_weight *lw)
{
	u64 fact = scale_load_down(weight);
	int shift = WMULT_SHIFT;

	__update_inv_weight(lw);

	if (unlikely(fact >> 32)) {
		while (fact >> 32) {
			fact >>= 1;
			shift--;
		}
	}

	/* hint to use a 32x32->64 mul */
	fact = (u64)(u32)fact * lw->inv_weight;

	while (fact >> 32) {
		fact >>= 1;
		shift--;
	}

	return mul_u64_u32_shr(delta_exec, fact, shift);
}


const struct sched_class fair_sched_class;

/**************************************************************
 * CFS operations on generic schedulable entities:
 */

#ifdef CONFIG_FAIR_GROUP_SCHED

/* cpu runqueue to which this cfs_rq is attached */
static inline struct rq *rq_of(struct cfs_rq *cfs_rq)
{
	return cfs_rq->rq;
}

/* An entity is a task if it doesn't "own" a runqueue */
#define entity_is_task(se)	(!se->my_q)

static inline struct task_struct *task_of(struct sched_entity *se)
{
	SCHED_WARN_ON(!entity_is_task(se));
	return container_of(se, struct task_struct, se);
}

/* Walk up scheduling entities hierarchy */
#define for_each_sched_entity(se) \
		for (; se; se = se->parent)

static inline struct cfs_rq *task_cfs_rq(struct task_struct *p)
{
	return p->se.cfs_rq;
}

/* runqueue on which this entity is (to be) queued */
static inline struct cfs_rq *cfs_rq_of(struct sched_entity *se)
{
	return se->cfs_rq;
}

/* runqueue "owned" by this group */
static inline struct cfs_rq *group_cfs_rq(struct sched_entity *grp)
{
	return grp->my_q;
}

static inline void list_add_leaf_cfs_rq(struct cfs_rq *cfs_rq)
{
	if (!cfs_rq->on_list) {
		struct rq *rq = rq_of(cfs_rq);
		int cpu = cpu_of(rq);
		/*
		 * Ensure we either appear before our parent (if already
		 * enqueued) or force our parent to appear after us when it is
		 * enqueued. The fact that we always enqueue bottom-up
		 * reduces this to two cases and a special case for the root
		 * cfs_rq. Furthermore, it also means that we will always reset
		 * tmp_alone_branch either when the branch is connected
		 * to a tree or when we reach the beg of the tree
		 */
		if (cfs_rq->tg->parent &&
		    cfs_rq->tg->parent->cfs_rq[cpu]->on_list) {
			/*
			 * If parent is already on the list, we add the child
			 * just before. Thanks to circular linked property of
			 * the list, this means to put the child at the tail
			 * of the list that starts by parent.
			 */
			list_add_tail_rcu(&cfs_rq->leaf_cfs_rq_list,
				&(cfs_rq->tg->parent->cfs_rq[cpu]->leaf_cfs_rq_list));
			/*
			 * The branch is now connected to its tree so we can
			 * reset tmp_alone_branch to the beginning of the
			 * list.
			 */
			rq->tmp_alone_branch = &rq->leaf_cfs_rq_list;
		} else if (!cfs_rq->tg->parent) {
			/*
			 * cfs rq without parent should be put
			 * at the tail of the list.
			 */
			list_add_tail_rcu(&cfs_rq->leaf_cfs_rq_list,
				&rq->leaf_cfs_rq_list);
			/*
			 * We have reach the beg of a tree so we can reset
			 * tmp_alone_branch to the beginning of the list.
			 */
			rq->tmp_alone_branch = &rq->leaf_cfs_rq_list;
		} else {
			/*
			 * The parent has not already been added so we want to
			 * make sure that it will be put after us.
			 * tmp_alone_branch points to the beg of the branch
			 * where we will add parent.
			 */
			list_add_rcu(&cfs_rq->leaf_cfs_rq_list,
				rq->tmp_alone_branch);
			/*
			 * update tmp_alone_branch to points to the new beg
			 * of the branch
			 */
			rq->tmp_alone_branch = &cfs_rq->leaf_cfs_rq_list;
		}

		cfs_rq->on_list = 1;
	}
}

static inline void list_del_leaf_cfs_rq(struct cfs_rq *cfs_rq)
{
	if (cfs_rq->on_list) {
		list_del_rcu(&cfs_rq->leaf_cfs_rq_list);
		cfs_rq->on_list = 0;
	}
}

/* Iterate thr' all leaf cfs_rq's on a runqueue */
#define for_each_leaf_cfs_rq_safe(rq, cfs_rq, pos)			\
	list_for_each_entry_safe(cfs_rq, pos, &rq->leaf_cfs_rq_list,	\
				 leaf_cfs_rq_list)

/* Do the two (enqueued) entities belong to the same group ? */
static inline struct cfs_rq *
is_same_group(struct sched_entity *se, struct sched_entity *pse)
{
	if (se->cfs_rq == pse->cfs_rq)
		return se->cfs_rq;

	return NULL;
}

static inline struct sched_entity *parent_entity(struct sched_entity *se)
{
	return se->parent;
}

static void
find_matching_se(struct sched_entity **se, struct sched_entity **pse)
{
	int se_depth, pse_depth;

	/*
	 * preemption test can be made between sibling entities who are in the
	 * same cfs_rq i.e who have a common parent. Walk up the hierarchy of
	 * both tasks until we find their ancestors who are siblings of common
	 * parent.
	 */

	/* First walk up until both entities are at same depth */
	se_depth = (*se)->depth;
	pse_depth = (*pse)->depth;

	while (se_depth > pse_depth) {
		se_depth--;
		*se = parent_entity(*se);
	}

	while (pse_depth > se_depth) {
		pse_depth--;
		*pse = parent_entity(*pse);
	}

	while (!is_same_group(*se, *pse)) {
		*se = parent_entity(*se);
		*pse = parent_entity(*pse);
	}
}

#else	/* !CONFIG_FAIR_GROUP_SCHED */

static inline struct task_struct *task_of(struct sched_entity *se)
{
	return container_of(se, struct task_struct, se);
}

static inline struct rq *rq_of(struct cfs_rq *cfs_rq)
{
	return container_of(cfs_rq, struct rq, cfs);
}

#define entity_is_task(se)	1

#define for_each_sched_entity(se) \
		for (; se; se = NULL)

static inline struct cfs_rq *task_cfs_rq(struct task_struct *p)
{
	return &task_rq(p)->cfs;
}

static inline struct cfs_rq *cfs_rq_of(struct sched_entity *se)
{
	struct task_struct *p = task_of(se);
	struct rq *rq = task_rq(p);

	return &rq->cfs;
}

/* runqueue "owned" by this group */
static inline struct cfs_rq *group_cfs_rq(struct sched_entity *grp)
{
	return NULL;
}

static inline void list_add_leaf_cfs_rq(struct cfs_rq *cfs_rq)
{
}

static inline void list_del_leaf_cfs_rq(struct cfs_rq *cfs_rq)
{
}

#define for_each_leaf_cfs_rq_safe(rq, cfs_rq, pos)	\
		for (cfs_rq = &rq->cfs, pos = NULL; cfs_rq; cfs_rq = pos)

static inline struct sched_entity *parent_entity(struct sched_entity *se)
{
	return NULL;
}

static inline void
find_matching_se(struct sched_entity **se, struct sched_entity **pse)
{
}

#endif	/* CONFIG_FAIR_GROUP_SCHED */

static __always_inline
void account_cfs_rq_runtime(struct cfs_rq *cfs_rq, u64 delta_exec);

/**************************************************************
 * Scheduling class tree data structure manipulation methods:
 */

static inline u64 max_vruntime(u64 max_vruntime, u64 vruntime)
{
	s64 delta = (s64)(vruntime - max_vruntime);
	if (delta > 0)
		max_vruntime = vruntime;

	return max_vruntime;
}

static inline u64 min_vruntime(u64 min_vruntime, u64 vruntime)
{
	s64 delta = (s64)(vruntime - min_vruntime);
	if (delta < 0)
		min_vruntime = vruntime;

	return min_vruntime;
}

static inline int entity_before(struct sched_entity *a,
				struct sched_entity *b)
{
	return (s64)(a->vruntime - b->vruntime) < 0;
}

static void update_min_vruntime(struct cfs_rq *cfs_rq)
{
	struct sched_entity *curr = cfs_rq->curr;
	struct rb_node *leftmost = rb_first_cached(&cfs_rq->tasks_timeline);

	u64 vruntime = cfs_rq->min_vruntime;

	if (curr) {
		if (curr->on_rq)
			vruntime = curr->vruntime;
		else
			curr = NULL;
	}

	if (leftmost) { /* non-empty tree */
		struct sched_entity *se;
		se = rb_entry(leftmost, struct sched_entity, run_node);

		if (!curr)
			vruntime = se->vruntime;
		else
			vruntime = min_vruntime(vruntime, se->vruntime);
	}

	/* ensure we never gain time by being placed backwards. */
	cfs_rq->min_vruntime = max_vruntime(cfs_rq->min_vruntime, vruntime);
#ifndef CONFIG_64BIT
	smp_wmb();
	cfs_rq->min_vruntime_copy = cfs_rq->min_vruntime;
#endif
}

/*
 * Enqueue an entity into the rb-tree:
 */
static void __enqueue_entity(struct cfs_rq *cfs_rq, struct sched_entity *se)
{
	struct rb_node **link = &cfs_rq->tasks_timeline.rb_root.rb_node;
	struct rb_node *parent = NULL;
	struct sched_entity *entry;
	bool leftmost = true;

	/*
	 * Find the right place in the rbtree:
	 */
	while (*link) {
		parent = *link;
		entry = rb_entry(parent, struct sched_entity, run_node);
		/*
		 * We dont care about collisions. Nodes with
		 * the same key stay together.
		 */
		if (entity_before(se, entry)) {
			link = &parent->rb_left;
		} else {
			link = &parent->rb_right;
			leftmost = false;
		}
	}

	rb_link_node(&se->run_node, parent, link);
	rb_insert_color_cached(&se->run_node,
			       &cfs_rq->tasks_timeline, leftmost);
}

static void __dequeue_entity(struct cfs_rq *cfs_rq, struct sched_entity *se)
{
	rb_erase_cached(&se->run_node, &cfs_rq->tasks_timeline);
}

struct sched_entity *__pick_first_entity(struct cfs_rq *cfs_rq)
{
	struct rb_node *left = rb_first_cached(&cfs_rq->tasks_timeline);

	if (!left)
		return NULL;

	return rb_entry(left, struct sched_entity, run_node);
}

static struct sched_entity *__pick_next_entity(struct sched_entity *se)
{
	struct rb_node *next = rb_next(&se->run_node);

	if (!next)
		return NULL;

	return rb_entry(next, struct sched_entity, run_node);
}

#ifdef CONFIG_SCHED_DEBUG
struct sched_entity *__pick_last_entity(struct cfs_rq *cfs_rq)
{
	struct rb_node *last = rb_last(&cfs_rq->tasks_timeline.rb_root);

	if (!last)
		return NULL;

	return rb_entry(last, struct sched_entity, run_node);
}

/**************************************************************
 * Scheduling class statistics methods:
 */

int sched_proc_update_handler(struct ctl_table *table, int write,
		void __user *buffer, size_t *lenp,
		loff_t *ppos)
{
	int ret = proc_dointvec_minmax(table, write, buffer, lenp, ppos);
	unsigned int factor = get_update_sysctl_factor();

	if (ret || !write)
		return ret;

	sched_nr_latency = DIV_ROUND_UP(sysctl_sched_latency,
					sysctl_sched_min_granularity);

#define WRT_SYSCTL(name) \
	(normalized_sysctl_##name = sysctl_##name / (factor))
	WRT_SYSCTL(sched_min_granularity);
	WRT_SYSCTL(sched_latency);
	WRT_SYSCTL(sched_wakeup_granularity);
#undef WRT_SYSCTL

	return 0;
}
#endif

/*
 * delta /= w
 */
static inline u64 calc_delta_fair(u64 delta, struct sched_entity *se)
{
	if (unlikely(se->load.weight != NICE_0_LOAD))
		delta = __calc_delta(delta, NICE_0_LOAD, &se->load);

	return delta;
}

/*
 * The idea is to set a period in which each task runs once.
 *
 * When there are too many tasks (sched_nr_latency) we have to stretch
 * this period because otherwise the slices get too small.
 *
 * p = (nr <= nl) ? l : l*nr/nl
 */
static u64 __sched_period(unsigned long nr_running)
{
	if (unlikely(nr_running > sched_nr_latency))
		return nr_running * sysctl_sched_min_granularity;
	else
		return sysctl_sched_latency;
}

/*
 * We calculate the wall-time slice from the period by taking a part
 * proportional to the weight.
 *
 * s = p*P[w/rw]
 */
static u64 sched_slice(struct cfs_rq *cfs_rq, struct sched_entity *se)
{
	u64 slice = __sched_period(cfs_rq->nr_running + !se->on_rq);

	for_each_sched_entity(se) {
		struct load_weight *load;
		struct load_weight lw;

		cfs_rq = cfs_rq_of(se);
		load = &cfs_rq->load;

		if (unlikely(!se->on_rq)) {
			lw = cfs_rq->load;

			update_load_add(&lw, se->load.weight);
			load = &lw;
		}
		slice = __calc_delta(slice, se->load.weight, load);
	}
	return slice;
}

/*
 * We calculate the vruntime slice of a to-be-inserted task.
 *
 * vs = s/w
 */
static u64 sched_vslice(struct cfs_rq *cfs_rq, struct sched_entity *se)
{
	return calc_delta_fair(sched_slice(cfs_rq, se), se);
}

#ifdef CONFIG_SMP

#include "sched-pelt.h"

static int select_idle_sibling(struct task_struct *p, int prev_cpu, int cpu);
static unsigned long task_h_load(struct task_struct *p);
static unsigned long capacity_of(int cpu);

/* Give new sched_entity start runnable values to heavy its load in infant time */
void init_entity_runnable_average(struct sched_entity *se)
{
	struct sched_avg *sa = &se->avg;

	sa->last_update_time = 0;
	/*
	 * sched_avg's period_contrib should be strictly less then 1024, so
	 * we give it 1023 to make sure it is almost a period (1024us), and
	 * will definitely be update (after enqueue).
	 */
	sa->period_contrib = 1023;
	/*
	 * Tasks are intialized with full load to be seen as heavy tasks until
	 * they get a chance to stabilize to their real load level.
	 * Group entities are intialized with zero load to reflect the fact that
	 * nothing has been attached to the task group yet.
	 */
	if (entity_is_task(se))
		sa->load_avg = scale_load_down(se->load.weight);
	sa->load_sum = sa->load_avg * LOAD_AVG_MAX;
	/*
	 * At this point, util_avg won't be used in select_task_rq_fair anyway
	 */
	sa->util_avg = 0;
	sa->util_sum = 0;
	/* when this task enqueue'ed, it will contribute to its cfs_rq's load_avg */
}

static inline u64 cfs_rq_clock_task(struct cfs_rq *cfs_rq);
static void attach_entity_cfs_rq(struct sched_entity *se);

/*
 * With new tasks being created, their initial util_avgs are extrapolated
 * based on the cfs_rq's current util_avg:
 *
 *   util_avg = cfs_rq->util_avg / (cfs_rq->load_avg + 1) * se.load.weight
 *
 * However, in many cases, the above util_avg does not give a desired
 * value. Moreover, the sum of the util_avgs may be divergent, such
 * as when the series is a harmonic series.
 *
 * To solve this problem, we also cap the util_avg of successive tasks to
 * only 1/2 of the left utilization budget:
 *
 *   util_avg_cap = (cpu_scale - cfs_rq->avg.util_avg) / 2^n
 *
 * where n denotes the nth task and cpu_scale the CPU capacity.
 *
 * For example, for a CPU with 1024 of capacity, a simplest series from
 * the beginning would be like:
 *
 *  task  util_avg: 512, 256, 128,  64,  32,   16,    8, ...
 * cfs_rq util_avg: 512, 768, 896, 960, 992, 1008, 1016, ...
 *
 * Finally, that extrapolated util_avg is clamped to the cap (util_avg_cap)
 * if util_avg > util_avg_cap.
 */
void post_init_entity_util_avg(struct sched_entity *se)
{
	struct cfs_rq *cfs_rq = cfs_rq_of(se);
	struct sched_avg *sa = &se->avg;
	long cpu_scale = arch_scale_cpu_capacity(NULL, cpu_of(rq_of(cfs_rq)));
	long cap = (long)(cpu_scale - cfs_rq->avg.util_avg) / 2;

	if (cap > 0) {
		if (cfs_rq->avg.util_avg != 0) {
			sa->util_avg  = cfs_rq->avg.util_avg * se->load.weight;
			sa->util_avg /= (cfs_rq->avg.load_avg + 1);

			if (sa->util_avg > cap)
				sa->util_avg = cap;
		} else {
			sa->util_avg = cap;
		}
		sa->util_sum = sa->util_avg * LOAD_AVG_MAX;
	}

	if (entity_is_task(se)) {
		struct task_struct *p = task_of(se);
		if (p->sched_class != &fair_sched_class) {
			/*
			 * For !fair tasks do:
			 *
			update_cfs_rq_load_avg(now, cfs_rq);
			attach_entity_load_avg(cfs_rq, se);
			switched_from_fair(rq, p);
			 *
			 * such that the next switched_to_fair() has the
			 * expected state.
			 */
			se->avg.last_update_time = cfs_rq_clock_task(cfs_rq);
			return;
		}
	}

	attach_entity_cfs_rq(se);
}

#else /* !CONFIG_SMP */
void init_entity_runnable_average(struct sched_entity *se)
{
}
void post_init_entity_util_avg(struct sched_entity *se)
{
}
static void update_tg_load_avg(struct cfs_rq *cfs_rq, int force)
{
}
#endif /* CONFIG_SMP */

/*
 * Update the current task's runtime statistics.
 */
static void update_curr(struct cfs_rq *cfs_rq)
{
	struct sched_entity *curr = cfs_rq->curr;
	u64 now = rq_clock_task(rq_of(cfs_rq));
	u64 delta_exec;

	if (unlikely(!curr))
		return;

	delta_exec = now - curr->exec_start;
	if (unlikely((s64)delta_exec <= 0))
		return;

	curr->exec_start = now;

	schedstat_set(curr->statistics.exec_max,
		      max(delta_exec, curr->statistics.exec_max));

	curr->sum_exec_runtime += delta_exec;
	schedstat_add(cfs_rq->exec_clock, delta_exec);

	curr->vruntime += calc_delta_fair(delta_exec, curr);
	update_min_vruntime(cfs_rq);

	if (entity_is_task(curr)) {
		struct task_struct *curtask = task_of(curr);

		trace_sched_stat_runtime(curtask, delta_exec, curr->vruntime);
		cpuacct_charge(curtask, delta_exec);
		account_group_exec_runtime(curtask, delta_exec);
	}

	account_cfs_rq_runtime(cfs_rq, delta_exec);
}

static void update_curr_fair(struct rq *rq)
{
	update_curr(cfs_rq_of(&rq->curr->se));
}

static inline void
update_stats_wait_start(struct cfs_rq *cfs_rq, struct sched_entity *se)
{
	u64 wait_start, prev_wait_start;

	if (!schedstat_enabled())
		return;

	wait_start = rq_clock(rq_of(cfs_rq));
	prev_wait_start = schedstat_val(se->statistics.wait_start);

	if (entity_is_task(se) && task_on_rq_migrating(task_of(se)) &&
	    likely(wait_start > prev_wait_start))
		wait_start -= prev_wait_start;

	schedstat_set(se->statistics.wait_start, wait_start);
}

static inline void
update_stats_wait_end(struct cfs_rq *cfs_rq, struct sched_entity *se)
{
	struct task_struct *p;
	u64 delta;

	if (!schedstat_enabled())
		return;

	delta = rq_clock(rq_of(cfs_rq)) - schedstat_val(se->statistics.wait_start);

	if (entity_is_task(se)) {
		p = task_of(se);
		if (task_on_rq_migrating(p)) {
			/*
			 * Preserve migrating task's wait time so wait_start
			 * time stamp can be adjusted to accumulate wait time
			 * prior to migration.
			 */
			schedstat_set(se->statistics.wait_start, delta);
			return;
		}
		trace_sched_stat_wait(p, delta);
	}

	schedstat_set(se->statistics.wait_max,
		      max(schedstat_val(se->statistics.wait_max), delta));
	schedstat_inc(se->statistics.wait_count);
	schedstat_add(se->statistics.wait_sum, delta);
	schedstat_set(se->statistics.wait_start, 0);
}

static inline void
update_stats_enqueue_sleeper(struct cfs_rq *cfs_rq, struct sched_entity *se)
{
	struct task_struct *tsk = NULL;
	u64 sleep_start, block_start;

	if (!schedstat_enabled())
		return;

	sleep_start = schedstat_val(se->statistics.sleep_start);
	block_start = schedstat_val(se->statistics.block_start);

	if (entity_is_task(se))
		tsk = task_of(se);

	if (sleep_start) {
		u64 delta = rq_clock(rq_of(cfs_rq)) - sleep_start;

		if ((s64)delta < 0)
			delta = 0;

		if (unlikely(delta > schedstat_val(se->statistics.sleep_max)))
			schedstat_set(se->statistics.sleep_max, delta);

		schedstat_set(se->statistics.sleep_start, 0);
		schedstat_add(se->statistics.sum_sleep_runtime, delta);

		if (tsk) {
			account_scheduler_latency(tsk, delta >> 10, 1);
			trace_sched_stat_sleep(tsk, delta);
		}
	}
	if (block_start) {
		u64 delta = rq_clock(rq_of(cfs_rq)) - block_start;

		if ((s64)delta < 0)
			delta = 0;

		if (unlikely(delta > schedstat_val(se->statistics.block_max)))
			schedstat_set(se->statistics.block_max, delta);

		schedstat_set(se->statistics.block_start, 0);
		schedstat_add(se->statistics.sum_sleep_runtime, delta);

		if (tsk) {
			if (tsk->in_iowait) {
				schedstat_add(se->statistics.iowait_sum, delta);
				schedstat_inc(se->statistics.iowait_count);
				trace_sched_stat_iowait(tsk, delta);
			}

			trace_sched_stat_blocked(tsk, delta);
			trace_sched_blocked_reason(tsk);

			/*
			 * Blocking time is in units of nanosecs, so shift by
			 * 20 to get a milliseconds-range estimation of the
			 * amount of time that the task spent sleeping:
			 */
			if (unlikely(prof_on == SLEEP_PROFILING)) {
				profile_hits(SLEEP_PROFILING,
						(void *)get_wchan(tsk),
						delta >> 20);
			}
			account_scheduler_latency(tsk, delta >> 10, 0);
		}
	}
}

/*
 * Task is being enqueued - update stats:
 */
static inline void
update_stats_enqueue(struct cfs_rq *cfs_rq, struct sched_entity *se, int flags)
{
	if (!schedstat_enabled())
		return;

	/*
	 * Are we enqueueing a waiting task? (for current tasks
	 * a dequeue/enqueue event is a NOP)
	 */
	if (se != cfs_rq->curr)
		update_stats_wait_start(cfs_rq, se);

	if (flags & ENQUEUE_WAKEUP)
		update_stats_enqueue_sleeper(cfs_rq, se);
}

static inline void
update_stats_dequeue(struct cfs_rq *cfs_rq, struct sched_entity *se, int flags)
{

	if (!schedstat_enabled())
		return;

	/*
	 * Mark the end of the wait period if dequeueing a
	 * waiting task:
	 */
	if (se != cfs_rq->curr)
		update_stats_wait_end(cfs_rq, se);

	if ((flags & DEQUEUE_SLEEP) && entity_is_task(se)) {
		struct task_struct *tsk = task_of(se);

		if (tsk->state & TASK_INTERRUPTIBLE)
			schedstat_set(se->statistics.sleep_start,
				      rq_clock(rq_of(cfs_rq)));
		if (tsk->state & TASK_UNINTERRUPTIBLE)
			schedstat_set(se->statistics.block_start,
				      rq_clock(rq_of(cfs_rq)));
	}
}

/*
 * We are picking a new current task - update its stats:
 */
static inline void
update_stats_curr_start(struct cfs_rq *cfs_rq, struct sched_entity *se)
{
	/*
	 * We are starting a new run period:
	 */
	se->exec_start = rq_clock_task(rq_of(cfs_rq));
}

/**************************************************
 * Scheduling class queueing methods:
 */

#ifdef CONFIG_NUMA_BALANCING
/*
 * Approximate time to scan a full NUMA task in ms. The task scan period is
 * calculated based on the tasks virtual memory size and
 * numa_balancing_scan_size.
 */
unsigned int sysctl_numa_balancing_scan_period_min = 1000;
unsigned int sysctl_numa_balancing_scan_period_max = 60000;

/* Portion of address space to scan in MB */
unsigned int sysctl_numa_balancing_scan_size = 256;

/* Scan @scan_size MB every @scan_period after an initial @scan_delay in ms */
unsigned int sysctl_numa_balancing_scan_delay = 1000;

struct numa_group {
	atomic_t refcount;

	spinlock_t lock; /* nr_tasks, tasks */
	int nr_tasks;
	pid_t gid;
	int active_nodes;

	struct rcu_head rcu;
	unsigned long total_faults;
	unsigned long max_faults_cpu;
	/*
	 * Faults_cpu is used to decide whether memory should move
	 * towards the CPU. As a consequence, these stats are weighted
	 * more by CPU use than by memory faults.
	 */
	unsigned long *faults_cpu;
	unsigned long faults[0];
};

static inline unsigned long group_faults_priv(struct numa_group *ng);
static inline unsigned long group_faults_shared(struct numa_group *ng);

static unsigned int task_nr_scan_windows(struct task_struct *p)
{
	unsigned long rss = 0;
	unsigned long nr_scan_pages;

	/*
	 * Calculations based on RSS as non-present and empty pages are skipped
	 * by the PTE scanner and NUMA hinting faults should be trapped based
	 * on resident pages
	 */
	nr_scan_pages = sysctl_numa_balancing_scan_size << (20 - PAGE_SHIFT);
	rss = get_mm_rss(p->mm);
	if (!rss)
		rss = nr_scan_pages;

	rss = round_up(rss, nr_scan_pages);
	return rss / nr_scan_pages;
}

/* For sanitys sake, never scan more PTEs than MAX_SCAN_WINDOW MB/sec. */
#define MAX_SCAN_WINDOW 2560

static unsigned int task_scan_min(struct task_struct *p)
{
	unsigned int scan_size = READ_ONCE(sysctl_numa_balancing_scan_size);
	unsigned int scan, floor;
	unsigned int windows = 1;

	if (scan_size < MAX_SCAN_WINDOW)
		windows = MAX_SCAN_WINDOW / scan_size;
	floor = 1000 / windows;

	scan = sysctl_numa_balancing_scan_period_min / task_nr_scan_windows(p);
	return max_t(unsigned int, floor, scan);
}

static unsigned int task_scan_start(struct task_struct *p)
{
	unsigned long smin = task_scan_min(p);
	unsigned long period = smin;

	/* Scale the maximum scan period with the amount of shared memory. */
	if (p->numa_group) {
		struct numa_group *ng = p->numa_group;
		unsigned long shared = group_faults_shared(ng);
		unsigned long private = group_faults_priv(ng);

		period *= atomic_read(&ng->refcount);
		period *= shared + 1;
		period /= private + shared + 1;
	}

	return max(smin, period);
}

static unsigned int task_scan_max(struct task_struct *p)
{
	unsigned long smin = task_scan_min(p);
	unsigned long smax;

	/* Watch for min being lower than max due to floor calculations */
	smax = sysctl_numa_balancing_scan_period_max / task_nr_scan_windows(p);

	/* Scale the maximum scan period with the amount of shared memory. */
	if (p->numa_group) {
		struct numa_group *ng = p->numa_group;
		unsigned long shared = group_faults_shared(ng);
		unsigned long private = group_faults_priv(ng);
		unsigned long period = smax;

		period *= atomic_read(&ng->refcount);
		period *= shared + 1;
		period /= private + shared + 1;

		smax = max(smax, period);
	}

	return max(smin, smax);
}

static void account_numa_enqueue(struct rq *rq, struct task_struct *p)
{
	rq->nr_numa_running += (p->numa_preferred_nid != -1);
	rq->nr_preferred_running += (p->numa_preferred_nid == task_node(p));
}

static void account_numa_dequeue(struct rq *rq, struct task_struct *p)
{
	rq->nr_numa_running -= (p->numa_preferred_nid != -1);
	rq->nr_preferred_running -= (p->numa_preferred_nid == task_node(p));
}

/* Shared or private faults. */
#define NR_NUMA_HINT_FAULT_TYPES 2

/* Memory and CPU locality */
#define NR_NUMA_HINT_FAULT_STATS (NR_NUMA_HINT_FAULT_TYPES * 2)

/* Averaged statistics, and temporary buffers. */
#define NR_NUMA_HINT_FAULT_BUCKETS (NR_NUMA_HINT_FAULT_STATS * 2)

pid_t task_numa_group_id(struct task_struct *p)
{
	return p->numa_group ? p->numa_group->gid : 0;
}

/*
 * The averaged statistics, shared & private, memory & cpu,
 * occupy the first half of the array. The second half of the
 * array is for current counters, which are averaged into the
 * first set by task_numa_placement.
 */
static inline int task_faults_idx(enum numa_faults_stats s, int nid, int priv)
{
	return NR_NUMA_HINT_FAULT_TYPES * (s * nr_node_ids + nid) + priv;
}

static inline unsigned long task_faults(struct task_struct *p, int nid)
{
	if (!p->numa_faults)
		return 0;

	return p->numa_faults[task_faults_idx(NUMA_MEM, nid, 0)] +
		p->numa_faults[task_faults_idx(NUMA_MEM, nid, 1)];
}

static inline unsigned long group_faults(struct task_struct *p, int nid)
{
	if (!p->numa_group)
		return 0;

	return p->numa_group->faults[task_faults_idx(NUMA_MEM, nid, 0)] +
		p->numa_group->faults[task_faults_idx(NUMA_MEM, nid, 1)];
}

static inline unsigned long group_faults_cpu(struct numa_group *group, int nid)
{
	return group->faults_cpu[task_faults_idx(NUMA_MEM, nid, 0)] +
		group->faults_cpu[task_faults_idx(NUMA_MEM, nid, 1)];
}

static inline unsigned long group_faults_priv(struct numa_group *ng)
{
	unsigned long faults = 0;
	int node;

	for_each_online_node(node) {
		faults += ng->faults[task_faults_idx(NUMA_MEM, node, 1)];
	}

	return faults;
}

static inline unsigned long group_faults_shared(struct numa_group *ng)
{
	unsigned long faults = 0;
	int node;

	for_each_online_node(node) {
		faults += ng->faults[task_faults_idx(NUMA_MEM, node, 0)];
	}

	return faults;
}

/*
 * A node triggering more than 1/3 as many NUMA faults as the maximum is
 * considered part of a numa group's pseudo-interleaving set. Migrations
 * between these nodes are slowed down, to allow things to settle down.
 */
#define ACTIVE_NODE_FRACTION 3

static bool numa_is_active_node(int nid, struct numa_group *ng)
{
	return group_faults_cpu(ng, nid) * ACTIVE_NODE_FRACTION > ng->max_faults_cpu;
}

/* Handle placement on systems where not all nodes are directly connected. */
static unsigned long score_nearby_nodes(struct task_struct *p, int nid,
					int maxdist, bool task)
{
	unsigned long score = 0;
	int node;

	/*
	 * All nodes are directly connected, and the same distance
	 * from each other. No need for fancy placement algorithms.
	 */
	if (sched_numa_topology_type == NUMA_DIRECT)
		return 0;

	/*
	 * This code is called for each node, introducing N^2 complexity,
	 * which should be ok given the number of nodes rarely exceeds 8.
	 */
	for_each_online_node(node) {
		unsigned long faults;
		int dist = node_distance(nid, node);

		/*
		 * The furthest away nodes in the system are not interesting
		 * for placement; nid was already counted.
		 */
		if (dist == sched_max_numa_distance || node == nid)
			continue;

		/*
		 * On systems with a backplane NUMA topology, compare groups
		 * of nodes, and move tasks towards the group with the most
		 * memory accesses. When comparing two nodes at distance
		 * "hoplimit", only nodes closer by than "hoplimit" are part
		 * of each group. Skip other nodes.
		 */
		if (sched_numa_topology_type == NUMA_BACKPLANE &&
					dist > maxdist)
			continue;

		/* Add up the faults from nearby nodes. */
		if (task)
			faults = task_faults(p, node);
		else
			faults = group_faults(p, node);

		/*
		 * On systems with a glueless mesh NUMA topology, there are
		 * no fixed "groups of nodes". Instead, nodes that are not
		 * directly connected bounce traffic through intermediate
		 * nodes; a numa_group can occupy any set of nodes.
		 * The further away a node is, the less the faults count.
		 * This seems to result in good task placement.
		 */
		if (sched_numa_topology_type == NUMA_GLUELESS_MESH) {
			faults *= (sched_max_numa_distance - dist);
			faults /= (sched_max_numa_distance - LOCAL_DISTANCE);
		}

		score += faults;
	}

	return score;
}

/*
 * These return the fraction of accesses done by a particular task, or
 * task group, on a particular numa node.  The group weight is given a
 * larger multiplier, in order to group tasks together that are almost
 * evenly spread out between numa nodes.
 */
static inline unsigned long task_weight(struct task_struct *p, int nid,
					int dist)
{
	unsigned long faults, total_faults;

	if (!p->numa_faults)
		return 0;

	total_faults = p->total_numa_faults;

	if (!total_faults)
		return 0;

	faults = task_faults(p, nid);
	faults += score_nearby_nodes(p, nid, dist, true);

	return 1000 * faults / total_faults;
}

static inline unsigned long group_weight(struct task_struct *p, int nid,
					 int dist)
{
	unsigned long faults, total_faults;

	if (!p->numa_group)
		return 0;

	total_faults = p->numa_group->total_faults;

	if (!total_faults)
		return 0;

	faults = group_faults(p, nid);
	faults += score_nearby_nodes(p, nid, dist, false);

	return 1000 * faults / total_faults;
}

bool should_numa_migrate_memory(struct task_struct *p, struct page * page,
				int src_nid, int dst_cpu)
{
	struct numa_group *ng = p->numa_group;
	int dst_nid = cpu_to_node(dst_cpu);
	int last_cpupid, this_cpupid;

	this_cpupid = cpu_pid_to_cpupid(dst_cpu, current->pid);

	/*
	 * Multi-stage node selection is used in conjunction with a periodic
	 * migration fault to build a temporal task<->page relation. By using
	 * a two-stage filter we remove short/unlikely relations.
	 *
	 * Using P(p) ~ n_p / n_t as per frequentist probability, we can equate
	 * a task's usage of a particular page (n_p) per total usage of this
	 * page (n_t) (in a given time-span) to a probability.
	 *
	 * Our periodic faults will sample this probability and getting the
	 * same result twice in a row, given these samples are fully
	 * independent, is then given by P(n)^2, provided our sample period
	 * is sufficiently short compared to the usage pattern.
	 *
	 * This quadric squishes small probabilities, making it less likely we
	 * act on an unlikely task<->page relation.
	 */
	last_cpupid = page_cpupid_xchg_last(page, this_cpupid);
	if (!cpupid_pid_unset(last_cpupid) &&
				cpupid_to_nid(last_cpupid) != dst_nid)
		return false;

	/* Always allow migrate on private faults */
	if (cpupid_match_pid(p, last_cpupid))
		return true;

	/* A shared fault, but p->numa_group has not been set up yet. */
	if (!ng)
		return true;

	/*
	 * Destination node is much more heavily used than the source
	 * node? Allow migration.
	 */
	if (group_faults_cpu(ng, dst_nid) > group_faults_cpu(ng, src_nid) *
					ACTIVE_NODE_FRACTION)
		return true;

	/*
	 * Distribute memory according to CPU & memory use on each node,
	 * with 3/4 hysteresis to avoid unnecessary memory migrations:
	 *
	 * faults_cpu(dst)   3   faults_cpu(src)
	 * --------------- * - > ---------------
	 * faults_mem(dst)   4   faults_mem(src)
	 */
	return group_faults_cpu(ng, dst_nid) * group_faults(p, src_nid) * 3 >
	       group_faults_cpu(ng, src_nid) * group_faults(p, dst_nid) * 4;
}

static unsigned long weighted_cpuload(struct rq *rq);
static unsigned long source_load(int cpu, int type);
static unsigned long target_load(int cpu, int type);

/* Cached statistics for all CPUs within a node */
struct numa_stats {
	unsigned long nr_running;
	unsigned long load;

	/* Total compute capacity of CPUs on a node */
	unsigned long compute_capacity;

	/* Approximate capacity in terms of runnable tasks on a node */
	unsigned long task_capacity;
	int has_free_capacity;
};

/*
 * XXX borrowed from update_sg_lb_stats
 */
static void update_numa_stats(struct numa_stats *ns, int nid)
{
	int smt, cpu, cpus = 0;
	unsigned long capacity;

	memset(ns, 0, sizeof(*ns));
	for_each_cpu(cpu, cpumask_of_node(nid)) {
		struct rq *rq = cpu_rq(cpu);

		ns->nr_running += rq->nr_running;
		ns->load += weighted_cpuload(rq);
		ns->compute_capacity += capacity_of(cpu);

		cpus++;
	}

	/*
	 * If we raced with hotplug and there are no CPUs left in our mask
	 * the @ns structure is NULL'ed and task_numa_compare() will
	 * not find this node attractive.
	 *
	 * We'll either bail at !has_free_capacity, or we'll detect a huge
	 * imbalance and bail there.
	 */
	if (!cpus)
		return;

	/* smt := ceil(cpus / capacity), assumes: 1 < smt_power < 2 */
	smt = DIV_ROUND_UP(SCHED_CAPACITY_SCALE * cpus, ns->compute_capacity);
	capacity = cpus / smt; /* cores */

	ns->task_capacity = min_t(unsigned, capacity,
		DIV_ROUND_CLOSEST(ns->compute_capacity, SCHED_CAPACITY_SCALE));
	ns->has_free_capacity = (ns->nr_running < ns->task_capacity);
}

struct task_numa_env {
	struct task_struct *p;

	int src_cpu, src_nid;
	int dst_cpu, dst_nid;

	struct numa_stats src_stats, dst_stats;

	int imbalance_pct;
	int dist;

	struct task_struct *best_task;
	long best_imp;
	int best_cpu;
};

static void task_numa_assign(struct task_numa_env *env,
			     struct task_struct *p, long imp)
{
	if (env->best_task)
		put_task_struct(env->best_task);
	if (p)
		get_task_struct(p);

	env->best_task = p;
	env->best_imp = imp;
	env->best_cpu = env->dst_cpu;
}

static bool load_too_imbalanced(long src_load, long dst_load,
				struct task_numa_env *env)
{
	long imb, old_imb;
	long orig_src_load, orig_dst_load;
	long src_capacity, dst_capacity;

	/*
	 * The load is corrected for the CPU capacity available on each node.
	 *
	 * src_load        dst_load
	 * ------------ vs ---------
	 * src_capacity    dst_capacity
	 */
	src_capacity = env->src_stats.compute_capacity;
	dst_capacity = env->dst_stats.compute_capacity;

	/* We care about the slope of the imbalance, not the direction. */
	if (dst_load < src_load)
		swap(dst_load, src_load);

	/* Is the difference below the threshold? */
	imb = dst_load * src_capacity * 100 -
	      src_load * dst_capacity * env->imbalance_pct;
	if (imb <= 0)
		return false;

	/*
	 * The imbalance is above the allowed threshold.
	 * Compare it with the old imbalance.
	 */
	orig_src_load = env->src_stats.load;
	orig_dst_load = env->dst_stats.load;

	if (orig_dst_load < orig_src_load)
		swap(orig_dst_load, orig_src_load);

	old_imb = orig_dst_load * src_capacity * 100 -
		  orig_src_load * dst_capacity * env->imbalance_pct;

	/* Would this change make things worse? */
	return (imb > old_imb);
}

/*
 * This checks if the overall compute and NUMA accesses of the system would
 * be improved if the source tasks was migrated to the target dst_cpu taking
 * into account that it might be best if task running on the dst_cpu should
 * be exchanged with the source task
 */
static void task_numa_compare(struct task_numa_env *env,
			      long taskimp, long groupimp)
{
	struct rq *src_rq = cpu_rq(env->src_cpu);
	struct rq *dst_rq = cpu_rq(env->dst_cpu);
	struct task_struct *cur;
	long src_load, dst_load;
	long load;
	long imp = env->p->numa_group ? groupimp : taskimp;
	long moveimp = imp;
	int dist = env->dist;

	rcu_read_lock();
	cur = task_rcu_dereference(&dst_rq->curr);
	if (cur && ((cur->flags & PF_EXITING) || is_idle_task(cur)))
		cur = NULL;

	/*
	 * Because we have preemption enabled we can get migrated around and
	 * end try selecting ourselves (current == env->p) as a swap candidate.
	 */
	if (cur == env->p)
		goto unlock;

	/*
	 * "imp" is the fault differential for the source task between the
	 * source and destination node. Calculate the total differential for
	 * the source task and potential destination task. The more negative
	 * the value is, the more rmeote accesses that would be expected to
	 * be incurred if the tasks were swapped.
	 */
	if (cur) {
		/* Skip this swap candidate if cannot move to the source cpu */
		if (!cpumask_test_cpu(env->src_cpu, &cur->cpus_allowed))
			goto unlock;

		/*
		 * If dst and source tasks are in the same NUMA group, or not
		 * in any group then look only at task weights.
		 */
		if (cur->numa_group == env->p->numa_group) {
			imp = taskimp + task_weight(cur, env->src_nid, dist) -
			      task_weight(cur, env->dst_nid, dist);
			/*
			 * Add some hysteresis to prevent swapping the
			 * tasks within a group over tiny differences.
			 */
			if (cur->numa_group)
				imp -= imp/16;
		} else {
			/*
			 * Compare the group weights. If a task is all by
			 * itself (not part of a group), use the task weight
			 * instead.
			 */
			if (cur->numa_group)
				imp += group_weight(cur, env->src_nid, dist) -
				       group_weight(cur, env->dst_nid, dist);
			else
				imp += task_weight(cur, env->src_nid, dist) -
				       task_weight(cur, env->dst_nid, dist);
		}
	}

	if (imp <= env->best_imp && moveimp <= env->best_imp)
		goto unlock;

	if (!cur) {
		/* Is there capacity at our destination? */
		if (env->src_stats.nr_running <= env->src_stats.task_capacity &&
		    !env->dst_stats.has_free_capacity)
			goto unlock;

		goto balance;
	}

	/* Balance doesn't matter much if we're running a task per cpu */
	if (imp > env->best_imp && src_rq->nr_running == 1 &&
			dst_rq->nr_running == 1)
		goto assign;

	/*
	 * In the overloaded case, try and keep the load balanced.
	 */
balance:
	load = task_h_load(env->p);
	dst_load = env->dst_stats.load + load;
	src_load = env->src_stats.load - load;

	if (moveimp > imp && moveimp > env->best_imp) {
		/*
		 * If the improvement from just moving env->p direction is
		 * better than swapping tasks around, check if a move is
		 * possible. Store a slightly smaller score than moveimp,
		 * so an actually idle CPU will win.
		 */
		if (!load_too_imbalanced(src_load, dst_load, env)) {
			imp = moveimp - 1;
			cur = NULL;
			goto assign;
		}
	}

	if (imp <= env->best_imp)
		goto unlock;

	if (cur) {
		load = task_h_load(cur);
		dst_load -= load;
		src_load += load;
	}

	if (load_too_imbalanced(src_load, dst_load, env))
		goto unlock;

	/*
	 * One idle CPU per node is evaluated for a task numa move.
	 * Call select_idle_sibling to maybe find a better one.
	 */
	if (!cur) {
		/*
		 * select_idle_siblings() uses an per-cpu cpumask that
		 * can be used from IRQ context.
		 */
		local_irq_disable();
		env->dst_cpu = select_idle_sibling(env->p, env->src_cpu,
						   env->dst_cpu);
		local_irq_enable();
	}

assign:
	task_numa_assign(env, cur, imp);
unlock:
	rcu_read_unlock();
}

static void task_numa_find_cpu(struct task_numa_env *env,
				long taskimp, long groupimp)
{
	int cpu;

	for_each_cpu(cpu, cpumask_of_node(env->dst_nid)) {
		/* Skip this CPU if the source task cannot migrate */
		if (!cpumask_test_cpu(cpu, &env->p->cpus_allowed))
			continue;

		env->dst_cpu = cpu;
		task_numa_compare(env, taskimp, groupimp);
	}
}

/* Only move tasks to a NUMA node less busy than the current node. */
static bool numa_has_capacity(struct task_numa_env *env)
{
	struct numa_stats *src = &env->src_stats;
	struct numa_stats *dst = &env->dst_stats;

	if (src->has_free_capacity && !dst->has_free_capacity)
		return false;

	/*
	 * Only consider a task move if the source has a higher load
	 * than the destination, corrected for CPU capacity on each node.
	 *
	 *      src->load                dst->load
	 * --------------------- vs ---------------------
	 * src->compute_capacity    dst->compute_capacity
	 */
	if (src->load * dst->compute_capacity * env->imbalance_pct >

	    dst->load * src->compute_capacity * 100)
		return true;

	return false;
}

static int task_numa_migrate(struct task_struct *p)
{
	struct task_numa_env env = {
		.p = p,

		.src_cpu = task_cpu(p),
		.src_nid = task_node(p),

		.imbalance_pct = 112,

		.best_task = NULL,
		.best_imp = 0,
		.best_cpu = -1,
	};
	struct sched_domain *sd;
	unsigned long taskweight, groupweight;
	int nid, ret, dist;
	long taskimp, groupimp;

	/*
	 * Pick the lowest SD_NUMA domain, as that would have the smallest
	 * imbalance and would be the first to start moving tasks about.
	 *
	 * And we want to avoid any moving of tasks about, as that would create
	 * random movement of tasks -- counter the numa conditions we're trying
	 * to satisfy here.
	 */
	rcu_read_lock();
	sd = rcu_dereference(per_cpu(sd_numa, env.src_cpu));
	if (sd)
		env.imbalance_pct = 100 + (sd->imbalance_pct - 100) / 2;
	rcu_read_unlock();

	/*
	 * Cpusets can break the scheduler domain tree into smaller
	 * balance domains, some of which do not cross NUMA boundaries.
	 * Tasks that are "trapped" in such domains cannot be migrated
	 * elsewhere, so there is no point in (re)trying.
	 */
	if (unlikely(!sd)) {
		p->numa_preferred_nid = task_node(p);
		return -EINVAL;
	}

	env.dst_nid = p->numa_preferred_nid;
	dist = env.dist = node_distance(env.src_nid, env.dst_nid);
	taskweight = task_weight(p, env.src_nid, dist);
	groupweight = group_weight(p, env.src_nid, dist);
	update_numa_stats(&env.src_stats, env.src_nid);
	taskimp = task_weight(p, env.dst_nid, dist) - taskweight;
	groupimp = group_weight(p, env.dst_nid, dist) - groupweight;
	update_numa_stats(&env.dst_stats, env.dst_nid);

	/* Try to find a spot on the preferred nid. */
	if (numa_has_capacity(&env))
		task_numa_find_cpu(&env, taskimp, groupimp);

	/*
	 * Look at other nodes in these cases:
	 * - there is no space available on the preferred_nid
	 * - the task is part of a numa_group that is interleaved across
	 *   multiple NUMA nodes; in order to better consolidate the group,
	 *   we need to check other locations.
	 */
	if (env.best_cpu == -1 || (p->numa_group && p->numa_group->active_nodes > 1)) {
		for_each_online_node(nid) {
			if (nid == env.src_nid || nid == p->numa_preferred_nid)
				continue;

			dist = node_distance(env.src_nid, env.dst_nid);
			if (sched_numa_topology_type == NUMA_BACKPLANE &&
						dist != env.dist) {
				taskweight = task_weight(p, env.src_nid, dist);
				groupweight = group_weight(p, env.src_nid, dist);
			}

			/* Only consider nodes where both task and groups benefit */
			taskimp = task_weight(p, nid, dist) - taskweight;
			groupimp = group_weight(p, nid, dist) - groupweight;
			if (taskimp < 0 && groupimp < 0)
				continue;

			env.dist = dist;
			env.dst_nid = nid;
			update_numa_stats(&env.dst_stats, env.dst_nid);
			if (numa_has_capacity(&env))
				task_numa_find_cpu(&env, taskimp, groupimp);
		}
	}

	/*
	 * If the task is part of a workload that spans multiple NUMA nodes,
	 * and is migrating into one of the workload's active nodes, remember
	 * this node as the task's preferred numa node, so the workload can
	 * settle down.
	 * A task that migrated to a second choice node will be better off
	 * trying for a better one later. Do not set the preferred node here.
	 */
	if (p->numa_group) {
		struct numa_group *ng = p->numa_group;

		if (env.best_cpu == -1)
			nid = env.src_nid;
		else
			nid = env.dst_nid;

		if (ng->active_nodes > 1 && numa_is_active_node(env.dst_nid, ng))
			sched_setnuma(p, env.dst_nid);
	}

	/* No better CPU than the current one was found. */
	if (env.best_cpu == -1)
		return -EAGAIN;

	/*
	 * Reset the scan period if the task is being rescheduled on an
	 * alternative node to recheck if the tasks is now properly placed.
	 */
	p->numa_scan_period = task_scan_start(p);

	if (env.best_task == NULL) {
		ret = migrate_task_to(p, env.best_cpu);
		if (ret != 0)
			trace_sched_stick_numa(p, env.src_cpu, env.best_cpu);
		return ret;
	}

	ret = migrate_swap(p, env.best_task);
	if (ret != 0)
		trace_sched_stick_numa(p, env.src_cpu, task_cpu(env.best_task));
	put_task_struct(env.best_task);
	return ret;
}

/* Attempt to migrate a task to a CPU on the preferred node. */
static void numa_migrate_preferred(struct task_struct *p)
{
	unsigned long interval = HZ;

	/* This task has no NUMA fault statistics yet */
	if (unlikely(p->numa_preferred_nid == -1 || !p->numa_faults))
		return;

	/* Periodically retry migrating the task to the preferred node */
	interval = min(interval, msecs_to_jiffies(p->numa_scan_period) / 16);
	p->numa_migrate_retry = jiffies + interval;

	/* Success if task is already running on preferred CPU */
	if (task_node(p) == p->numa_preferred_nid)
		return;

	/* Otherwise, try migrate to a CPU on the preferred node */
	task_numa_migrate(p);
}

/*
 * Find out how many nodes on the workload is actively running on. Do this by
 * tracking the nodes from which NUMA hinting faults are triggered. This can
 * be different from the set of nodes where the workload's memory is currently
 * located.
 */
static void numa_group_count_active_nodes(struct numa_group *numa_group)
{
	unsigned long faults, max_faults = 0;
	int nid, active_nodes = 0;

	for_each_online_node(nid) {
		faults = group_faults_cpu(numa_group, nid);
		if (faults > max_faults)
			max_faults = faults;
	}

	for_each_online_node(nid) {
		faults = group_faults_cpu(numa_group, nid);
		if (faults * ACTIVE_NODE_FRACTION > max_faults)
			active_nodes++;
	}

	numa_group->max_faults_cpu = max_faults;
	numa_group->active_nodes = active_nodes;
}

/*
 * When adapting the scan rate, the period is divided into NUMA_PERIOD_SLOTS
 * increments. The more local the fault statistics are, the higher the scan
 * period will be for the next scan window. If local/(local+remote) ratio is
 * below NUMA_PERIOD_THRESHOLD (where range of ratio is 1..NUMA_PERIOD_SLOTS)
 * the scan period will decrease. Aim for 70% local accesses.
 */
#define NUMA_PERIOD_SLOTS 10
#define NUMA_PERIOD_THRESHOLD 7

/*
 * Increase the scan period (slow down scanning) if the majority of
 * our memory is already on our local node, or if the majority of
 * the page accesses are shared with other processes.
 * Otherwise, decrease the scan period.
 */
static void update_task_scan_period(struct task_struct *p,
			unsigned long shared, unsigned long private)
{
	unsigned int period_slot;
	int lr_ratio, ps_ratio;
	int diff;

	unsigned long remote = p->numa_faults_locality[0];
	unsigned long local = p->numa_faults_locality[1];

	/*
	 * If there were no record hinting faults then either the task is
	 * completely idle or all activity is areas that are not of interest
	 * to automatic numa balancing. Related to that, if there were failed
	 * migration then it implies we are migrating too quickly or the local
	 * node is overloaded. In either case, scan slower
	 */
	if (local + shared == 0 || p->numa_faults_locality[2]) {
		p->numa_scan_period = min(p->numa_scan_period_max,
			p->numa_scan_period << 1);

		p->mm->numa_next_scan = jiffies +
			msecs_to_jiffies(p->numa_scan_period);

		return;
	}

	/*
	 * Prepare to scale scan period relative to the current period.
	 *	 == NUMA_PERIOD_THRESHOLD scan period stays the same
	 *       <  NUMA_PERIOD_THRESHOLD scan period decreases (scan faster)
	 *	 >= NUMA_PERIOD_THRESHOLD scan period increases (scan slower)
	 */
	period_slot = DIV_ROUND_UP(p->numa_scan_period, NUMA_PERIOD_SLOTS);
	lr_ratio = (local * NUMA_PERIOD_SLOTS) / (local + remote);
	ps_ratio = (private * NUMA_PERIOD_SLOTS) / (private + shared);

	if (ps_ratio >= NUMA_PERIOD_THRESHOLD) {
		/*
		 * Most memory accesses are local. There is no need to
		 * do fast NUMA scanning, since memory is already local.
		 */
		int slot = ps_ratio - NUMA_PERIOD_THRESHOLD;
		if (!slot)
			slot = 1;
		diff = slot * period_slot;
	} else if (lr_ratio >= NUMA_PERIOD_THRESHOLD) {
		/*
		 * Most memory accesses are shared with other tasks.
		 * There is no point in continuing fast NUMA scanning,
		 * since other tasks may just move the memory elsewhere.
		 */
		int slot = lr_ratio - NUMA_PERIOD_THRESHOLD;
		if (!slot)
			slot = 1;
		diff = slot * period_slot;
	} else {
		/*
		 * Private memory faults exceed (SLOTS-THRESHOLD)/SLOTS,
		 * yet they are not on the local NUMA node. Speed up
		 * NUMA scanning to get the memory moved over.
		 */
		int ratio = max(lr_ratio, ps_ratio);
		diff = -(NUMA_PERIOD_THRESHOLD - ratio) * period_slot;
	}

	p->numa_scan_period = clamp(p->numa_scan_period + diff,
			task_scan_min(p), task_scan_max(p));
	memset(p->numa_faults_locality, 0, sizeof(p->numa_faults_locality));
}

/*
 * Get the fraction of time the task has been running since the last
 * NUMA placement cycle. The scheduler keeps similar statistics, but
 * decays those on a 32ms period, which is orders of magnitude off
 * from the dozens-of-seconds NUMA balancing period. Use the scheduler
 * stats only if the task is so new there are no NUMA statistics yet.
 */
static u64 numa_get_avg_runtime(struct task_struct *p, u64 *period)
{
	u64 runtime, delta, now;
	/* Use the start of this time slice to avoid calculations. */
	now = p->se.exec_start;
	runtime = p->se.sum_exec_runtime;

	if (p->last_task_numa_placement) {
		delta = runtime - p->last_sum_exec_runtime;
		*period = now - p->last_task_numa_placement;
	} else {
		delta = p->se.avg.load_sum / p->se.load.weight;
		*period = LOAD_AVG_MAX;
	}

	p->last_sum_exec_runtime = runtime;
	p->last_task_numa_placement = now;

	return delta;
}

/*
 * Determine the preferred nid for a task in a numa_group. This needs to
 * be done in a way that produces consistent results with group_weight,
 * otherwise workloads might not converge.
 */
static int preferred_group_nid(struct task_struct *p, int nid)
{
	nodemask_t nodes;
	int dist;

	/* Direct connections between all NUMA nodes. */
	if (sched_numa_topology_type == NUMA_DIRECT)
		return nid;

	/*
	 * On a system with glueless mesh NUMA topology, group_weight
	 * scores nodes according to the number of NUMA hinting faults on
	 * both the node itself, and on nearby nodes.
	 */
	if (sched_numa_topology_type == NUMA_GLUELESS_MESH) {
		unsigned long score, max_score = 0;
		int node, max_node = nid;

		dist = sched_max_numa_distance;

		for_each_online_node(node) {
			score = group_weight(p, node, dist);
			if (score > max_score) {
				max_score = score;
				max_node = node;
			}
		}
		return max_node;
	}

	/*
	 * Finding the preferred nid in a system with NUMA backplane
	 * interconnect topology is more involved. The goal is to locate
	 * tasks from numa_groups near each other in the system, and
	 * untangle workloads from different sides of the system. This requires
	 * searching down the hierarchy of node groups, recursively searching
	 * inside the highest scoring group of nodes. The nodemask tricks
	 * keep the complexity of the search down.
	 */
	nodes = node_online_map;
	for (dist = sched_max_numa_distance; dist > LOCAL_DISTANCE; dist--) {
		unsigned long max_faults = 0;
		nodemask_t max_group = NODE_MASK_NONE;
		int a, b;

		/* Are there nodes at this distance from each other? */
		if (!find_numa_distance(dist))
			continue;

		for_each_node_mask(a, nodes) {
			unsigned long faults = 0;
			nodemask_t this_group;
			nodes_clear(this_group);

			/* Sum group's NUMA faults; includes a==b case. */
			for_each_node_mask(b, nodes) {
				if (node_distance(a, b) < dist) {
					faults += group_faults(p, b);
					node_set(b, this_group);
					node_clear(b, nodes);
				}
			}

			/* Remember the top group. */
			if (faults > max_faults) {
				max_faults = faults;
				max_group = this_group;
				/*
				 * subtle: at the smallest distance there is
				 * just one node left in each "group", the
				 * winner is the preferred nid.
				 */
				nid = a;
			}
		}
		/* Next round, evaluate the nodes within max_group. */
		if (!max_faults)
			break;
		nodes = max_group;
	}
	return nid;
}

static void task_numa_placement(struct task_struct *p)
{
	int seq, nid, max_nid = -1, max_group_nid = -1;
	unsigned long max_faults = 0, max_group_faults = 0;
	unsigned long fault_types[2] = { 0, 0 };
	unsigned long total_faults;
	u64 runtime, period;
	spinlock_t *group_lock = NULL;

	/*
	 * The p->mm->numa_scan_seq field gets updated without
	 * exclusive access. Use READ_ONCE() here to ensure
	 * that the field is read in a single access:
	 */
	seq = READ_ONCE(p->mm->numa_scan_seq);
	if (p->numa_scan_seq == seq)
		return;
	p->numa_scan_seq = seq;
	p->numa_scan_period_max = task_scan_max(p);

	total_faults = p->numa_faults_locality[0] +
		       p->numa_faults_locality[1];
	runtime = numa_get_avg_runtime(p, &period);

	/* If the task is part of a group prevent parallel updates to group stats */
	if (p->numa_group) {
		group_lock = &p->numa_group->lock;
		spin_lock_irq(group_lock);
	}

	/* Find the node with the highest number of faults */
	for_each_online_node(nid) {
		/* Keep track of the offsets in numa_faults array */
		int mem_idx, membuf_idx, cpu_idx, cpubuf_idx;
		unsigned long faults = 0, group_faults = 0;
		int priv;

		for (priv = 0; priv < NR_NUMA_HINT_FAULT_TYPES; priv++) {
			long diff, f_diff, f_weight;

			mem_idx = task_faults_idx(NUMA_MEM, nid, priv);
			membuf_idx = task_faults_idx(NUMA_MEMBUF, nid, priv);
			cpu_idx = task_faults_idx(NUMA_CPU, nid, priv);
			cpubuf_idx = task_faults_idx(NUMA_CPUBUF, nid, priv);

			/* Decay existing window, copy faults since last scan */
			diff = p->numa_faults[membuf_idx] - p->numa_faults[mem_idx] / 2;
			fault_types[priv] += p->numa_faults[membuf_idx];
			p->numa_faults[membuf_idx] = 0;

			/*
			 * Normalize the faults_from, so all tasks in a group
			 * count according to CPU use, instead of by the raw
			 * number of faults. Tasks with little runtime have
			 * little over-all impact on throughput, and thus their
			 * faults are less important.
			 */
			f_weight = div64_u64(runtime << 16, period + 1);
			f_weight = (f_weight * p->numa_faults[cpubuf_idx]) /
				   (total_faults + 1);
			f_diff = f_weight - p->numa_faults[cpu_idx] / 2;
			p->numa_faults[cpubuf_idx] = 0;

			p->numa_faults[mem_idx] += diff;
			p->numa_faults[cpu_idx] += f_diff;
			faults += p->numa_faults[mem_idx];
			p->total_numa_faults += diff;
			if (p->numa_group) {
				/*
				 * safe because we can only change our own group
				 *
				 * mem_idx represents the offset for a given
				 * nid and priv in a specific region because it
				 * is at the beginning of the numa_faults array.
				 */
				p->numa_group->faults[mem_idx] += diff;
				p->numa_group->faults_cpu[mem_idx] += f_diff;
				p->numa_group->total_faults += diff;
				group_faults += p->numa_group->faults[mem_idx];
			}
		}

		if (faults > max_faults) {
			max_faults = faults;
			max_nid = nid;
		}

		if (group_faults > max_group_faults) {
			max_group_faults = group_faults;
			max_group_nid = nid;
		}
	}

	update_task_scan_period(p, fault_types[0], fault_types[1]);

	if (p->numa_group) {
		numa_group_count_active_nodes(p->numa_group);
		spin_unlock_irq(group_lock);
		max_nid = preferred_group_nid(p, max_group_nid);
	}

	if (max_faults) {
		/* Set the new preferred node */
		if (max_nid != p->numa_preferred_nid)
			sched_setnuma(p, max_nid);

		if (task_node(p) != p->numa_preferred_nid)
			numa_migrate_preferred(p);
	}
}

static inline int get_numa_group(struct numa_group *grp)
{
	return atomic_inc_not_zero(&grp->refcount);
}

static inline void put_numa_group(struct numa_group *grp)
{
	if (atomic_dec_and_test(&grp->refcount))
		kfree_rcu(grp, rcu);
}

static void task_numa_group(struct task_struct *p, int cpupid, int flags,
			int *priv)
{
	struct numa_group *grp, *my_grp;
	struct task_struct *tsk;
	bool join = false;
	int cpu = cpupid_to_cpu(cpupid);
	int i;

	if (unlikely(!p->numa_group)) {
		unsigned int size = sizeof(struct numa_group) +
				    4*nr_node_ids*sizeof(unsigned long);

		grp = kzalloc(size, GFP_KERNEL | __GFP_NOWARN);
		if (!grp)
			return;

		atomic_set(&grp->refcount, 1);
		grp->active_nodes = 1;
		grp->max_faults_cpu = 0;
		spin_lock_init(&grp->lock);
		grp->gid = p->pid;
		/* Second half of the array tracks nids where faults happen */
		grp->faults_cpu = grp->faults + NR_NUMA_HINT_FAULT_TYPES *
						nr_node_ids;

		for (i = 0; i < NR_NUMA_HINT_FAULT_STATS * nr_node_ids; i++)
			grp->faults[i] = p->numa_faults[i];

		grp->total_faults = p->total_numa_faults;

		grp->nr_tasks++;
		rcu_assign_pointer(p->numa_group, grp);
	}

	rcu_read_lock();
	tsk = READ_ONCE(cpu_rq(cpu)->curr);

	if (!cpupid_match_pid(tsk, cpupid))
		goto no_join;

	grp = rcu_dereference(tsk->numa_group);
	if (!grp)
		goto no_join;

	my_grp = p->numa_group;
	if (grp == my_grp)
		goto no_join;

	/*
	 * Only join the other group if its bigger; if we're the bigger group,
	 * the other task will join us.
	 */
	if (my_grp->nr_tasks > grp->nr_tasks)
		goto no_join;

	/*
	 * Tie-break on the grp address.
	 */
	if (my_grp->nr_tasks == grp->nr_tasks && my_grp > grp)
		goto no_join;

	/* Always join threads in the same process. */
	if (tsk->mm == current->mm)
		join = true;

	/* Simple filter to avoid false positives due to PID collisions */
	if (flags & TNF_SHARED)
		join = true;

	/* Update priv based on whether false sharing was detected */
	*priv = !join;

	if (join && !get_numa_group(grp))
		goto no_join;

	rcu_read_unlock();

	if (!join)
		return;

	BUG_ON(irqs_disabled());
	double_lock_irq(&my_grp->lock, &grp->lock);

	for (i = 0; i < NR_NUMA_HINT_FAULT_STATS * nr_node_ids; i++) {
		my_grp->faults[i] -= p->numa_faults[i];
		grp->faults[i] += p->numa_faults[i];
	}
	my_grp->total_faults -= p->total_numa_faults;
	grp->total_faults += p->total_numa_faults;

	my_grp->nr_tasks--;
	grp->nr_tasks++;

	spin_unlock(&my_grp->lock);
	spin_unlock_irq(&grp->lock);

	rcu_assign_pointer(p->numa_group, grp);

	put_numa_group(my_grp);
	return;

no_join:
	rcu_read_unlock();
	return;
}

void task_numa_free(struct task_struct *p)
{
	struct numa_group *grp = p->numa_group;
	void *numa_faults = p->numa_faults;
	unsigned long flags;
	int i;

	if (grp) {
		spin_lock_irqsave(&grp->lock, flags);
		for (i = 0; i < NR_NUMA_HINT_FAULT_STATS * nr_node_ids; i++)
			grp->faults[i] -= p->numa_faults[i];
		grp->total_faults -= p->total_numa_faults;

		grp->nr_tasks--;
		spin_unlock_irqrestore(&grp->lock, flags);
		RCU_INIT_POINTER(p->numa_group, NULL);
		put_numa_group(grp);
	}

	p->numa_faults = NULL;
	kfree(numa_faults);
}

/*
 * Got a PROT_NONE fault for a page on @node.
 */
void task_numa_fault(int last_cpupid, int mem_node, int pages, int flags)
{
	struct task_struct *p = current;
	bool migrated = flags & TNF_MIGRATED;
	int cpu_node = task_node(current);
	int local = !!(flags & TNF_FAULT_LOCAL);
	struct numa_group *ng;
	int priv;

	if (!static_branch_likely(&sched_numa_balancing))
		return;

	/* for example, ksmd faulting in a user's mm */
	if (!p->mm)
		return;

	/* Allocate buffer to track faults on a per-node basis */
	if (unlikely(!p->numa_faults)) {
		int size = sizeof(*p->numa_faults) *
			   NR_NUMA_HINT_FAULT_BUCKETS * nr_node_ids;

		p->numa_faults = kzalloc(size, GFP_KERNEL|__GFP_NOWARN);
		if (!p->numa_faults)
			return;

		p->total_numa_faults = 0;
		memset(p->numa_faults_locality, 0, sizeof(p->numa_faults_locality));
	}

	/*
	 * First accesses are treated as private, otherwise consider accesses
	 * to be private if the accessing pid has not changed
	 */
	if (unlikely(last_cpupid == (-1 & LAST_CPUPID_MASK))) {
		priv = 1;
	} else {
		priv = cpupid_match_pid(p, last_cpupid);
		if (!priv && !(flags & TNF_NO_GROUP))
			task_numa_group(p, last_cpupid, flags, &priv);
	}

	/*
	 * If a workload spans multiple NUMA nodes, a shared fault that
	 * occurs wholly within the set of nodes that the workload is
	 * actively using should be counted as local. This allows the
	 * scan rate to slow down when a workload has settled down.
	 */
	ng = p->numa_group;
	if (!priv && !local && ng && ng->active_nodes > 1 &&
				numa_is_active_node(cpu_node, ng) &&
				numa_is_active_node(mem_node, ng))
		local = 1;

	task_numa_placement(p);

	/*
	 * Retry task to preferred node migration periodically, in case it
	 * case it previously failed, or the scheduler moved us.
	 */
	if (time_after(jiffies, p->numa_migrate_retry))
		numa_migrate_preferred(p);

	if (migrated)
		p->numa_pages_migrated += pages;
	if (flags & TNF_MIGRATE_FAIL)
		p->numa_faults_locality[2] += pages;

	p->numa_faults[task_faults_idx(NUMA_MEMBUF, mem_node, priv)] += pages;
	p->numa_faults[task_faults_idx(NUMA_CPUBUF, cpu_node, priv)] += pages;
	p->numa_faults_locality[local] += pages;
}

static void reset_ptenuma_scan(struct task_struct *p)
{
	/*
	 * We only did a read acquisition of the mmap sem, so
	 * p->mm->numa_scan_seq is written to without exclusive access
	 * and the update is not guaranteed to be atomic. That's not
	 * much of an issue though, since this is just used for
	 * statistical sampling. Use READ_ONCE/WRITE_ONCE, which are not
	 * expensive, to avoid any form of compiler optimizations:
	 */
	WRITE_ONCE(p->mm->numa_scan_seq, READ_ONCE(p->mm->numa_scan_seq) + 1);
	p->mm->numa_scan_offset = 0;
}

/*
 * The expensive part of numa migration is done from task_work context.
 * Triggered from task_tick_numa().
 */
void task_numa_work(struct callback_head *work)
{
	unsigned long migrate, next_scan, now = jiffies;
	struct task_struct *p = current;
	struct mm_struct *mm = p->mm;
	u64 runtime = p->se.sum_exec_runtime;
	struct vm_area_struct *vma;
	unsigned long start, end;
	unsigned long nr_pte_updates = 0;
	long pages, virtpages;

	SCHED_WARN_ON(p != container_of(work, struct task_struct, numa_work));

	work->next = work; /* protect against double add */
	/*
	 * Who cares about NUMA placement when they're dying.
	 *
	 * NOTE: make sure not to dereference p->mm before this check,
	 * exit_task_work() happens _after_ exit_mm() so we could be called
	 * without p->mm even though we still had it when we enqueued this
	 * work.
	 */
	if (p->flags & PF_EXITING)
		return;

	if (!mm->numa_next_scan) {
		mm->numa_next_scan = now +
			msecs_to_jiffies(sysctl_numa_balancing_scan_delay);
	}

	/*
	 * Enforce maximal scan/migration frequency..
	 */
	migrate = mm->numa_next_scan;
	if (time_before(now, migrate))
		return;

	if (p->numa_scan_period == 0) {
		p->numa_scan_period_max = task_scan_max(p);
		p->numa_scan_period = task_scan_start(p);
	}

	next_scan = now + msecs_to_jiffies(p->numa_scan_period);
	if (cmpxchg(&mm->numa_next_scan, migrate, next_scan) != migrate)
		return;

	/*
	 * Delay this task enough that another task of this mm will likely win
	 * the next time around.
	 */
	p->node_stamp += 2 * TICK_NSEC;

	start = mm->numa_scan_offset;
	pages = sysctl_numa_balancing_scan_size;
	pages <<= 20 - PAGE_SHIFT; /* MB in pages */
	virtpages = pages * 8;	   /* Scan up to this much virtual space */
	if (!pages)
		return;


	if (!down_read_trylock(&mm->mmap_sem))
		return;
	vma = find_vma(mm, start);
	if (!vma) {
		reset_ptenuma_scan(p);
		start = 0;
		vma = mm->mmap;
	}
	for (; vma; vma = vma->vm_next) {
		if (!vma_migratable(vma) || !vma_policy_mof(vma) ||
			is_vm_hugetlb_page(vma) || (vma->vm_flags & VM_MIXEDMAP)) {
			continue;
		}

		/*
		 * Shared library pages mapped by multiple processes are not
		 * migrated as it is expected they are cache replicated. Avoid
		 * hinting faults in read-only file-backed mappings or the vdso
		 * as migrating the pages will be of marginal benefit.
		 */
		if (!vma->vm_mm ||
		    (vma->vm_file && (vma->vm_flags & (VM_READ|VM_WRITE)) == (VM_READ)))
			continue;

		/*
		 * Skip inaccessible VMAs to avoid any confusion between
		 * PROT_NONE and NUMA hinting ptes
		 */
		if (!(vma->vm_flags & (VM_READ | VM_EXEC | VM_WRITE)))
			continue;

		do {
			start = max(start, vma->vm_start);
			end = ALIGN(start + (pages << PAGE_SHIFT), HPAGE_SIZE);
			end = min(end, vma->vm_end);
			nr_pte_updates = change_prot_numa(vma, start, end);

			/*
			 * Try to scan sysctl_numa_balancing_size worth of
			 * hpages that have at least one present PTE that
			 * is not already pte-numa. If the VMA contains
			 * areas that are unused or already full of prot_numa
			 * PTEs, scan up to virtpages, to skip through those
			 * areas faster.
			 */
			if (nr_pte_updates)
				pages -= (end - start) >> PAGE_SHIFT;
			virtpages -= (end - start) >> PAGE_SHIFT;

			start = end;
			if (pages <= 0 || virtpages <= 0)
				goto out;

			cond_resched();
		} while (end != vma->vm_end);
	}

out:
	/*
	 * It is possible to reach the end of the VMA list but the last few
	 * VMAs are not guaranteed to the vma_migratable. If they are not, we
	 * would find the !migratable VMA on the next scan but not reset the
	 * scanner to the start so check it now.
	 */
	if (vma)
		mm->numa_scan_offset = start;
	else
		reset_ptenuma_scan(p);
	up_read(&mm->mmap_sem);

	/*
	 * Make sure tasks use at least 32x as much time to run other code
	 * than they used here, to limit NUMA PTE scanning overhead to 3% max.
	 * Usually update_task_scan_period slows down scanning enough; on an
	 * overloaded system we need to limit overhead on a per task basis.
	 */
	if (unlikely(p->se.sum_exec_runtime != runtime)) {
		u64 diff = p->se.sum_exec_runtime - runtime;
		p->node_stamp += 32 * diff;
	}
}

/*
 * Drive the periodic memory faults..
 */
void task_tick_numa(struct rq *rq, struct task_struct *curr)
{
	struct callback_head *work = &curr->numa_work;
	u64 period, now;

	/*
	 * We don't care about NUMA placement if we don't have memory.
	 */
	if (!curr->mm || (curr->flags & PF_EXITING) || work->next != work)
		return;

	/*
	 * Using runtime rather than walltime has the dual advantage that
	 * we (mostly) drive the selection from busy threads and that the
	 * task needs to have done some actual work before we bother with
	 * NUMA placement.
	 */
	now = curr->se.sum_exec_runtime;
	period = (u64)curr->numa_scan_period * NSEC_PER_MSEC;

	if (now > curr->node_stamp + period) {
		if (!curr->node_stamp)
			curr->numa_scan_period = task_scan_start(curr);
		curr->node_stamp += period;

		if (!time_before(jiffies, curr->mm->numa_next_scan)) {
			init_task_work(work, task_numa_work); /* TODO: move this into sched_fork() */
			task_work_add(curr, work, true);
		}
	}
}

#else
static void task_tick_numa(struct rq *rq, struct task_struct *curr)
{
}

static inline void account_numa_enqueue(struct rq *rq, struct task_struct *p)
{
}

static inline void account_numa_dequeue(struct rq *rq, struct task_struct *p)
{
}

#endif /* CONFIG_NUMA_BALANCING */

static void
account_entity_enqueue(struct cfs_rq *cfs_rq, struct sched_entity *se)
{
	update_load_add(&cfs_rq->load, se->load.weight);
	if (!parent_entity(se))
		update_load_add(&rq_of(cfs_rq)->load, se->load.weight);
#ifdef CONFIG_SMP
	if (entity_is_task(se)) {
		struct rq *rq = rq_of(cfs_rq);

		account_numa_enqueue(rq, task_of(se));
		list_add(&se->group_node, &rq->cfs_tasks);
	}
#endif
	cfs_rq->nr_running++;
}

static void
account_entity_dequeue(struct cfs_rq *cfs_rq, struct sched_entity *se)
{
	update_load_sub(&cfs_rq->load, se->load.weight);
	if (!parent_entity(se))
		update_load_sub(&rq_of(cfs_rq)->load, se->load.weight);
#ifdef CONFIG_SMP
	if (entity_is_task(se)) {
		account_numa_dequeue(rq_of(cfs_rq), task_of(se));
		list_del_init(&se->group_node);
	}
#endif
	cfs_rq->nr_running--;
}

#ifdef CONFIG_FAIR_GROUP_SCHED
# ifdef CONFIG_SMP
static long calc_cfs_shares(struct cfs_rq *cfs_rq, struct task_group *tg)
{
	long tg_weight, load, shares;

	/*
	 * This really should be: cfs_rq->avg.load_avg, but instead we use
	 * cfs_rq->load.weight, which is its upper bound. This helps ramp up
	 * the shares for small weight interactive tasks.
	 */
	load = scale_load_down(cfs_rq->load.weight);

	tg_weight = atomic_long_read(&tg->load_avg);

	/* Ensure tg_weight >= load */
	tg_weight -= cfs_rq->tg_load_avg_contrib;
	tg_weight += load;

	shares = (tg->shares * load);
	if (tg_weight)
		shares /= tg_weight;

	/*
	 * MIN_SHARES has to be unscaled here to support per-CPU partitioning
	 * of a group with small tg->shares value. It is a floor value which is
	 * assigned as a minimum load.weight to the sched_entity representing
	 * the group on a CPU.
	 *
	 * E.g. on 64-bit for a group with tg->shares of scale_load(15)=15*1024
	 * on an 8-core system with 8 tasks each runnable on one CPU shares has
	 * to be 15*1024*1/8=1920 instead of scale_load(MIN_SHARES)=2*1024. In
	 * case no task is runnable on a CPU MIN_SHARES=2 should be returned
	 * instead of 0.
	 */
	if (shares < MIN_SHARES)
		shares = MIN_SHARES;
	if (shares > tg->shares)
		shares = tg->shares;

	return shares;
}
# else /* CONFIG_SMP */
static inline long calc_cfs_shares(struct cfs_rq *cfs_rq, struct task_group *tg)
{
	return tg->shares;
}
# endif /* CONFIG_SMP */

static void reweight_entity(struct cfs_rq *cfs_rq, struct sched_entity *se,
			    unsigned long weight)
{
	if (se->on_rq) {
		/* commit outstanding execution time */
		if (cfs_rq->curr == se)
			update_curr(cfs_rq);
		account_entity_dequeue(cfs_rq, se);
	}

	update_load_set(&se->load, weight);

	if (se->on_rq)
		account_entity_enqueue(cfs_rq, se);
}

static inline int throttled_hierarchy(struct cfs_rq *cfs_rq);

static void update_cfs_shares(struct sched_entity *se)
{
	struct cfs_rq *cfs_rq = group_cfs_rq(se);
	struct task_group *tg;
	long shares;

	if (!cfs_rq)
		return;

	if (throttled_hierarchy(cfs_rq))
		return;

	tg = cfs_rq->tg;

#ifndef CONFIG_SMP
	if (likely(se->load.weight == tg->shares))
		return;
#endif
	shares = calc_cfs_shares(cfs_rq, tg);

	reweight_entity(cfs_rq_of(se), se, shares);
}

#else /* CONFIG_FAIR_GROUP_SCHED */
static inline void update_cfs_shares(struct sched_entity *se)
{
}
#endif /* CONFIG_FAIR_GROUP_SCHED */

static inline void cfs_rq_util_change(struct cfs_rq *cfs_rq)
{
	struct rq *rq = rq_of(cfs_rq);

	if (&rq->cfs == cfs_rq) {
		/*
		 * There are a few boundary cases this might miss but it should
		 * get called often enough that that should (hopefully) not be
		 * a real problem -- added to that it only calls on the local
		 * CPU, so if we enqueue remotely we'll miss an update, but
		 * the next tick/schedule should update.
		 *
		 * It will not get called when we go idle, because the idle
		 * thread is a different class (!fair), nor will the utilization
		 * number include things like RT tasks.
		 *
		 * As is, the util number is not freq-invariant (we'd have to
		 * implement arch_scale_freq_capacity() for that).
		 *
		 * See cpu_util().
		 */
		cpufreq_update_util(rq, 0);
	}
}

#ifdef CONFIG_SMP
/*
 * Approximate:
 *   val * y^n,    where y^32 ~= 0.5 (~1 scheduling period)
 */
static u64 decay_load(u64 val, u64 n)
{
	unsigned int local_n;

	if (unlikely(n > LOAD_AVG_PERIOD * 63))
		return 0;

	/* after bounds checking we can collapse to 32-bit */
	local_n = n;

	/*
	 * As y^PERIOD = 1/2, we can combine
	 *    y^n = 1/2^(n/PERIOD) * y^(n%PERIOD)
	 * With a look-up table which covers y^n (n<PERIOD)
	 *
	 * To achieve constant time decay_load.
	 */
	if (unlikely(local_n >= LOAD_AVG_PERIOD)) {
		val >>= local_n / LOAD_AVG_PERIOD;
		local_n %= LOAD_AVG_PERIOD;
	}

	val = mul_u64_u32_shr(val, runnable_avg_yN_inv[local_n], 32);
	return val;
}

static u32 __accumulate_pelt_segments(u64 periods, u32 d1, u32 d3)
{
	u32 c1, c2, c3 = d3; /* y^0 == 1 */

	/*
	 * c1 = d1 y^p
	 */
	c1 = decay_load((u64)d1, periods);

	/*
	 *            p-1
	 * c2 = 1024 \Sum y^n
	 *            n=1
	 *
	 *              inf        inf
	 *    = 1024 ( \Sum y^n - \Sum y^n - y^0 )
	 *              n=0        n=p
	 */
	c2 = LOAD_AVG_MAX - decay_load(LOAD_AVG_MAX, periods) - 1024;

	return c1 + c2 + c3;
}

#define cap_scale(v, s) ((v)*(s) >> SCHED_CAPACITY_SHIFT)

/*
 * Accumulate the three separate parts of the sum; d1 the remainder
 * of the last (incomplete) period, d2 the span of full periods and d3
 * the remainder of the (incomplete) current period.
 *
 *           d1          d2           d3
 *           ^           ^            ^
 *           |           |            |
 *         |<->|<----------------->|<--->|
 * ... |---x---|------| ... |------|-----x (now)
 *
 *                           p-1
 * u' = (u + d1) y^p + 1024 \Sum y^n + d3 y^0
 *                           n=1
 *
 *    = u y^p +					(Step 1)
 *
 *                     p-1
 *      d1 y^p + 1024 \Sum y^n + d3 y^0		(Step 2)
 *                     n=1
 */
static __always_inline u32
accumulate_sum(u64 delta, int cpu, struct sched_avg *sa,
	       unsigned long weight, int running, struct cfs_rq *cfs_rq)
{
	unsigned long scale_freq, scale_cpu;
	u32 contrib = (u32)delta; /* p == 0 -> delta < 1024 */
	u64 periods;

	scale_freq = arch_scale_freq_capacity(NULL, cpu);
	scale_cpu = arch_scale_cpu_capacity(NULL, cpu);

	delta += sa->period_contrib;
	periods = delta / 1024; /* A period is 1024us (~1ms) */

	/*
	 * Step 1: decay old *_sum if we crossed period boundaries.
	 */
	if (periods) {
		sa->load_sum = decay_load(sa->load_sum, periods);
		if (cfs_rq) {
			cfs_rq->runnable_load_sum =
				decay_load(cfs_rq->runnable_load_sum, periods);
		}
		sa->util_sum = decay_load((u64)(sa->util_sum), periods);

		/*
		 * Step 2
		 */
		delta %= 1024;
		contrib = __accumulate_pelt_segments(periods,
				1024 - sa->period_contrib, delta);
	}
	sa->period_contrib = delta;

	contrib = cap_scale(contrib, scale_freq);
	if (weight) {
		sa->load_sum += weight * contrib;
		if (cfs_rq)
			cfs_rq->runnable_load_sum += weight * contrib;
	}
	if (running)
		sa->util_sum += contrib * scale_cpu;

	return periods;
}

/*
 * We can represent the historical contribution to runnable average as the
 * coefficients of a geometric series.  To do this we sub-divide our runnable
 * history into segments of approximately 1ms (1024us); label the segment that
 * occurred N-ms ago p_N, with p_0 corresponding to the current period, e.g.
 *
 * [<- 1024us ->|<- 1024us ->|<- 1024us ->| ...
 *      p0            p1           p2
 *     (now)       (~1ms ago)  (~2ms ago)
 *
 * Let u_i denote the fraction of p_i that the entity was runnable.
 *
 * We then designate the fractions u_i as our co-efficients, yielding the
 * following representation of historical load:
 *   u_0 + u_1*y + u_2*y^2 + u_3*y^3 + ...
 *
 * We choose y based on the with of a reasonably scheduling period, fixing:
 *   y^32 = 0.5
 *
 * This means that the contribution to load ~32ms ago (u_32) will be weighted
 * approximately half as much as the contribution to load within the last ms
 * (u_0).
 *
 * When a period "rolls over" and we have new u_0`, multiplying the previous
 * sum again by y is sufficient to update:
 *   load_avg = u_0` + y*(u_0 + u_1*y + u_2*y^2 + ... )
 *            = u_0 + u_1*y + u_2*y^2 + ... [re-labeling u_i --> u_{i+1}]
 */
static __always_inline int
___update_load_avg(u64 now, int cpu, struct sched_avg *sa,
		  unsigned long weight, int running, struct cfs_rq *cfs_rq,
		  struct rt_rq *rt_rq)
{
	u64 delta;

	delta = now - sa->last_update_time;
	/*
	 * This should only happen when time goes backwards, which it
	 * unfortunately does during sched clock init when we swap over to TSC.
	 */
	if ((s64)delta < 0) {
		sa->last_update_time = now;
		return 0;
	}

	/*
	 * Use 1024ns as the unit of measurement since it's a reasonable
	 * approximation of 1us and fast to compute.
	 */
	delta >>= 10;
	if (!delta)
		return 0;

	sa->last_update_time += delta << 10;

	/*
	 * running is a subset of runnable (weight) so running can't be set if
	 * runnable is clear. But there are some corner cases where the current
	 * se has been already dequeued but cfs_rq->curr still points to it.
	 * This means that weight will be 0 but not running for a sched_entity
	 * but also for a cfs_rq if the latter becomes idle. As an example,
	 * this happens during idle_balance() which calls
	 * update_blocked_averages()
	 */
	if (!weight)
		running = 0;

	/*
	 * Now we know we crossed measurement unit boundaries. The *_avg
	 * accrues by two steps:
	 *
	 * Step 1: accumulate *_sum since last_update_time. If we haven't
	 * crossed period boundaries, finish.
	 */
	if (!accumulate_sum(delta, cpu, sa, weight, running, cfs_rq))
		return 0;

	/*
	 * Step 2: update *_avg.
	 */
	sa->load_avg = div_u64(sa->load_sum, LOAD_AVG_MAX - 1024 + sa->period_contrib);
	if (cfs_rq) {
		cfs_rq->runnable_load_avg =
			div_u64(cfs_rq->runnable_load_sum, LOAD_AVG_MAX - 1024 + sa->period_contrib);
	}
	sa->util_avg = sa->util_sum / (LOAD_AVG_MAX - 1024 + sa->period_contrib);

	if (cfs_rq)
		trace_sched_load_cfs_rq(cfs_rq);
	else {
		if (likely(!rt_rq))
			trace_sched_load_se(container_of(sa, struct sched_entity, avg));
		else
			trace_sched_load_rt_rq(cpu, rt_rq);
	}

	return 1;
}

/*
 * When a task is dequeued, its estimated utilization should not be update if
 * its util_avg has not been updated at least once.
 * This flag is used to synchronize util_avg updates with util_est updates.
 * We map this information into the LSB bit of the utilization saved at
 * dequeue time (i.e. util_est.dequeued).
 */
#define UTIL_AVG_UNCHANGED 0x1

static inline void cfs_se_util_change(struct sched_avg *avg)
{
	unsigned int enqueued;

	if (!sched_feat(UTIL_EST))
		return;

	/* Avoid store if the flag has been already set */
	enqueued = avg->util_est.enqueued;
	if (!(enqueued & UTIL_AVG_UNCHANGED))
		return;

	/* Reset flag to report util_avg has been updated */
	enqueued &= ~UTIL_AVG_UNCHANGED;
	WRITE_ONCE(avg->util_est.enqueued, enqueued);
}

static int
__update_load_avg_blocked_se(u64 now, int cpu, struct sched_entity *se)
{
	return ___update_load_avg(now, cpu, &se->avg, 0, 0, NULL, NULL);
}

static int
__update_load_avg_se(u64 now, int cpu, struct cfs_rq *cfs_rq, struct sched_entity *se)
{
	if (___update_load_avg(now, cpu, &se->avg,
			       se->on_rq * scale_load_down(se->load.weight),
			       cfs_rq->curr == se, NULL, NULL)) {
		cfs_se_util_change(&se->avg);

#ifdef UTIL_EST_DEBUG
		/*
		 * Trace utilization only for actual tasks.
		 *
		 * These trace events are mostly useful to get easier to
		 * read plots for the estimated utilization, where we can
		 * compare it with the actual grow/decrease of the original
		 * PELT signal.
		 * Let's keep them disabled by default in "production kernels".
		 */
		if (entity_is_task(se)) {
			struct task_struct *tsk = task_of(se);

			trace_sched_util_est_task(tsk, &se->avg);

			/* Trace utilization only for top level CFS RQ */
			cfs_rq = &(task_rq(tsk)->cfs);
			trace_sched_util_est_cpu(cpu, cfs_rq);
		}
#endif /* UTIL_EST_DEBUG */

		return 1;
	}

	return 0;
}

static int
__update_load_avg_cfs_rq(u64 now, int cpu, struct cfs_rq *cfs_rq)
{
	return ___update_load_avg(now, cpu, &cfs_rq->avg,
			scale_load_down(cfs_rq->load.weight),
			cfs_rq->curr != NULL, cfs_rq, NULL);
}

/*
 * Signed add and clamp on underflow.
 *
 * Explicitly do a load-store to ensure the intermediate value never hits
 * memory. This allows lockless observations without ever seeing the negative
 * values.
 */
#define add_positive(_ptr, _val) do {                           \
	typeof(_ptr) ptr = (_ptr);                              \
	typeof(_val) val = (_val);                              \
	typeof(*ptr) res, var = READ_ONCE(*ptr);                \
								\
	res = var + val;                                        \
								\
	if (val < 0 && res > var)                               \
		res = 0;                                        \
								\
	WRITE_ONCE(*ptr, res);                                  \
} while (0)

#ifdef CONFIG_FAIR_GROUP_SCHED
/**
 * update_tg_load_avg - update the tg's load avg
 * @cfs_rq: the cfs_rq whose avg changed
 * @force: update regardless of how small the difference
 *
 * This function 'ensures': tg->load_avg := \Sum tg->cfs_rq[]->avg.load.
 * However, because tg->load_avg is a global value there are performance
 * considerations.
 *
 * In order to avoid having to look at the other cfs_rq's, we use a
 * differential update where we store the last value we propagated. This in
 * turn allows skipping updates if the differential is 'small'.
 *
 * Updating tg's load_avg is necessary before update_cfs_share().
 */
static inline void update_tg_load_avg(struct cfs_rq *cfs_rq, int force)
{
	long delta = cfs_rq->avg.load_avg - cfs_rq->tg_load_avg_contrib;

	/*
	 * No need to update load_avg for root_task_group as it is not used.
	 */
	if (cfs_rq->tg == &root_task_group)
		return;

	if (force || abs(delta) > cfs_rq->tg_load_avg_contrib / 64) {
		atomic_long_add(delta, &cfs_rq->tg->load_avg);
		cfs_rq->tg_load_avg_contrib = cfs_rq->avg.load_avg;
	}

	trace_sched_load_tg(cfs_rq);
}

/*
 * Called within set_task_rq() right before setting a task's cpu. The
 * caller only guarantees p->pi_lock is held; no other assumptions,
 * including the state of rq->lock, should be made.
 */
void set_task_rq_fair(struct sched_entity *se,
		      struct cfs_rq *prev, struct cfs_rq *next)
{
	u64 p_last_update_time;
	u64 n_last_update_time;

	if (!sched_feat(ATTACH_AGE_LOAD))
		return;

	/*
	 * We are supposed to update the task to "current" time, then its up to
	 * date and ready to go to new CPU/cfs_rq. But we have difficulty in
	 * getting what current time is, so simply throw away the out-of-date
	 * time. This will result in the wakee task is less decayed, but giving
	 * the wakee more load sounds not bad.
	 */
	if (!(se->avg.last_update_time && prev))
		return;

#ifndef CONFIG_64BIT
	{
		u64 p_last_update_time_copy;
		u64 n_last_update_time_copy;

		do {
			p_last_update_time_copy = prev->load_last_update_time_copy;
			n_last_update_time_copy = next->load_last_update_time_copy;

			smp_rmb();

			p_last_update_time = prev->avg.last_update_time;
			n_last_update_time = next->avg.last_update_time;

		} while (p_last_update_time != p_last_update_time_copy ||
			 n_last_update_time != n_last_update_time_copy);
	}
#else
	p_last_update_time = prev->avg.last_update_time;
	n_last_update_time = next->avg.last_update_time;
#endif
	__update_load_avg_blocked_se(p_last_update_time, cpu_of(rq_of(prev)), se);
	se->avg.last_update_time = n_last_update_time;
}

/* Take into account change of utilization of a child task group */
static inline void
update_tg_cfs_util(struct cfs_rq *cfs_rq, struct sched_entity *se)
{
	struct cfs_rq *gcfs_rq = group_cfs_rq(se);
	long delta = gcfs_rq->avg.util_avg - se->avg.util_avg;

	/* Nothing to update */
	if (!delta)
		return;

	/* Set new sched_entity's utilization */
	se->avg.util_avg = gcfs_rq->avg.util_avg;
	se->avg.util_sum = se->avg.util_avg * LOAD_AVG_MAX;

	/* Update parent cfs_rq utilization */
	add_positive(&cfs_rq->avg.util_avg, delta);
	cfs_rq->avg.util_sum = cfs_rq->avg.util_avg * LOAD_AVG_MAX;
}

/* Take into account change of load of a child task group */
static inline void
update_tg_cfs_load(struct cfs_rq *cfs_rq, struct sched_entity *se)
{
	struct cfs_rq *gcfs_rq = group_cfs_rq(se);
	long delta, load = gcfs_rq->avg.load_avg;

	/*
	 * If the load of group cfs_rq is null, the load of the
	 * sched_entity will also be null so we can skip the formula
	 */
	if (load) {
		long tg_load;

		/* Get tg's load and ensure tg_load > 0 */
		tg_load = atomic_long_read(&gcfs_rq->tg->load_avg) + 1;

		/* Ensure tg_load >= load and updated with current load*/
		tg_load -= gcfs_rq->tg_load_avg_contrib;
		tg_load += load;

		/*
		 * We need to compute a correction term in the case that the
		 * task group is consuming more CPU than a task of equal
		 * weight. A task with a weight equals to tg->shares will have
		 * a load less or equal to scale_load_down(tg->shares).
		 * Similarly, the sched_entities that represent the task group
		 * at parent level, can't have a load higher than
		 * scale_load_down(tg->shares). And the Sum of sched_entities'
		 * load must be <= scale_load_down(tg->shares).
		 */
		if (tg_load > scale_load_down(gcfs_rq->tg->shares)) {
			/* scale gcfs_rq's load into tg's shares*/
			load *= scale_load_down(gcfs_rq->tg->shares);
			load /= tg_load;
		}
	}

	delta = load - se->avg.load_avg;

	/* Nothing to update */
	if (!delta)
		return;

	/* Set new sched_entity's load */
	se->avg.load_avg = load;
	se->avg.load_sum = se->avg.load_avg * LOAD_AVG_MAX;

	/* Update parent cfs_rq load */
	add_positive(&cfs_rq->avg.load_avg, delta);
	cfs_rq->avg.load_sum = cfs_rq->avg.load_avg * LOAD_AVG_MAX;

	/*
	 * If the sched_entity is already enqueued, we also have to update the
	 * runnable load avg.
	 */
	if (se->on_rq) {
		/* Update parent cfs_rq runnable_load_avg */
		add_positive(&cfs_rq->runnable_load_avg, delta);
		cfs_rq->runnable_load_sum = cfs_rq->runnable_load_avg * LOAD_AVG_MAX;
	}
}

static inline void set_tg_cfs_propagate(struct cfs_rq *cfs_rq)
{
	cfs_rq->propagate_avg = 1;
}

static inline int test_and_clear_tg_cfs_propagate(struct sched_entity *se)
{
	struct cfs_rq *cfs_rq = group_cfs_rq(se);

	if (!cfs_rq->propagate_avg)
		return 0;

	cfs_rq->propagate_avg = 0;
	return 1;
}

/* Update task and its cfs_rq load average */
static inline int propagate_entity_load_avg(struct sched_entity *se)
{
	struct cfs_rq *cfs_rq;

	if (entity_is_task(se))
		return 0;

	if (!test_and_clear_tg_cfs_propagate(se))
		return 0;

	cfs_rq = cfs_rq_of(se);

	set_tg_cfs_propagate(cfs_rq);

	update_tg_cfs_util(cfs_rq, se);
	update_tg_cfs_load(cfs_rq, se);

	trace_sched_load_cfs_rq(cfs_rq);
	trace_sched_load_se(se);

	return 1;
}

/*
 * Check if we need to update the load and the utilization of a blocked
 * group_entity:
 */
static inline bool skip_blocked_update(struct sched_entity *se)
{
	struct cfs_rq *gcfs_rq = group_cfs_rq(se);

	/*
	 * If sched_entity still have not zero load or utilization, we have to
	 * decay it:
	 */
	if (se->avg.load_avg || se->avg.util_avg)
		return false;

	/*
	 * If there is a pending propagation, we have to update the load and
	 * the utilization of the sched_entity:
	 */
	if (gcfs_rq->propagate_avg)
		return false;

	/*
	 * Otherwise, the load and the utilization of the sched_entity is
	 * already zero and there is no pending propagation, so it will be a
	 * waste of time to try to decay it:
	 */
	return true;
}

#else /* CONFIG_FAIR_GROUP_SCHED */

static inline void update_tg_load_avg(struct cfs_rq *cfs_rq, int force) {}

static inline int propagate_entity_load_avg(struct sched_entity *se)
{
	return 0;
}

static inline void set_tg_cfs_propagate(struct cfs_rq *cfs_rq) {}

#endif /* CONFIG_FAIR_GROUP_SCHED */

/*
 * Unsigned subtract and clamp on underflow.
 *
 * Explicitly do a load-store to ensure the intermediate value never hits
 * memory. This allows lockless observations without ever seeing the negative
 * values.
 */
#define sub_positive(_ptr, _val) do {				\
	typeof(_ptr) ptr = (_ptr);				\
	typeof(*ptr) val = (_val);				\
	typeof(*ptr) res, var = READ_ONCE(*ptr);		\
	res = var - val;					\
	if (res > var)						\
		res = 0;					\
	WRITE_ONCE(*ptr, res);					\
} while (0)

/**
 * update_cfs_rq_load_avg - update the cfs_rq's load/util averages
 * @now: current time, as per cfs_rq_clock_task()
 * @cfs_rq: cfs_rq to update
 *
 * The cfs_rq avg is the direct sum of all its entities (blocked and runnable)
 * avg. The immediate corollary is that all (fair) tasks must be attached, see
 * post_init_entity_util_avg().
 *
 * cfs_rq->avg is used for task_h_load() and update_cfs_share() for example.
 *
 * Returns true if the load decayed or we removed load.
 *
 * Since both these conditions indicate a changed cfs_rq->avg.load we should
 * call update_tg_load_avg() when this function returns true.
 */
static inline int
update_cfs_rq_load_avg(u64 now, struct cfs_rq *cfs_rq)
{
	struct sched_avg *sa = &cfs_rq->avg;
	int decayed, removed_load = 0, removed_util = 0;

	if (atomic_long_read(&cfs_rq->removed_load_avg)) {
		s64 r = atomic_long_xchg(&cfs_rq->removed_load_avg, 0);
		sub_positive(&sa->load_avg, r);
		sub_positive(&sa->load_sum, r * LOAD_AVG_MAX);
		removed_load = 1;
		set_tg_cfs_propagate(cfs_rq);
	}

	if (atomic_long_read(&cfs_rq->removed_util_avg)) {
		long r = atomic_long_xchg(&cfs_rq->removed_util_avg, 0);
		sub_positive(&sa->util_avg, r);
		sub_positive(&sa->util_sum, r * LOAD_AVG_MAX);
		removed_util = 1;
		set_tg_cfs_propagate(cfs_rq);
	}

	decayed = __update_load_avg_cfs_rq(now, cpu_of(rq_of(cfs_rq)), cfs_rq);

#ifndef CONFIG_64BIT
	smp_wmb();
	cfs_rq->load_last_update_time_copy = sa->last_update_time;
#endif

	if (decayed || removed_util)
		cfs_rq_util_change(cfs_rq);

	return decayed || removed_load;
}

int update_rt_rq_load_avg(u64 now, int cpu, struct rt_rq *rt_rq, int running)
{
	int ret;

	ret = ___update_load_avg(now, cpu, &rt_rq->avg, 0, running, NULL, rt_rq);

	return ret;
}

/*
 * Optional action to be done while updating the load average
 */
#define UPDATE_TG	0x1
#define SKIP_AGE_LOAD	0x2

/* Update task and its cfs_rq load average */
static inline void update_load_avg(struct sched_entity *se, int flags)
{
	struct cfs_rq *cfs_rq = cfs_rq_of(se);
	u64 now = cfs_rq_clock_task(cfs_rq);
	struct rq *rq = rq_of(cfs_rq);
	int cpu = cpu_of(rq);
	int decayed;

	/*
	 * Track task load average for carrying it to new CPU after migrated, and
	 * track group sched_entity load average for task_h_load calc in migration
	 */
	if (se->avg.last_update_time && !(flags & SKIP_AGE_LOAD))
		__update_load_avg_se(now, cpu, cfs_rq, se);

	decayed  = update_cfs_rq_load_avg(now, cfs_rq);
	decayed |= propagate_entity_load_avg(se);

	if (decayed && (flags & UPDATE_TG))
		update_tg_load_avg(cfs_rq, 0);
}

/**
 * attach_entity_load_avg - attach this entity to its cfs_rq load avg
 * @cfs_rq: cfs_rq to attach to
 * @se: sched_entity to attach
 *
 * Must call update_cfs_rq_load_avg() before this, since we rely on
 * cfs_rq->avg.last_update_time being current.
 */
static void attach_entity_load_avg(struct cfs_rq *cfs_rq, struct sched_entity *se)
{
	se->avg.last_update_time = cfs_rq->avg.last_update_time;
	cfs_rq->avg.load_avg += se->avg.load_avg;
	cfs_rq->avg.load_sum += se->avg.load_sum;
	cfs_rq->avg.util_avg += se->avg.util_avg;
	cfs_rq->avg.util_sum += se->avg.util_sum;
	set_tg_cfs_propagate(cfs_rq);

	cfs_rq_util_change(cfs_rq);

	trace_sched_load_cfs_rq(cfs_rq);
}

/**
 * detach_entity_load_avg - detach this entity from its cfs_rq load avg
 * @cfs_rq: cfs_rq to detach from
 * @se: sched_entity to detach
 *
 * Must call update_cfs_rq_load_avg() before this, since we rely on
 * cfs_rq->avg.last_update_time being current.
 */
static void detach_entity_load_avg(struct cfs_rq *cfs_rq, struct sched_entity *se)
{

	sub_positive(&cfs_rq->avg.load_avg, se->avg.load_avg);
	sub_positive(&cfs_rq->avg.load_sum, se->avg.load_sum);
	sub_positive(&cfs_rq->avg.util_avg, se->avg.util_avg);
	sub_positive(&cfs_rq->avg.util_sum, se->avg.util_sum);
	set_tg_cfs_propagate(cfs_rq);

	cfs_rq_util_change(cfs_rq);

	trace_sched_load_cfs_rq(cfs_rq);
}

/* Add the load generated by se into cfs_rq's load average */
static inline void
enqueue_entity_load_avg(struct cfs_rq *cfs_rq, struct sched_entity *se)
{
	struct sched_avg *sa = &se->avg;

	cfs_rq->runnable_load_avg += sa->load_avg;
	cfs_rq->runnable_load_sum += sa->load_sum;

	if (!sa->last_update_time) {
		attach_entity_load_avg(cfs_rq, se);
		update_tg_load_avg(cfs_rq, 0);
	}
}

/* Remove the runnable load generated by se from cfs_rq's runnable load average */
static inline void
dequeue_entity_load_avg(struct cfs_rq *cfs_rq, struct sched_entity *se)
{
	cfs_rq->runnable_load_avg =
		max_t(long, cfs_rq->runnable_load_avg - se->avg.load_avg, 0);
	cfs_rq->runnable_load_sum =
		max_t(s64,  cfs_rq->runnable_load_sum - se->avg.load_sum, 0);
}

#ifndef CONFIG_64BIT
static inline u64 cfs_rq_last_update_time(struct cfs_rq *cfs_rq)
{
	u64 last_update_time_copy;
	u64 last_update_time;

	do {
		last_update_time_copy = cfs_rq->load_last_update_time_copy;
		smp_rmb();
		last_update_time = cfs_rq->avg.last_update_time;
	} while (last_update_time != last_update_time_copy);

	return last_update_time;
}
#else
static inline u64 cfs_rq_last_update_time(struct cfs_rq *cfs_rq)
{
	return cfs_rq->avg.last_update_time;
}
#endif

/*
 * Synchronize entity load avg of dequeued entity without locking
 * the previous rq.
 */
void sync_entity_load_avg(struct sched_entity *se)
{
	struct cfs_rq *cfs_rq = cfs_rq_of(se);
	u64 last_update_time;

	last_update_time = cfs_rq_last_update_time(cfs_rq);
	__update_load_avg_blocked_se(last_update_time, cpu_of(rq_of(cfs_rq)), se);
}

/*
 * Task first catches up with cfs_rq, and then subtract
 * itself from the cfs_rq (task must be off the queue now).
 */
void remove_entity_load_avg(struct sched_entity *se)
{
	struct cfs_rq *cfs_rq = cfs_rq_of(se);

	/*
	 * tasks cannot exit without having gone through wake_up_new_task() ->
	 * post_init_entity_util_avg() which will have added things to the
	 * cfs_rq, so we can remove unconditionally.
	 *
	 * Similarly for groups, they will have passed through
	 * post_init_entity_util_avg() before unregister_sched_fair_group()
	 * calls this.
	 */

	sync_entity_load_avg(se);
	atomic_long_add(se->avg.load_avg, &cfs_rq->removed_load_avg);
	atomic_long_add(se->avg.util_avg, &cfs_rq->removed_util_avg);
}

static inline unsigned long cfs_rq_runnable_load_avg(struct cfs_rq *cfs_rq)
{
	return cfs_rq->runnable_load_avg;
}

static inline unsigned long cfs_rq_load_avg(struct cfs_rq *cfs_rq)
{
	return cfs_rq->avg.load_avg;
}

static int idle_balance(struct rq *this_rq, struct rq_flags *rf);

static inline bool task_fits_capacity(struct task_struct *p, long capacity,
								int cpu);

static inline void update_misfit_status(struct task_struct *p, struct rq *rq)
{
	if (!static_branch_unlikely(&sched_asym_cpucapacity))
		return;

	if (!p) {
		rq->misfit_task_load = 0;
		return;
	}

	if (task_fits_max(p, cpu_of(rq))) {
		rq->misfit_task_load = 0;
		return;
	}

	rq->misfit_task_load = task_h_load(p);
}

static inline unsigned long _task_util_est(struct task_struct *p)
{
	struct util_est ue = READ_ONCE(p->se.avg.util_est);

	return max(ue.ewma, ue.enqueued);
}

static inline unsigned long task_util_est(struct task_struct *p)
{
#ifdef CONFIG_SCHED_WALT
	if (likely(!walt_disabled && sysctl_sched_use_walt_task_util))
<<<<<<< HEAD
		return p->ravg.demand_scaled;
=======
		return (p->ravg.demand /
			(sched_ravg_window >> SCHED_CAPACITY_SHIFT));
>>>>>>> 6a2de27b
#endif
	return max(task_util(p), _task_util_est(p));
}

static inline void util_est_enqueue(struct cfs_rq *cfs_rq,
				    struct task_struct *p)
{
	unsigned int enqueued;

	if (!sched_feat(UTIL_EST))
		return;

	/* Update root cfs_rq's estimated utilization */
	enqueued  = cfs_rq->avg.util_est.enqueued;
	enqueued += (_task_util_est(p) | UTIL_AVG_UNCHANGED);
	WRITE_ONCE(cfs_rq->avg.util_est.enqueued, enqueued);

	trace_sched_util_est_task(p, &p->se.avg);
	trace_sched_util_est_cpu(cpu_of(rq_of(cfs_rq)), cfs_rq);
}

/*
 * Check if a (signed) value is within a specified (unsigned) margin,
 * based on the observation that:
 *
 *     abs(x) < y := (unsigned)(x + y - 1) < (2 * y - 1)
 *
 * NOTE: this only works when value + maring < INT_MAX.
 */
static inline bool within_margin(int value, int margin)
{
	return ((unsigned int)(value + margin - 1) < (2 * margin - 1));
}

static void
util_est_dequeue(struct cfs_rq *cfs_rq, struct task_struct *p, bool task_sleep)
{
	long last_ewma_diff;
	struct util_est ue;

	if (!sched_feat(UTIL_EST))
		return;

	/*
	 * Update root cfs_rq's estimated utilization
	 *
	 * If *p is the last task then the root cfs_rq's estimated utilization
	 * of a CPU is 0 by definition.
	 */
	ue.enqueued = 0;
	if (cfs_rq->nr_running) {
		ue.enqueued  = cfs_rq->avg.util_est.enqueued;
		ue.enqueued -= min_t(unsigned int, ue.enqueued,
				     (_task_util_est(p) | UTIL_AVG_UNCHANGED));
	}
	WRITE_ONCE(cfs_rq->avg.util_est.enqueued, ue.enqueued);

	trace_sched_util_est_cpu(cpu_of(rq_of(cfs_rq)), cfs_rq);

	/*
	 * Skip update of task's estimated utilization when the task has not
	 * yet completed an activation, e.g. being migrated.
	 */
	if (!task_sleep)
		return;

	/*
	 * If the PELT values haven't changed since enqueue time,
	 * skip the util_est update.
	 */
	ue = p->se.avg.util_est;
	if (ue.enqueued & UTIL_AVG_UNCHANGED)
		return;

	/*
	 * Skip update of task's estimated utilization when its EWMA is
	 * already ~1% close to its last activation value.
	 */
	ue.enqueued = (task_util(p) | UTIL_AVG_UNCHANGED);
	last_ewma_diff = ue.enqueued - ue.ewma;
	if (within_margin(last_ewma_diff, (SCHED_CAPACITY_SCALE / 100)))
		return;

	/*
	 * Update Task's estimated utilization
	 *
	 * When *p completes an activation we can consolidate another sample
	 * of the task size. This is done by storing the current PELT value
	 * as ue.enqueued and by using this value to update the Exponential
	 * Weighted Moving Average (EWMA):
	 *
	 *  ewma(t) = w *  task_util(p) + (1-w) * ewma(t-1)
	 *          = w *  task_util(p) +         ewma(t-1)  - w * ewma(t-1)
	 *          = w * (task_util(p) -         ewma(t-1)) +     ewma(t-1)
	 *          = w * (      last_ewma_diff            ) +     ewma(t-1)
	 *          = w * (last_ewma_diff  +  ewma(t-1) / w)
	 *
	 * Where 'w' is the weight of new samples, which is configured to be
	 * 0.25, thus making w=1/4 ( >>= UTIL_EST_WEIGHT_SHIFT)
	 */
	ue.ewma <<= UTIL_EST_WEIGHT_SHIFT;
	ue.ewma  += last_ewma_diff;
	ue.ewma >>= UTIL_EST_WEIGHT_SHIFT;
	WRITE_ONCE(p->se.avg.util_est, ue);

	trace_sched_util_est_task(p, &p->se.avg);
}

#else /* CONFIG_SMP */

static inline int
update_cfs_rq_load_avg(u64 now, struct cfs_rq *cfs_rq)
{
	return 0;
}

int update_rt_rq_load_avg(u64 now, int cpu, struct rt_rq *rt_rq, int running)
{
	return 0;
}

#define UPDATE_TG	0x0
#define SKIP_AGE_LOAD	0x0

static inline void update_load_avg(struct sched_entity *se, int not_used1)
{
	cfs_rq_util_change(cfs_rq_of(se));
}

static inline void
enqueue_entity_load_avg(struct cfs_rq *cfs_rq, struct sched_entity *se) {}
static inline void
dequeue_entity_load_avg(struct cfs_rq *cfs_rq, struct sched_entity *se) {}
static inline void remove_entity_load_avg(struct sched_entity *se) {}

static inline void
attach_entity_load_avg(struct cfs_rq *cfs_rq, struct sched_entity *se) {}
static inline void
detach_entity_load_avg(struct cfs_rq *cfs_rq, struct sched_entity *se) {}

static inline int idle_balance(struct rq *rq, struct rq_flags *rf)
{
	return 0;
}

static inline void update_misfit_status(struct task_struct *p, struct rq *rq) {}

static inline void
util_est_enqueue(struct cfs_rq *cfs_rq, struct task_struct *p) {}

static inline void
util_est_dequeue(struct cfs_rq *cfs_rq, struct task_struct *p,
		 bool task_sleep) {}

#endif /* CONFIG_SMP */

static void check_spread(struct cfs_rq *cfs_rq, struct sched_entity *se)
{
#ifdef CONFIG_SCHED_DEBUG
	s64 d = se->vruntime - cfs_rq->min_vruntime;

	if (d < 0)
		d = -d;

	if (d > 3*sysctl_sched_latency)
		schedstat_inc(cfs_rq->nr_spread_over);
#endif
}

static void
place_entity(struct cfs_rq *cfs_rq, struct sched_entity *se, int initial)
{
	u64 vruntime = cfs_rq->min_vruntime;

	/*
	 * The 'current' period is already promised to the current tasks,
	 * however the extra weight of the new task will slow them down a
	 * little, place the new task so that it fits in the slot that
	 * stays open at the end.
	 */
	if (initial && sched_feat(START_DEBIT))
		vruntime += sched_vslice(cfs_rq, se);

	/* sleeps up to a single latency don't count. */
	if (!initial) {
		unsigned long thresh = sysctl_sched_latency;

		/*
		 * Halve their sleep time's effect, to allow
		 * for a gentler effect of sleepers:
		 */
		if (sched_feat(GENTLE_FAIR_SLEEPERS))
			thresh >>= 1;

		vruntime -= thresh;
	}

	/* ensure we never gain time by being placed backwards. */
	se->vruntime = max_vruntime(se->vruntime, vruntime);
}

static void check_enqueue_throttle(struct cfs_rq *cfs_rq);

static inline void check_schedstat_required(void)
{
#ifdef CONFIG_SCHEDSTATS
	if (schedstat_enabled())
		return;

	/* Force schedstat enabled if a dependent tracepoint is active */
	if (trace_sched_stat_wait_enabled()    ||
			trace_sched_stat_sleep_enabled()   ||
			trace_sched_stat_iowait_enabled()  ||
			trace_sched_stat_blocked_enabled() ||
			trace_sched_stat_runtime_enabled())  {
		printk_deferred_once("Scheduler tracepoints stat_sleep, stat_iowait, "
			     "stat_blocked and stat_runtime require the "
			     "kernel parameter schedstats=enable or "
			     "kernel.sched_schedstats=1\n");
	}
#endif
}


/*
 * MIGRATION
 *
 *	dequeue
 *	  update_curr()
 *	    update_min_vruntime()
 *	  vruntime -= min_vruntime
 *
 *	enqueue
 *	  update_curr()
 *	    update_min_vruntime()
 *	  vruntime += min_vruntime
 *
 * this way the vruntime transition between RQs is done when both
 * min_vruntime are up-to-date.
 *
 * WAKEUP (remote)
 *
 *	->migrate_task_rq_fair() (p->state == TASK_WAKING)
 *	  vruntime -= min_vruntime
 *
 *	enqueue
 *	  update_curr()
 *	    update_min_vruntime()
 *	  vruntime += min_vruntime
 *
 * this way we don't have the most up-to-date min_vruntime on the originating
 * CPU and an up-to-date min_vruntime on the destination CPU.
 */

static void
enqueue_entity(struct cfs_rq *cfs_rq, struct sched_entity *se, int flags)
{
	bool renorm = !(flags & ENQUEUE_WAKEUP) || (flags & ENQUEUE_MIGRATED);
	bool curr = cfs_rq->curr == se;

	/*
	 * If we're the current task, we must renormalise before calling
	 * update_curr().
	 */
	if (renorm && curr)
		se->vruntime += cfs_rq->min_vruntime;

	update_curr(cfs_rq);

	/*
	 * Otherwise, renormalise after, such that we're placed at the current
	 * moment in time, instead of some random moment in the past. Being
	 * placed in the past could significantly boost this task to the
	 * fairness detriment of existing tasks.
	 */
	if (renorm && !curr)
		se->vruntime += cfs_rq->min_vruntime;

	/*
	 * When enqueuing a sched_entity, we must:
	 *   - Update loads to have both entity and cfs_rq synced with now.
	 *   - Add its load to cfs_rq->runnable_avg
	 *   - For group_entity, update its weight to reflect the new share of
	 *     its group cfs_rq
	 *   - Add its new weight to cfs_rq->load.weight
	 */
	update_load_avg(se, UPDATE_TG);
	enqueue_entity_load_avg(cfs_rq, se);
	update_cfs_shares(se);
	account_entity_enqueue(cfs_rq, se);

	if (flags & ENQUEUE_WAKEUP)
		place_entity(cfs_rq, se, 0);

	check_schedstat_required();
	update_stats_enqueue(cfs_rq, se, flags);
	check_spread(cfs_rq, se);
	if (!curr)
		__enqueue_entity(cfs_rq, se);
	se->on_rq = 1;

	if (cfs_rq->nr_running == 1) {
		list_add_leaf_cfs_rq(cfs_rq);
		check_enqueue_throttle(cfs_rq);
	}
}

static void __clear_buddies_last(struct sched_entity *se)
{
	for_each_sched_entity(se) {
		struct cfs_rq *cfs_rq = cfs_rq_of(se);
		if (cfs_rq->last != se)
			break;

		cfs_rq->last = NULL;
	}
}

static void __clear_buddies_next(struct sched_entity *se)
{
	for_each_sched_entity(se) {
		struct cfs_rq *cfs_rq = cfs_rq_of(se);
		if (cfs_rq->next != se)
			break;

		cfs_rq->next = NULL;
	}
}

static void __clear_buddies_skip(struct sched_entity *se)
{
	for_each_sched_entity(se) {
		struct cfs_rq *cfs_rq = cfs_rq_of(se);
		if (cfs_rq->skip != se)
			break;

		cfs_rq->skip = NULL;
	}
}

static void clear_buddies(struct cfs_rq *cfs_rq, struct sched_entity *se)
{
	if (cfs_rq->last == se)
		__clear_buddies_last(se);

	if (cfs_rq->next == se)
		__clear_buddies_next(se);

	if (cfs_rq->skip == se)
		__clear_buddies_skip(se);
}

static __always_inline void return_cfs_rq_runtime(struct cfs_rq *cfs_rq);

static void
dequeue_entity(struct cfs_rq *cfs_rq, struct sched_entity *se, int flags)
{
	/*
	 * Update run-time statistics of the 'current'.
	 */
	update_curr(cfs_rq);

	/*
	 * When dequeuing a sched_entity, we must:
	 *   - Update loads to have both entity and cfs_rq synced with now.
	 *   - Substract its load from the cfs_rq->runnable_avg.
	 *   - Substract its previous weight from cfs_rq->load.weight.
	 *   - For group entity, update its weight to reflect the new share
	 *     of its group cfs_rq.
	 */
	update_load_avg(se, UPDATE_TG);
	dequeue_entity_load_avg(cfs_rq, se);

	update_stats_dequeue(cfs_rq, se, flags);

	clear_buddies(cfs_rq, se);

	if (se != cfs_rq->curr)
		__dequeue_entity(cfs_rq, se);
	se->on_rq = 0;
	account_entity_dequeue(cfs_rq, se);

	/*
	 * Normalize after update_curr(); which will also have moved
	 * min_vruntime if @se is the one holding it back. But before doing
	 * update_min_vruntime() again, which will discount @se's position and
	 * can move min_vruntime forward still more.
	 */
	if (!(flags & DEQUEUE_SLEEP))
		se->vruntime -= cfs_rq->min_vruntime;

	/* return excess runtime on last dequeue */
	return_cfs_rq_runtime(cfs_rq);

	update_cfs_shares(se);

	/*
	 * Now advance min_vruntime if @se was the entity holding it back,
	 * except when: DEQUEUE_SAVE && !DEQUEUE_MOVE, in this case we'll be
	 * put back on, and if we advance min_vruntime, we'll be placed back
	 * further than we started -- ie. we'll be penalized.
	 */
	if ((flags & (DEQUEUE_SAVE | DEQUEUE_MOVE)) == DEQUEUE_SAVE)
		update_min_vruntime(cfs_rq);
}

/*
 * Preempt the current task with a newly woken task if needed:
 */
static void
check_preempt_tick(struct cfs_rq *cfs_rq, struct sched_entity *curr)
{
	unsigned long ideal_runtime, delta_exec;
	struct sched_entity *se;
	s64 delta;

	ideal_runtime = sched_slice(cfs_rq, curr);
	delta_exec = curr->sum_exec_runtime - curr->prev_sum_exec_runtime;
	if (delta_exec > ideal_runtime) {
		resched_curr(rq_of(cfs_rq));
		/*
		 * The current task ran long enough, ensure it doesn't get
		 * re-elected due to buddy favours.
		 */
		clear_buddies(cfs_rq, curr);
		return;
	}

	/*
	 * Ensure that a task that missed wakeup preemption by a
	 * narrow margin doesn't have to wait for a full slice.
	 * This also mitigates buddy induced latencies under load.
	 */
	if (delta_exec < sysctl_sched_min_granularity)
		return;

	se = __pick_first_entity(cfs_rq);
	delta = curr->vruntime - se->vruntime;

	if (delta < 0)
		return;

	if (delta > ideal_runtime)
		resched_curr(rq_of(cfs_rq));
}

static void
set_next_entity(struct cfs_rq *cfs_rq, struct sched_entity *se)
{
	/* 'current' is not kept within the tree. */
	if (se->on_rq) {
		/*
		 * Any task has to be enqueued before it get to execute on
		 * a CPU. So account for the time it spent waiting on the
		 * runqueue.
		 */
		update_stats_wait_end(cfs_rq, se);
		__dequeue_entity(cfs_rq, se);
		update_load_avg(se, UPDATE_TG);
	}

	update_stats_curr_start(cfs_rq, se);
	cfs_rq->curr = se;

	/*
	 * Track our maximum slice length, if the CPU's load is at
	 * least twice that of our own weight (i.e. dont track it
	 * when there are only lesser-weight tasks around):
	 */
	if (schedstat_enabled() && rq_of(cfs_rq)->load.weight >= 2*se->load.weight) {
		schedstat_set(se->statistics.slice_max,
			max((u64)schedstat_val(se->statistics.slice_max),
			    se->sum_exec_runtime - se->prev_sum_exec_runtime));
	}

	se->prev_sum_exec_runtime = se->sum_exec_runtime;
}

static int
wakeup_preempt_entity(struct sched_entity *curr, struct sched_entity *se);

/*
 * Pick the next process, keeping these things in mind, in this order:
 * 1) keep things fair between processes/task groups
 * 2) pick the "next" process, since someone really wants that to run
 * 3) pick the "last" process, for cache locality
 * 4) do not run the "skip" process, if something else is available
 */
static struct sched_entity *
pick_next_entity(struct cfs_rq *cfs_rq, struct sched_entity *curr)
{
	struct sched_entity *left = __pick_first_entity(cfs_rq);
	struct sched_entity *se;

	/*
	 * If curr is set we have to see if its left of the leftmost entity
	 * still in the tree, provided there was anything in the tree at all.
	 */
	if (!left || (curr && entity_before(curr, left)))
		left = curr;

	se = left; /* ideally we run the leftmost entity */

	/*
	 * Avoid running the skip buddy, if running something else can
	 * be done without getting too unfair.
	 */
	if (cfs_rq->skip == se) {
		struct sched_entity *second;

		if (se == curr) {
			second = __pick_first_entity(cfs_rq);
		} else {
			second = __pick_next_entity(se);
			if (!second || (curr && entity_before(curr, second)))
				second = curr;
		}

		if (second && wakeup_preempt_entity(second, left) < 1)
			se = second;
	}

	/*
	 * Prefer last buddy, try to return the CPU to a preempted task.
	 */
	if (cfs_rq->last && wakeup_preempt_entity(cfs_rq->last, left) < 1)
		se = cfs_rq->last;

	/*
	 * Someone really wants this to run. If it's not unfair, run it.
	 */
	if (cfs_rq->next && wakeup_preempt_entity(cfs_rq->next, left) < 1)
		se = cfs_rq->next;

	clear_buddies(cfs_rq, se);

	return se;
}

static bool check_cfs_rq_runtime(struct cfs_rq *cfs_rq);

static void put_prev_entity(struct cfs_rq *cfs_rq, struct sched_entity *prev)
{
	/*
	 * If still on the runqueue then deactivate_task()
	 * was not called and update_curr() has to be done:
	 */
	if (prev->on_rq)
		update_curr(cfs_rq);

	/* throttle cfs_rqs exceeding runtime */
	check_cfs_rq_runtime(cfs_rq);

	check_spread(cfs_rq, prev);

	if (prev->on_rq) {
		update_stats_wait_start(cfs_rq, prev);
		/* Put 'current' back into the tree. */
		__enqueue_entity(cfs_rq, prev);
		/* in !on_rq case, update occurred at dequeue */
		update_load_avg(prev, 0);
	}
	cfs_rq->curr = NULL;
}

static void
entity_tick(struct cfs_rq *cfs_rq, struct sched_entity *curr, int queued)
{
	/*
	 * Update run-time statistics of the 'current'.
	 */
	update_curr(cfs_rq);

	/*
	 * Ensure that runnable average is periodically updated.
	 */
	update_load_avg(curr, UPDATE_TG);
	update_cfs_shares(curr);

#ifdef CONFIG_SCHED_HRTICK
	/*
	 * queued ticks are scheduled to match the slice, so don't bother
	 * validating it and just reschedule.
	 */
	if (queued) {
		resched_curr(rq_of(cfs_rq));
		return;
	}
	/*
	 * don't let the period tick interfere with the hrtick preemption
	 */
	if (!sched_feat(DOUBLE_TICK) &&
			hrtimer_active(&rq_of(cfs_rq)->hrtick_timer))
		return;
#endif

	if (cfs_rq->nr_running > 1)
		check_preempt_tick(cfs_rq, curr);
}


/**************************************************
 * CFS bandwidth control machinery
 */

#ifdef CONFIG_CFS_BANDWIDTH

#ifdef HAVE_JUMP_LABEL
static struct static_key __cfs_bandwidth_used;

static inline bool cfs_bandwidth_used(void)
{
	return static_key_false(&__cfs_bandwidth_used);
}

void cfs_bandwidth_usage_inc(void)
{
	static_key_slow_inc(&__cfs_bandwidth_used);
}

void cfs_bandwidth_usage_dec(void)
{
	static_key_slow_dec(&__cfs_bandwidth_used);
}
#else /* HAVE_JUMP_LABEL */
static bool cfs_bandwidth_used(void)
{
	return true;
}

void cfs_bandwidth_usage_inc(void) {}
void cfs_bandwidth_usage_dec(void) {}
#endif /* HAVE_JUMP_LABEL */

/*
 * default period for cfs group bandwidth.
 * default: 0.1s, units: nanoseconds
 */
static inline u64 default_cfs_period(void)
{
	return 100000000ULL;
}

static inline u64 sched_cfs_bandwidth_slice(void)
{
	return (u64)sysctl_sched_cfs_bandwidth_slice * NSEC_PER_USEC;
}

/*
 * Replenish runtime according to assigned quota and update expiration time.
 * We use sched_clock_cpu directly instead of rq->clock to avoid adding
 * additional synchronization around rq->lock.
 *
 * requires cfs_b->lock
 */
void __refill_cfs_bandwidth_runtime(struct cfs_bandwidth *cfs_b)
{
	u64 now;

	if (cfs_b->quota == RUNTIME_INF)
		return;

	now = sched_clock_cpu(smp_processor_id());
	cfs_b->runtime = cfs_b->quota;
	cfs_b->runtime_expires = now + ktime_to_ns(cfs_b->period);
}

static inline struct cfs_bandwidth *tg_cfs_bandwidth(struct task_group *tg)
{
	return &tg->cfs_bandwidth;
}

/* rq->task_clock normalized against any time this cfs_rq has spent throttled */
static inline u64 cfs_rq_clock_task(struct cfs_rq *cfs_rq)
{
	if (unlikely(cfs_rq->throttle_count))
		return cfs_rq->throttled_clock_task - cfs_rq->throttled_clock_task_time;

	return rq_clock_task(rq_of(cfs_rq)) - cfs_rq->throttled_clock_task_time;
}

/* returns 0 on failure to allocate runtime */
static int assign_cfs_rq_runtime(struct cfs_rq *cfs_rq)
{
	struct task_group *tg = cfs_rq->tg;
	struct cfs_bandwidth *cfs_b = tg_cfs_bandwidth(tg);
	u64 amount = 0, min_amount, expires;

	/* note: this is a positive sum as runtime_remaining <= 0 */
	min_amount = sched_cfs_bandwidth_slice() - cfs_rq->runtime_remaining;

	raw_spin_lock(&cfs_b->lock);
	if (cfs_b->quota == RUNTIME_INF)
		amount = min_amount;
	else {
		start_cfs_bandwidth(cfs_b);

		if (cfs_b->runtime > 0) {
			amount = min(cfs_b->runtime, min_amount);
			cfs_b->runtime -= amount;
			cfs_b->idle = 0;
		}
	}
	expires = cfs_b->runtime_expires;
	raw_spin_unlock(&cfs_b->lock);

	cfs_rq->runtime_remaining += amount;
	/*
	 * we may have advanced our local expiration to account for allowed
	 * spread between our sched_clock and the one on which runtime was
	 * issued.
	 */
	if ((s64)(expires - cfs_rq->runtime_expires) > 0)
		cfs_rq->runtime_expires = expires;

	return cfs_rq->runtime_remaining > 0;
}

/*
 * Note: This depends on the synchronization provided by sched_clock and the
 * fact that rq->clock snapshots this value.
 */
static void expire_cfs_rq_runtime(struct cfs_rq *cfs_rq)
{
	struct cfs_bandwidth *cfs_b = tg_cfs_bandwidth(cfs_rq->tg);

	/* if the deadline is ahead of our clock, nothing to do */
	if (likely((s64)(rq_clock(rq_of(cfs_rq)) - cfs_rq->runtime_expires) < 0))
		return;

	if (cfs_rq->runtime_remaining < 0)
		return;

	/*
	 * If the local deadline has passed we have to consider the
	 * possibility that our sched_clock is 'fast' and the global deadline
	 * has not truly expired.
	 *
	 * Fortunately we can check determine whether this the case by checking
	 * whether the global deadline has advanced. It is valid to compare
	 * cfs_b->runtime_expires without any locks since we only care about
	 * exact equality, so a partial write will still work.
	 */

	if (cfs_rq->runtime_expires != cfs_b->runtime_expires) {
		/* extend local deadline, drift is bounded above by 2 ticks */
		cfs_rq->runtime_expires += TICK_NSEC;
	} else {
		/* global deadline is ahead, expiration has passed */
		cfs_rq->runtime_remaining = 0;
	}
}

static void __account_cfs_rq_runtime(struct cfs_rq *cfs_rq, u64 delta_exec)
{
	/* dock delta_exec before expiring quota (as it could span periods) */
	cfs_rq->runtime_remaining -= delta_exec;
	expire_cfs_rq_runtime(cfs_rq);

	if (likely(cfs_rq->runtime_remaining > 0))
		return;

	/*
	 * if we're unable to extend our runtime we resched so that the active
	 * hierarchy can be throttled
	 */
	if (!assign_cfs_rq_runtime(cfs_rq) && likely(cfs_rq->curr))
		resched_curr(rq_of(cfs_rq));
}

static __always_inline
void account_cfs_rq_runtime(struct cfs_rq *cfs_rq, u64 delta_exec)
{
	if (!cfs_bandwidth_used() || !cfs_rq->runtime_enabled)
		return;

	__account_cfs_rq_runtime(cfs_rq, delta_exec);
}

static inline int cfs_rq_throttled(struct cfs_rq *cfs_rq)
{
	return cfs_bandwidth_used() && cfs_rq->throttled;
}

/* check whether cfs_rq, or any parent, is throttled */
static inline int throttled_hierarchy(struct cfs_rq *cfs_rq)
{
	return cfs_bandwidth_used() && cfs_rq->throttle_count;
}

/*
 * Ensure that neither of the group entities corresponding to src_cpu or
 * dest_cpu are members of a throttled hierarchy when performing group
 * load-balance operations.
 */
static inline int throttled_lb_pair(struct task_group *tg,
				    int src_cpu, int dest_cpu)
{
	struct cfs_rq *src_cfs_rq, *dest_cfs_rq;

	src_cfs_rq = tg->cfs_rq[src_cpu];
	dest_cfs_rq = tg->cfs_rq[dest_cpu];

	return throttled_hierarchy(src_cfs_rq) ||
	       throttled_hierarchy(dest_cfs_rq);
}

/* updated child weight may affect parent so we have to do this bottom up */
static int tg_unthrottle_up(struct task_group *tg, void *data)
{
	struct rq *rq = data;
	struct cfs_rq *cfs_rq = tg->cfs_rq[cpu_of(rq)];

	cfs_rq->throttle_count--;
	if (!cfs_rq->throttle_count) {
		/* adjust cfs_rq_clock_task() */
		cfs_rq->throttled_clock_task_time += rq_clock_task(rq) -
					     cfs_rq->throttled_clock_task;
	}

	return 0;
}

static int tg_throttle_down(struct task_group *tg, void *data)
{
	struct rq *rq = data;
	struct cfs_rq *cfs_rq = tg->cfs_rq[cpu_of(rq)];

	/* group is entering throttled state, stop time */
	if (!cfs_rq->throttle_count)
		cfs_rq->throttled_clock_task = rq_clock_task(rq);
	cfs_rq->throttle_count++;

	return 0;
}

static void throttle_cfs_rq(struct cfs_rq *cfs_rq)
{
	struct rq *rq = rq_of(cfs_rq);
	struct cfs_bandwidth *cfs_b = tg_cfs_bandwidth(cfs_rq->tg);
	struct sched_entity *se;
	long task_delta, dequeue = 1;
	bool empty;

	se = cfs_rq->tg->se[cpu_of(rq_of(cfs_rq))];

	/* freeze hierarchy runnable averages while throttled */
	rcu_read_lock();
	walk_tg_tree_from(cfs_rq->tg, tg_throttle_down, tg_nop, (void *)rq);
	rcu_read_unlock();

	task_delta = cfs_rq->h_nr_running;
	for_each_sched_entity(se) {
		struct cfs_rq *qcfs_rq = cfs_rq_of(se);
		/* throttled entity or throttle-on-deactivate */
		if (!se->on_rq)
			break;

		if (dequeue)
			dequeue_entity(qcfs_rq, se, DEQUEUE_SLEEP);
		qcfs_rq->h_nr_running -= task_delta;
		walt_dec_throttled_cfs_rq_stats(&qcfs_rq->walt_stats, cfs_rq);

		if (qcfs_rq->load.weight)
			dequeue = 0;
	}

	if (!se) {
		sub_nr_running(rq, task_delta);
		walt_dec_throttled_cfs_rq_stats(&rq->walt_stats, cfs_rq);
	}

	cfs_rq->throttled = 1;
	cfs_rq->throttled_clock = rq_clock(rq);
	raw_spin_lock(&cfs_b->lock);
	empty = list_empty(&cfs_b->throttled_cfs_rq);

	/*
	 * Add to the _head_ of the list, so that an already-started
	 * distribute_cfs_runtime will not see us
	 */
	list_add_rcu(&cfs_rq->throttled_list, &cfs_b->throttled_cfs_rq);

	/*
	 * If we're the first throttled task, make sure the bandwidth
	 * timer is running.
	 */
	if (empty)
		start_cfs_bandwidth(cfs_b);

	raw_spin_unlock(&cfs_b->lock);
}

void unthrottle_cfs_rq(struct cfs_rq *cfs_rq)
{
	struct rq *rq = rq_of(cfs_rq);
	struct cfs_bandwidth *cfs_b = tg_cfs_bandwidth(cfs_rq->tg);
	struct sched_entity *se;
	int enqueue = 1;
	long task_delta;

	se = cfs_rq->tg->se[cpu_of(rq)];

	cfs_rq->throttled = 0;

	update_rq_clock(rq);

	raw_spin_lock(&cfs_b->lock);
	cfs_b->throttled_time += rq_clock(rq) - cfs_rq->throttled_clock;
	list_del_rcu(&cfs_rq->throttled_list);
	raw_spin_unlock(&cfs_b->lock);

	/* update hierarchical throttle state */
	walk_tg_tree_from(cfs_rq->tg, tg_nop, tg_unthrottle_up, (void *)rq);

	if (!cfs_rq->load.weight)
		return;

	task_delta = cfs_rq->h_nr_running;
	for_each_sched_entity(se) {
		if (se->on_rq)
			enqueue = 0;

		cfs_rq = cfs_rq_of(se);
		if (enqueue)
			enqueue_entity(cfs_rq, se, ENQUEUE_WAKEUP);
		cfs_rq->h_nr_running += task_delta;
		walt_inc_throttled_cfs_rq_stats(&cfs_rq->walt_stats, tcfs_rq);

		if (cfs_rq_throttled(cfs_rq))
			break;
	}

	if (!se) {
		add_nr_running(rq, task_delta);
		walt_inc_throttled_cfs_rq_stats(&rq->walt_stats, tcfs_rq);
	}

	/* determine whether we need to wake up potentially idle cpu */
	if (rq->curr == rq->idle && rq->cfs.nr_running)
		resched_curr(rq);
}

static u64 distribute_cfs_runtime(struct cfs_bandwidth *cfs_b,
		u64 remaining, u64 expires)
{
	struct cfs_rq *cfs_rq;
	u64 runtime;
	u64 starting_runtime = remaining;

	rcu_read_lock();
	list_for_each_entry_rcu(cfs_rq, &cfs_b->throttled_cfs_rq,
				throttled_list) {
		struct rq *rq = rq_of(cfs_rq);
		struct rq_flags rf;

		rq_lock(rq, &rf);
		if (!cfs_rq_throttled(cfs_rq))
			goto next;

		runtime = -cfs_rq->runtime_remaining + 1;
		if (runtime > remaining)
			runtime = remaining;
		remaining -= runtime;

		cfs_rq->runtime_remaining += runtime;
		cfs_rq->runtime_expires = expires;

		/* we check whether we're throttled above */
		if (cfs_rq->runtime_remaining > 0)
			unthrottle_cfs_rq(cfs_rq);

next:
		rq_unlock(rq, &rf);

		if (!remaining)
			break;
	}
	rcu_read_unlock();

	return starting_runtime - remaining;
}

/*
 * Responsible for refilling a task_group's bandwidth and unthrottling its
 * cfs_rqs as appropriate. If there has been no activity within the last
 * period the timer is deactivated until scheduling resumes; cfs_b->idle is
 * used to track this state.
 */
static int do_sched_cfs_period_timer(struct cfs_bandwidth *cfs_b, int overrun)
{
	u64 runtime, runtime_expires;
	int throttled;

	/* no need to continue the timer with no bandwidth constraint */
	if (cfs_b->quota == RUNTIME_INF)
		goto out_deactivate;

	throttled = !list_empty(&cfs_b->throttled_cfs_rq);
	cfs_b->nr_periods += overrun;

	/*
	 * idle depends on !throttled (for the case of a large deficit), and if
	 * we're going inactive then everything else can be deferred
	 */
	if (cfs_b->idle && !throttled)
		goto out_deactivate;

	__refill_cfs_bandwidth_runtime(cfs_b);

	if (!throttled) {
		/* mark as potentially idle for the upcoming period */
		cfs_b->idle = 1;
		return 0;
	}

	/* account preceding periods in which throttling occurred */
	cfs_b->nr_throttled += overrun;

	runtime_expires = cfs_b->runtime_expires;

	/*
	 * This check is repeated as we are holding onto the new bandwidth while
	 * we unthrottle. This can potentially race with an unthrottled group
	 * trying to acquire new bandwidth from the global pool. This can result
	 * in us over-using our runtime if it is all used during this loop, but
	 * only by limited amounts in that extreme case.
	 */
	while (throttled && cfs_b->runtime > 0) {
		runtime = cfs_b->runtime;
		raw_spin_unlock(&cfs_b->lock);
		/* we can't nest cfs_b->lock while distributing bandwidth */
		runtime = distribute_cfs_runtime(cfs_b, runtime,
						 runtime_expires);
		raw_spin_lock(&cfs_b->lock);

		throttled = !list_empty(&cfs_b->throttled_cfs_rq);

		cfs_b->runtime -= min(runtime, cfs_b->runtime);
	}

	/*
	 * While we are ensured activity in the period following an
	 * unthrottle, this also covers the case in which the new bandwidth is
	 * insufficient to cover the existing bandwidth deficit.  (Forcing the
	 * timer to remain active while there are any throttled entities.)
	 */
	cfs_b->idle = 0;

	return 0;

out_deactivate:
	return 1;
}

/* a cfs_rq won't donate quota below this amount */
static const u64 min_cfs_rq_runtime = 1 * NSEC_PER_MSEC;
/* minimum remaining period time to redistribute slack quota */
static const u64 min_bandwidth_expiration = 2 * NSEC_PER_MSEC;
/* how long we wait to gather additional slack before distributing */
static const u64 cfs_bandwidth_slack_period = 5 * NSEC_PER_MSEC;

/*
 * Are we near the end of the current quota period?
 *
 * Requires cfs_b->lock for hrtimer_expires_remaining to be safe against the
 * hrtimer base being cleared by hrtimer_start. In the case of
 * migrate_hrtimers, base is never cleared, so we are fine.
 */
static int runtime_refresh_within(struct cfs_bandwidth *cfs_b, u64 min_expire)
{
	struct hrtimer *refresh_timer = &cfs_b->period_timer;
	u64 remaining;

	/* if the call-back is running a quota refresh is already occurring */
	if (hrtimer_callback_running(refresh_timer))
		return 1;

	/* is a quota refresh about to occur? */
	remaining = ktime_to_ns(hrtimer_expires_remaining(refresh_timer));
	if (remaining < min_expire)
		return 1;

	return 0;
}

static void start_cfs_slack_bandwidth(struct cfs_bandwidth *cfs_b)
{
	u64 min_left = cfs_bandwidth_slack_period + min_bandwidth_expiration;

	/* if there's a quota refresh soon don't bother with slack */
	if (runtime_refresh_within(cfs_b, min_left))
		return;

	hrtimer_start(&cfs_b->slack_timer,
			ns_to_ktime(cfs_bandwidth_slack_period),
			HRTIMER_MODE_REL);
}

/* we know any runtime found here is valid as update_curr() precedes return */
static void __return_cfs_rq_runtime(struct cfs_rq *cfs_rq)
{
	struct cfs_bandwidth *cfs_b = tg_cfs_bandwidth(cfs_rq->tg);
	s64 slack_runtime = cfs_rq->runtime_remaining - min_cfs_rq_runtime;

	if (slack_runtime <= 0)
		return;

	raw_spin_lock(&cfs_b->lock);
	if (cfs_b->quota != RUNTIME_INF &&
	    cfs_rq->runtime_expires == cfs_b->runtime_expires) {
		cfs_b->runtime += slack_runtime;

		/* we are under rq->lock, defer unthrottling using a timer */
		if (cfs_b->runtime > sched_cfs_bandwidth_slice() &&
		    !list_empty(&cfs_b->throttled_cfs_rq))
			start_cfs_slack_bandwidth(cfs_b);
	}
	raw_spin_unlock(&cfs_b->lock);

	/* even if it's not valid for return we don't want to try again */
	cfs_rq->runtime_remaining -= slack_runtime;
}

static __always_inline void return_cfs_rq_runtime(struct cfs_rq *cfs_rq)
{
	if (!cfs_bandwidth_used())
		return;

	if (!cfs_rq->runtime_enabled || cfs_rq->nr_running)
		return;

	__return_cfs_rq_runtime(cfs_rq);
}

/*
 * This is done with a timer (instead of inline with bandwidth return) since
 * it's necessary to juggle rq->locks to unthrottle their respective cfs_rqs.
 */
static void do_sched_cfs_slack_timer(struct cfs_bandwidth *cfs_b)
{
	u64 runtime = 0, slice = sched_cfs_bandwidth_slice();
	u64 expires;

	/* confirm we're still not at a refresh boundary */
	raw_spin_lock(&cfs_b->lock);
	if (runtime_refresh_within(cfs_b, min_bandwidth_expiration)) {
		raw_spin_unlock(&cfs_b->lock);
		return;
	}

	if (cfs_b->quota != RUNTIME_INF && cfs_b->runtime > slice)
		runtime = cfs_b->runtime;

	expires = cfs_b->runtime_expires;
	raw_spin_unlock(&cfs_b->lock);

	if (!runtime)
		return;

	runtime = distribute_cfs_runtime(cfs_b, runtime, expires);

	raw_spin_lock(&cfs_b->lock);
	if (expires == cfs_b->runtime_expires)
		cfs_b->runtime -= min(runtime, cfs_b->runtime);
	raw_spin_unlock(&cfs_b->lock);
}

/*
 * When a group wakes up we want to make sure that its quota is not already
 * expired/exceeded, otherwise it may be allowed to steal additional ticks of
 * runtime as update_curr() throttling can not not trigger until it's on-rq.
 */
static void check_enqueue_throttle(struct cfs_rq *cfs_rq)
{
	if (!cfs_bandwidth_used())
		return;

	/* an active group must be handled by the update_curr()->put() path */
	if (!cfs_rq->runtime_enabled || cfs_rq->curr)
		return;

	/* ensure the group is not already throttled */
	if (cfs_rq_throttled(cfs_rq))
		return;

	/* update runtime allocation */
	account_cfs_rq_runtime(cfs_rq, 0);
	if (cfs_rq->runtime_remaining <= 0)
		throttle_cfs_rq(cfs_rq);
}

static void sync_throttle(struct task_group *tg, int cpu)
{
	struct cfs_rq *pcfs_rq, *cfs_rq;

	if (!cfs_bandwidth_used())
		return;

	if (!tg->parent)
		return;

	cfs_rq = tg->cfs_rq[cpu];
	pcfs_rq = tg->parent->cfs_rq[cpu];

	cfs_rq->throttle_count = pcfs_rq->throttle_count;
	cfs_rq->throttled_clock_task = rq_clock_task(cpu_rq(cpu));
}

/* conditionally throttle active cfs_rq's from put_prev_entity() */
static bool check_cfs_rq_runtime(struct cfs_rq *cfs_rq)
{
	if (!cfs_bandwidth_used())
		return false;

	if (likely(!cfs_rq->runtime_enabled || cfs_rq->runtime_remaining > 0))
		return false;

	/*
	 * it's possible for a throttled entity to be forced into a running
	 * state (e.g. set_curr_task), in this case we're finished.
	 */
	if (cfs_rq_throttled(cfs_rq))
		return true;

	throttle_cfs_rq(cfs_rq);
	return true;
}

static enum hrtimer_restart sched_cfs_slack_timer(struct hrtimer *timer)
{
	struct cfs_bandwidth *cfs_b =
		container_of(timer, struct cfs_bandwidth, slack_timer);

	do_sched_cfs_slack_timer(cfs_b);

	return HRTIMER_NORESTART;
}

static enum hrtimer_restart sched_cfs_period_timer(struct hrtimer *timer)
{
	struct cfs_bandwidth *cfs_b =
		container_of(timer, struct cfs_bandwidth, period_timer);
	int overrun;
	int idle = 0;

	raw_spin_lock(&cfs_b->lock);
	for (;;) {
		overrun = hrtimer_forward_now(timer, cfs_b->period);
		if (!overrun)
			break;

		idle = do_sched_cfs_period_timer(cfs_b, overrun);
	}
	if (idle)
		cfs_b->period_active = 0;
	raw_spin_unlock(&cfs_b->lock);

	return idle ? HRTIMER_NORESTART : HRTIMER_RESTART;
}

void init_cfs_bandwidth(struct cfs_bandwidth *cfs_b)
{
	raw_spin_lock_init(&cfs_b->lock);
	cfs_b->runtime = 0;
	cfs_b->quota = RUNTIME_INF;
	cfs_b->period = ns_to_ktime(default_cfs_period());

	INIT_LIST_HEAD(&cfs_b->throttled_cfs_rq);
	hrtimer_init(&cfs_b->period_timer, CLOCK_MONOTONIC, HRTIMER_MODE_ABS_PINNED);
	cfs_b->period_timer.function = sched_cfs_period_timer;
	hrtimer_init(&cfs_b->slack_timer, CLOCK_MONOTONIC, HRTIMER_MODE_REL);
	cfs_b->slack_timer.function = sched_cfs_slack_timer;
}

static void init_cfs_rq_runtime(struct cfs_rq *cfs_rq)
{
	cfs_rq->runtime_enabled = 0;
	INIT_LIST_HEAD(&cfs_rq->throttled_list);
	walt_init_cfs_rq_stats(cfs_rq);
}

void start_cfs_bandwidth(struct cfs_bandwidth *cfs_b)
{
	lockdep_assert_held(&cfs_b->lock);

	if (!cfs_b->period_active) {
		cfs_b->period_active = 1;
		hrtimer_forward_now(&cfs_b->period_timer, cfs_b->period);
		hrtimer_start_expires(&cfs_b->period_timer, HRTIMER_MODE_ABS_PINNED);
	}
}

static void destroy_cfs_bandwidth(struct cfs_bandwidth *cfs_b)
{
	/* init_cfs_bandwidth() was not called */
	if (!cfs_b->throttled_cfs_rq.next)
		return;

	hrtimer_cancel(&cfs_b->period_timer);
	hrtimer_cancel(&cfs_b->slack_timer);
}

/*
 * Both these cpu hotplug callbacks race against unregister_fair_sched_group()
 *
 * The race is harmless, since modifying bandwidth settings of unhooked group
 * bits doesn't do much.
 */

/* cpu online calback */
static void __maybe_unused update_runtime_enabled(struct rq *rq)
{
	struct task_group *tg;

	lockdep_assert_held(&rq->lock);

	rcu_read_lock();
	list_for_each_entry_rcu(tg, &task_groups, list) {
		struct cfs_bandwidth *cfs_b = &tg->cfs_bandwidth;
		struct cfs_rq *cfs_rq = tg->cfs_rq[cpu_of(rq)];

		raw_spin_lock(&cfs_b->lock);
		cfs_rq->runtime_enabled = cfs_b->quota != RUNTIME_INF;
		raw_spin_unlock(&cfs_b->lock);
	}
	rcu_read_unlock();
}

/* cpu offline callback */
static void __maybe_unused unthrottle_offline_cfs_rqs(struct rq *rq)
{
	struct task_group *tg;

	lockdep_assert_held(&rq->lock);

	rcu_read_lock();
	list_for_each_entry_rcu(tg, &task_groups, list) {
		struct cfs_rq *cfs_rq = tg->cfs_rq[cpu_of(rq)];

		if (!cfs_rq->runtime_enabled)
			continue;

		/*
		 * clock_task is not advancing so we just need to make sure
		 * there's some valid quota amount
		 */
		cfs_rq->runtime_remaining = 1;
		/*
		 * Offline rq is schedulable till cpu is completely disabled
		 * in take_cpu_down(), so we prevent new cfs throttling here.
		 */
		cfs_rq->runtime_enabled = 0;

		if (cfs_rq_throttled(cfs_rq))
			unthrottle_cfs_rq(cfs_rq);
	}
	rcu_read_unlock();
}

#else /* CONFIG_CFS_BANDWIDTH */
static inline u64 cfs_rq_clock_task(struct cfs_rq *cfs_rq)
{
	return rq_clock_task(rq_of(cfs_rq));
}

static void account_cfs_rq_runtime(struct cfs_rq *cfs_rq, u64 delta_exec) {}
static bool check_cfs_rq_runtime(struct cfs_rq *cfs_rq) { return false; }
static void check_enqueue_throttle(struct cfs_rq *cfs_rq) {}
static inline void sync_throttle(struct task_group *tg, int cpu) {}
static __always_inline void return_cfs_rq_runtime(struct cfs_rq *cfs_rq) {}

static inline int cfs_rq_throttled(struct cfs_rq *cfs_rq)
{
	return 0;
}

static inline int throttled_hierarchy(struct cfs_rq *cfs_rq)
{
	return 0;
}

static inline int throttled_lb_pair(struct task_group *tg,
				    int src_cpu, int dest_cpu)
{
	return 0;
}

void init_cfs_bandwidth(struct cfs_bandwidth *cfs_b) {}

#ifdef CONFIG_FAIR_GROUP_SCHED
static void init_cfs_rq_runtime(struct cfs_rq *cfs_rq) {}
#endif

static inline struct cfs_bandwidth *tg_cfs_bandwidth(struct task_group *tg)
{
	return NULL;
}
static inline void destroy_cfs_bandwidth(struct cfs_bandwidth *cfs_b) {}
static inline void update_runtime_enabled(struct rq *rq) {}
static inline void unthrottle_offline_cfs_rqs(struct rq *rq) {}

#endif /* CONFIG_CFS_BANDWIDTH */

/**************************************************
 * CFS operations on tasks:
 */

#ifdef CONFIG_SCHED_HRTICK
static void hrtick_start_fair(struct rq *rq, struct task_struct *p)
{
	struct sched_entity *se = &p->se;
	struct cfs_rq *cfs_rq = cfs_rq_of(se);

	SCHED_WARN_ON(task_rq(p) != rq);

	if (rq->cfs.h_nr_running > 1) {
		u64 slice = sched_slice(cfs_rq, se);
		u64 ran = se->sum_exec_runtime - se->prev_sum_exec_runtime;
		s64 delta = slice - ran;

		if (delta < 0) {
			if (rq->curr == p)
				resched_curr(rq);
			return;
		}
		hrtick_start(rq, delta);
	}
}

/*
 * called from enqueue/dequeue and updates the hrtick when the
 * current task is from our class and nr_running is low enough
 * to matter.
 */
static void hrtick_update(struct rq *rq)
{
	struct task_struct *curr = rq->curr;

	if (!hrtick_enabled(rq) || curr->sched_class != &fair_sched_class)
		return;

	if (cfs_rq_of(&curr->se)->nr_running < sched_nr_latency)
		hrtick_start_fair(rq, curr);
}
#else /* !CONFIG_SCHED_HRTICK */
static inline void
hrtick_start_fair(struct rq *rq, struct task_struct *p)
{
}

static inline void hrtick_update(struct rq *rq)
{
}
#endif

#ifdef CONFIG_SMP
static bool sd_overutilized(struct sched_domain *sd)
{
	return sd->shared->overutilized;
}

static void set_sd_overutilized(struct sched_domain *sd)
{
	trace_sched_overutilized(sd, sd->shared->overutilized, true);
	sd->shared->overutilized = true;
}

static void clear_sd_overutilized(struct sched_domain *sd)
{
	trace_sched_overutilized(sd, sd->shared->overutilized, false);
	sd->shared->overutilized = false;
}

static inline void update_overutilized_status(struct rq *rq)
{
	struct sched_domain *sd;

	rcu_read_lock();
	sd = rcu_dereference(rq->sd);
<<<<<<< HEAD
	if (cpu_overutilized(rq->cpu)) {
		if (sd && (sd->flags & SD_LOAD_BALANCE))
			set_sd_overutilized(sd);
		else if (sd && sd->parent)
			set_sd_overutilized(sd->parent);
	}
=======
	if (sd && (sd->flags & SD_LOAD_BALANCE))
		set_sd_overutilized(sd);
	else if (sd && sd->parent)
		set_sd_overutilized(sd->parent);
>>>>>>> 6a2de27b
	rcu_read_unlock();
}
#else

#define update_overutilized_status(rq) do {} while (0)

#endif /* CONFIG_SMP */

/*
 * The enqueue_task method is called before nr_running is
 * increased. Here we update the fair scheduling stats and
 * then put the task into the rbtree:
 */
static void
enqueue_task_fair(struct rq *rq, struct task_struct *p, int flags)
{
	struct cfs_rq *cfs_rq;
	struct sched_entity *se = &p->se;
	int task_new = !(flags & ENQUEUE_WAKEUP);

#ifdef CONFIG_SCHED_WALT
	p->misfit = !task_fits_max(p, rq->cpu);
#endif
	/*
	 * The code below (indirectly) updates schedutil which looks at
	 * the cfs_rq utilization to select a frequency.
	 * Let's add the task's estimated utilization to the cfs_rq's
	 * estimated utilization, before we update schedutil.
	 */
	util_est_enqueue(&rq->cfs, p);

	/*
	 * The code below (indirectly) updates schedutil which looks at
	 * the cfs_rq utilization to select a frequency.
	 * Let's update schedtune here to ensure the boost value of the
	 * current task is accounted for in the selection of the OPP.
	 *
	 * We do it also in the case where we enqueue a throttled task;
	 * we could argue that a throttled task should not boost a CPU,
	 * however:
	 * a) properly implementing CPU boosting considering throttled
	 *    tasks will increase a lot the complexity of the solution
	 * b) it's not easy to quantify the benefits introduced by
	 *    such a more complex solution.
	 * Thus, for the time being we go for the simple solution and boost
	 * also for throttled RQs.
	 */
	schedtune_enqueue_task(p, cpu_of(rq));

	/*
	 * If in_iowait is set, the code below may not trigger any cpufreq
	 * utilization updates, so do it here explicitly with the IOWAIT flag
	 * passed.
	 */
	if (p->in_iowait)
		cpufreq_update_util(rq, SCHED_CPUFREQ_IOWAIT);

	for_each_sched_entity(se) {
		if (se->on_rq)
			break;
		cfs_rq = cfs_rq_of(se);
		enqueue_entity(cfs_rq, se, flags);

		/*
		 * end evaluation on encountering a throttled cfs_rq
		 *
		 * note: in the case of encountering a throttled cfs_rq we will
		 * post the final h_nr_running increment below.
		 */
		if (cfs_rq_throttled(cfs_rq))
			break;
		cfs_rq->h_nr_running++;
		walt_inc_cfs_rq_stats(cfs_rq, p);

		flags = ENQUEUE_WAKEUP;
	}

	for_each_sched_entity(se) {
		cfs_rq = cfs_rq_of(se);
		cfs_rq->h_nr_running++;
		walt_inc_cfs_rq_stats(cfs_rq, p);

		if (cfs_rq_throttled(cfs_rq))
			break;

		update_load_avg(se, UPDATE_TG);
		update_cfs_shares(se);
	}

	if (!se) {
		add_nr_running(rq, 1);
		inc_rq_walt_stats(rq, p);
		if (!task_new)
			update_overutilized_status(rq);
	}

	hrtick_update(rq);
}

static void set_next_buddy(struct sched_entity *se);

/*
 * The dequeue_task method is called before nr_running is
 * decreased. We remove the task from the rbtree and
 * update the fair scheduling stats:
 */
static void dequeue_task_fair(struct rq *rq, struct task_struct *p, int flags)
{
	struct cfs_rq *cfs_rq;
	struct sched_entity *se = &p->se;
	int task_sleep = flags & DEQUEUE_SLEEP;

	/*
	 * The code below (indirectly) updates schedutil which looks at
	 * the cfs_rq utilization to select a frequency.
	 * Let's update schedtune here to ensure the boost value of the
	 * current task is not more accounted for in the selection of the OPP.
	 */
	schedtune_dequeue_task(p, cpu_of(rq));

	for_each_sched_entity(se) {
		cfs_rq = cfs_rq_of(se);
		dequeue_entity(cfs_rq, se, flags);

		/*
		 * end evaluation on encountering a throttled cfs_rq
		 *
		 * note: in the case of encountering a throttled cfs_rq we will
		 * post the final h_nr_running decrement below.
		*/
		if (cfs_rq_throttled(cfs_rq))
			break;
		cfs_rq->h_nr_running--;
		walt_dec_cfs_rq_stats(cfs_rq, p);

		/* Don't dequeue parent if it has other entities besides us */
		if (cfs_rq->load.weight) {
			/* Avoid re-evaluating load for this entity: */
			se = parent_entity(se);
			/*
			 * Bias pick_next to pick a task from this cfs_rq, as
			 * p is sleeping when it is within its sched_slice.
			 */
			if (task_sleep && se && !throttled_hierarchy(cfs_rq))
				set_next_buddy(se);
			break;
		}
		flags |= DEQUEUE_SLEEP;
	}

	for_each_sched_entity(se) {
		cfs_rq = cfs_rq_of(se);
		cfs_rq->h_nr_running--;
		walt_dec_cfs_rq_stats(cfs_rq, p);

		if (cfs_rq_throttled(cfs_rq))
			break;

		update_load_avg(se, UPDATE_TG);
		update_cfs_shares(se);
	}

	if (!se) {
		sub_nr_running(rq, 1);
		dec_rq_walt_stats(rq, p);
	}

	util_est_dequeue(&rq->cfs, p, task_sleep);
	hrtick_update(rq);
}

#ifdef CONFIG_SMP

/* Working cpumask for: load_balance, load_balance_newidle. */
DEFINE_PER_CPU(cpumask_var_t, load_balance_mask);
DEFINE_PER_CPU(cpumask_var_t, select_idle_mask);

#ifdef CONFIG_NO_HZ_COMMON
/*
 * per rq 'load' arrray crap; XXX kill this.
 */

/*
 * The exact cpuload calculated at every tick would be:
 *
 *   load' = (1 - 1/2^i) * load + (1/2^i) * cur_load
 *
 * If a cpu misses updates for n ticks (as it was idle) and update gets
 * called on the n+1-th tick when cpu may be busy, then we have:
 *
 *   load_n   = (1 - 1/2^i)^n * load_0
 *   load_n+1 = (1 - 1/2^i)   * load_n + (1/2^i) * cur_load
 *
 * decay_load_missed() below does efficient calculation of
 *
 *   load' = (1 - 1/2^i)^n * load
 *
 * Because x^(n+m) := x^n * x^m we can decompose any x^n in power-of-2 factors.
 * This allows us to precompute the above in said factors, thereby allowing the
 * reduction of an arbitrary n in O(log_2 n) steps. (See also
 * fixed_power_int())
 *
 * The calculation is approximated on a 128 point scale.
 */
#define DEGRADE_SHIFT		7

static const u8 degrade_zero_ticks[CPU_LOAD_IDX_MAX] = {0, 8, 32, 64, 128};
static const u8 degrade_factor[CPU_LOAD_IDX_MAX][DEGRADE_SHIFT + 1] = {
	{   0,   0,  0,  0,  0,  0, 0, 0 },
	{  64,  32,  8,  0,  0,  0, 0, 0 },
	{  96,  72, 40, 12,  1,  0, 0, 0 },
	{ 112,  98, 75, 43, 15,  1, 0, 0 },
	{ 120, 112, 98, 76, 45, 16, 2, 0 }
};

/*
 * Update cpu_load for any missed ticks, due to tickless idle. The backlog
 * would be when CPU is idle and so we just decay the old load without
 * adding any new load.
 */
static unsigned long
decay_load_missed(unsigned long load, unsigned long missed_updates, int idx)
{
	int j = 0;

	if (!missed_updates)
		return load;

	if (missed_updates >= degrade_zero_ticks[idx])
		return 0;

	if (idx == 1)
		return load >> missed_updates;

	while (missed_updates) {
		if (missed_updates % 2)
			load = (load * degrade_factor[idx][j]) >> DEGRADE_SHIFT;

		missed_updates >>= 1;
		j++;
	}
	return load;
}
#endif /* CONFIG_NO_HZ_COMMON */

/**
 * __cpu_load_update - update the rq->cpu_load[] statistics
 * @this_rq: The rq to update statistics for
 * @this_load: The current load
 * @pending_updates: The number of missed updates
 *
 * Update rq->cpu_load[] statistics. This function is usually called every
 * scheduler tick (TICK_NSEC).
 *
 * This function computes a decaying average:
 *
 *   load[i]' = (1 - 1/2^i) * load[i] + (1/2^i) * load
 *
 * Because of NOHZ it might not get called on every tick which gives need for
 * the @pending_updates argument.
 *
 *   load[i]_n = (1 - 1/2^i) * load[i]_n-1 + (1/2^i) * load_n-1
 *             = A * load[i]_n-1 + B ; A := (1 - 1/2^i), B := (1/2^i) * load
 *             = A * (A * load[i]_n-2 + B) + B
 *             = A * (A * (A * load[i]_n-3 + B) + B) + B
 *             = A^3 * load[i]_n-3 + (A^2 + A + 1) * B
 *             = A^n * load[i]_0 + (A^(n-1) + A^(n-2) + ... + 1) * B
 *             = A^n * load[i]_0 + ((1 - A^n) / (1 - A)) * B
 *             = (1 - 1/2^i)^n * (load[i]_0 - load) + load
 *
 * In the above we've assumed load_n := load, which is true for NOHZ_FULL as
 * any change in load would have resulted in the tick being turned back on.
 *
 * For regular NOHZ, this reduces to:
 *
 *   load[i]_n = (1 - 1/2^i)^n * load[i]_0
 *
 * see decay_load_misses(). For NOHZ_FULL we get to subtract and add the extra
 * term.
 */
static void cpu_load_update(struct rq *this_rq, unsigned long this_load,
			    unsigned long pending_updates)
{
	unsigned long __maybe_unused tickless_load = this_rq->cpu_load[0];
	int i, scale;

	this_rq->nr_load_updates++;

	/* Update our load: */
	this_rq->cpu_load[0] = this_load; /* Fasttrack for idx 0 */
	for (i = 1, scale = 2; i < CPU_LOAD_IDX_MAX; i++, scale += scale) {
		unsigned long old_load, new_load;

		/* scale is effectively 1 << i now, and >> i divides by scale */

		old_load = this_rq->cpu_load[i];
#ifdef CONFIG_NO_HZ_COMMON
		old_load = decay_load_missed(old_load, pending_updates - 1, i);
		if (tickless_load) {
			old_load -= decay_load_missed(tickless_load, pending_updates - 1, i);
			/*
			 * old_load can never be a negative value because a
			 * decayed tickless_load cannot be greater than the
			 * original tickless_load.
			 */
			old_load += tickless_load;
		}
#endif
		new_load = this_load;
		/*
		 * Round up the averaging division if load is increasing. This
		 * prevents us from getting stuck on 9 if the load is 10, for
		 * example.
		 */
		if (new_load > old_load)
			new_load += scale - 1;

		this_rq->cpu_load[i] = (old_load * (scale - 1) + new_load) >> i;
	}

	sched_avg_update(this_rq);
}

/* Used instead of source_load when we know the type == 0 */
static unsigned long weighted_cpuload(struct rq *rq)
{
	return cfs_rq_runnable_load_avg(&rq->cfs);
}

#ifdef CONFIG_NO_HZ_COMMON
/*
 * There is no sane way to deal with nohz on smp when using jiffies because the
 * cpu doing the jiffies update might drift wrt the cpu doing the jiffy reading
 * causing off-by-one errors in observed deltas; {0,2} instead of {1,1}.
 *
 * Therefore we need to avoid the delta approach from the regular tick when
 * possible since that would seriously skew the load calculation. This is why we
 * use cpu_load_update_periodic() for CPUs out of nohz. However we'll rely on
 * jiffies deltas for updates happening while in nohz mode (idle ticks, idle
 * loop exit, nohz_idle_balance, nohz full exit...)
 *
 * This means we might still be one tick off for nohz periods.
 */

static void cpu_load_update_nohz(struct rq *this_rq,
				 unsigned long curr_jiffies,
				 unsigned long load)
{
	unsigned long pending_updates;

	pending_updates = curr_jiffies - this_rq->last_load_update_tick;
	if (pending_updates) {
		this_rq->last_load_update_tick = curr_jiffies;
		/*
		 * In the regular NOHZ case, we were idle, this means load 0.
		 * In the NOHZ_FULL case, we were non-idle, we should consider
		 * its weighted load.
		 */
		cpu_load_update(this_rq, load, pending_updates);
	}
}

/*
 * Called from nohz_idle_balance() to update the load ratings before doing the
 * idle balance.
 */
static void cpu_load_update_idle(struct rq *this_rq)
{
	/*
	 * bail if there's load or we're actually up-to-date.
	 */
	if (weighted_cpuload(this_rq))
		return;

	cpu_load_update_nohz(this_rq, READ_ONCE(jiffies), 0);
}

/*
 * Record CPU load on nohz entry so we know the tickless load to account
 * on nohz exit. cpu_load[0] happens then to be updated more frequently
 * than other cpu_load[idx] but it should be fine as cpu_load readers
 * shouldn't rely into synchronized cpu_load[*] updates.
 */
void cpu_load_update_nohz_start(void)
{
	struct rq *this_rq = this_rq();

	/*
	 * This is all lockless but should be fine. If weighted_cpuload changes
	 * concurrently we'll exit nohz. And cpu_load write can race with
	 * cpu_load_update_idle() but both updater would be writing the same.
	 */
	this_rq->cpu_load[0] = weighted_cpuload(this_rq);
}

/*
 * Account the tickless load in the end of a nohz frame.
 */
void cpu_load_update_nohz_stop(void)
{
	unsigned long curr_jiffies = READ_ONCE(jiffies);
	struct rq *this_rq = this_rq();
	unsigned long load;
	struct rq_flags rf;

	if (curr_jiffies == this_rq->last_load_update_tick)
		return;

	load = weighted_cpuload(this_rq);
	rq_lock(this_rq, &rf);
	update_rq_clock(this_rq);
	cpu_load_update_nohz(this_rq, curr_jiffies, load);
	rq_unlock(this_rq, &rf);
}
#else /* !CONFIG_NO_HZ_COMMON */
static inline void cpu_load_update_nohz(struct rq *this_rq,
					unsigned long curr_jiffies,
					unsigned long load) { }
#endif /* CONFIG_NO_HZ_COMMON */

static void cpu_load_update_periodic(struct rq *this_rq, unsigned long load)
{
#ifdef CONFIG_NO_HZ_COMMON
	/* See the mess around cpu_load_update_nohz(). */
	this_rq->last_load_update_tick = READ_ONCE(jiffies);
#endif
	cpu_load_update(this_rq, load, 1);
}

/*
 * Called from scheduler_tick()
 */
void cpu_load_update_active(struct rq *this_rq)
{
	unsigned long load = weighted_cpuload(this_rq);

	if (tick_nohz_tick_stopped())
		cpu_load_update_nohz(this_rq, READ_ONCE(jiffies), load);
	else
		cpu_load_update_periodic(this_rq, load);
}

/*
 * Return a low guess at the load of a migration-source cpu weighted
 * according to the scheduling class and "nice" value.
 *
 * We want to under-estimate the load of migration sources, to
 * balance conservatively.
 */
static unsigned long source_load(int cpu, int type)
{
	struct rq *rq = cpu_rq(cpu);
	unsigned long total = weighted_cpuload(rq);

	if (type == 0 || !sched_feat(LB_BIAS))
		return total;

	return min(rq->cpu_load[type-1], total);
}

/*
 * Return a high guess at the load of a migration-target cpu weighted
 * according to the scheduling class and "nice" value.
 */
static unsigned long target_load(int cpu, int type)
{
	struct rq *rq = cpu_rq(cpu);
	unsigned long total = weighted_cpuload(rq);

	if (type == 0 || !sched_feat(LB_BIAS))
		return total;

	return max(rq->cpu_load[type-1], total);
}

static unsigned long cpu_avg_load_per_task(int cpu)
{
	struct rq *rq = cpu_rq(cpu);
	unsigned long nr_running = READ_ONCE(rq->cfs.h_nr_running);
	unsigned long load_avg = weighted_cpuload(rq);

	if (nr_running)
		return load_avg / nr_running;

	return 0;
}

static void record_wakee(struct task_struct *p)
{
	/*
	 * Only decay a single time; tasks that have less then 1 wakeup per
	 * jiffy will not have built up many flips.
	 */
	if (time_after(jiffies, current->wakee_flip_decay_ts + HZ)) {
		current->wakee_flips >>= 1;
		current->wakee_flip_decay_ts = jiffies;
	}

	if (current->last_wakee != p) {
		current->last_wakee = p;
		current->wakee_flips++;
	}
}

/*
 * Returns the current capacity of cpu after applying both
 * cpu and freq scaling.
 */
unsigned long capacity_curr_of(int cpu)
{
	unsigned long max_cap = cpu_rq(cpu)->cpu_capacity_orig;
	unsigned long scale_freq = arch_scale_freq_capacity(NULL, cpu);

	return cap_scale(max_cap, scale_freq);
}

/*
 * Externally visible function. Let's keep the one above
 * so that the check is inlined/optimized in the sched paths.
 */
bool sched_is_energy_aware(void)
{
	return energy_aware();
}

/*
 * __cpu_norm_util() returns the cpu util relative to a specific capacity,
 * i.e. it's busy ratio, in the range [0..SCHED_CAPACITY_SCALE] which is useful
 * for energy calculations. Using the scale-invariant util returned by
 * cpu_util() and approximating scale-invariant util by:
 *
 *   util ~ (curr_freq/max_freq)*1024 * capacity_orig/1024 * running_time/time
 *
 * the normalized util can be found using the specific capacity.
 *
 *   capacity = capacity_orig * curr_freq/max_freq
 *
 *   norm_util = running_time/time ~ util/capacity
 */
static unsigned long __cpu_norm_util(unsigned long util, unsigned long capacity)
{
	if (util >= capacity)
		return SCHED_CAPACITY_SCALE;

	return (util << SCHED_CAPACITY_SHIFT)/capacity;
}

static inline bool
bias_to_waker_cpu(struct task_struct *p, int cpu, struct cpumask *rtg_target)
{
	bool base_test = cpumask_test_cpu(cpu, &p->cpus_allowed) &&
			cpu_active(cpu) && task_fits_max(p, cpu) &&
			cpu_rq(cpu)->nr_running == 1;
	bool rtg_test = rtg_target && cpumask_test_cpu(cpu, rtg_target);

	return base_test && (!rtg_target || rtg_test);
}

/*
 * CPU candidates.
 *
 * These are labels to reference CPU candidates for an energy_diff.
 * Currently we support only two possible candidates: the task's previous CPU
 * and another candiate CPU.
 * More advanced/aggressive EAS selection policies can consider more
 * candidates.
 */
#define EAS_CPU_PRV	0
#define EAS_CPU_NXT	1
#define EAS_CPU_BKP	2

/*
 * energy_diff - supports the computation of the estimated energy impact in
 * moving a "task"'s "util_delta" between different CPU candidates.
 */
/*
 * NOTE: When using or examining WALT task signals, all wakeup
 * latency is included as busy time for task util.
 *
 * This is relevant here because:
 * When debugging is enabled, it can take as much as 1ms to
 * write the output to the trace buffer for each eenv
 * scenario. For periodic tasks where the sleep time is of
 * a similar order, the WALT task util can be inflated.
 *
 * Further, and even without debugging enabled,
 * task wakeup latency changes depending upon the EAS
 * wakeup algorithm selected - FIND_BEST_TARGET only does
 * energy calculations for up to 2 candidate CPUs. When
 * NO_FIND_BEST_TARGET is configured, we can potentially
 * do an energy calculation across all CPUS in the system.
 *
 * The impact to WALT task util on a Juno board
 * running a periodic task which only sleeps for 200usec
 * between 1ms activations has been measured.
 * (i.e. the wakeup latency induced by energy calculation
 * and debug output is double the desired sleep time and
 * almost equivalent to the runtime which is more-or-less
 * the worst case possible for this test)
 *
 * In this scenario, a task which has a PELT util of around
 * 220 is inflated under WALT to have util around 400.
 *
 * This is simply a property of the way WALT includes
 * wakeup latency in busy time while PELT does not.
 *
 * Hence - be careful when enabling DEBUG_EENV_DECISIONS
 * expecially if WALT is the task signal.
 */
/*#define DEBUG_EENV_DECISIONS*/

#ifdef DEBUG_EENV_DECISIONS
/* max of 8 levels of sched groups traversed */
#define EAS_EENV_DEBUG_LEVELS 16

struct _eenv_debug {
	unsigned long cap;
	unsigned long norm_util;
	unsigned long cap_energy;
	unsigned long idle_energy;
	unsigned long this_energy;
	unsigned long this_busy_energy;
	unsigned long this_idle_energy;
	cpumask_t group_cpumask;
	unsigned long cpu_util[1];
};
#endif

struct eenv_cpu {
	/* CPU ID, must be in cpus_mask */
	int     cpu_id;

	/*
	 * Index (into sched_group_energy::cap_states) of the OPP the
	 * CPU needs to run at if the task is placed on it.
	 * This includes the both active and blocked load, due to
	 * other tasks on this CPU,  as well as the task's own
	 * utilization.
	*/
	int     cap_idx;
	int     cap;

	/* Estimated system energy */
	unsigned long energy;

	/* Estimated energy variation wrt EAS_CPU_PRV */
	long nrg_delta;

#ifdef DEBUG_EENV_DECISIONS
	struct _eenv_debug *debug;
	int debug_idx;
#endif /* DEBUG_EENV_DECISIONS */
};

struct energy_env {
	/* Utilization to move */
	struct task_struct	*p;
	unsigned long		util_delta;
	unsigned long		util_delta_boosted;

	/* Mask of CPUs candidates to evaluate */
	cpumask_t		cpus_mask;

	/* CPU candidates to evaluate */
	struct eenv_cpu *cpu;
	int eenv_cpu_count;

#ifdef DEBUG_EENV_DECISIONS
	/* pointer to the memory block reserved
	 * for debug on this CPU - there will be
	 * sizeof(struct _eenv_debug) *
	 *  (EAS_CPU_CNT * EAS_EENV_DEBUG_LEVELS)
	 * bytes allocated here.
	 */
	struct _eenv_debug *debug;
#endif
	/*
	 * Index (into energy_env::cpu) of the morst energy efficient CPU for
	 * the specified energy_env::task
	 */
	int	next_idx;
	int	max_cpu_count;

	/* Support data */
	struct sched_group	*sg_top;
	struct sched_group	*sg_cap;
	struct sched_group	*sg;
};

/*
 * cpu_util_wake: Compute CPU utilization with any contributions from
 * the waking task p removed.
 */
static unsigned long cpu_util_wake(int cpu, struct task_struct *p)
{
	unsigned int util;

#ifdef CONFIG_SCHED_WALT
	/*
	 * WALT does not decay idle tasks in the same manner
	 * as PELT, so it makes little sense to subtract task
	 * utilization from cpu utilization. Instead just use
	 * cpu_util for this case.
	 */
	if (likely(!walt_disabled && sysctl_sched_use_walt_cpu_util) &&
						p->state == TASK_WAKING)
		return cpu_util(cpu);
#endif

	/* Task has no contribution or is new */
	if (cpu != task_cpu(p) || !READ_ONCE(p->se.avg.last_update_time))
		return cpu_util(cpu);

#ifdef CONFIG_SCHED_WALT
	util = max_t(long, cpu_util(cpu) - task_util(p), 0);
#else
	struct cfs_rq *cfs_rq;

	cfs_rq = &cpu_rq(cpu)->cfs;
	util = READ_ONCE(cfs_rq->avg.util_avg);

	/* Discount task's blocked util from CPU's util */
	util -= min_t(unsigned int, util, task_util(p));

	/*
	 * Covered cases:
	 *
	 * a) if *p is the only task sleeping on this CPU, then:
	 *      cpu_util (== task_util) > util_est (== 0)
	 *    and thus we return:
	 *      cpu_util_wake = (cpu_util - task_util) = 0
	 *
	 * b) if other tasks are SLEEPING on this CPU, which is now exiting
	 *    IDLE, then:
	 *      cpu_util >= task_util
	 *      cpu_util > util_est (== 0)
	 *    and thus we discount *p's blocked utilization to return:
	 *      cpu_util_wake = (cpu_util - task_util) >= 0
	 *
	 * c) if other tasks are RUNNABLE on that CPU and
	 *      util_est > cpu_util
	 *    then we use util_est since it returns a more restrictive
	 *    estimation of the spare capacity on that CPU, by just
	 *    considering the expected utilization of tasks already
	 *    runnable on that CPU.
	 *
	 * Cases a) and b) are covered by the above code, while case c) is
	 * covered by the following code when estimated utilization is
	 * enabled.
	 */
	if (sched_feat(UTIL_EST))
		util = max(util, READ_ONCE(cfs_rq->avg.util_est.enqueued));
#endif

	/*
	 * Utilization (estimated) can exceed the CPU capacity, thus let's
	 * clamp to the maximum CPU capacity to ensure consistency with
	 * the cpu_util call.
	 */
	return min_t(unsigned long, util, capacity_orig_of(cpu));
}

static unsigned long group_max_util(struct energy_env *eenv, int cpu_idx)
{
	unsigned long max_util = 0;
	unsigned long util;
	int cpu;

	for_each_cpu(cpu, sched_group_span(eenv->sg_cap)) {
		util = cpu_util_wake(cpu, eenv->p);

		/*
		 * If we are looking at the target CPU specified by the eenv,
		 * then we should add the (estimated) utilization of the task
		 * assuming we will wake it up on that CPU.
		 */
		if (unlikely(cpu == eenv->cpu[cpu_idx].cpu_id))
			util += eenv->util_delta_boosted;

		max_util = max(max_util, util);
	}

	return max_util;
}

/*
 * group_norm_util() returns the approximated group util relative to it's
 * current capacity (busy ratio) in the range [0..SCHED_CAPACITY_SCALE] for use
 * in energy calculations. Since task executions may or may not overlap in time
 * in the group the true normalized util is between max(cpu_norm_util(i)) and
 * sum(cpu_norm_util(i)) when iterating over all cpus in the group, i. The
 * latter is used as the estimate as it leads to a more pessimistic energy
 * estimate (more busy).
 */
static unsigned
long group_norm_util(struct energy_env *eenv, int cpu_idx)
{
	unsigned long capacity = eenv->cpu[cpu_idx].cap;
	unsigned long util, util_sum = 0;
	int cpu;

	for_each_cpu(cpu, sched_group_span(eenv->sg)) {
		util = cpu_util_wake(cpu, eenv->p);

		/*
		 * If we are looking at the target CPU specified by the eenv,
		 * then we should add the (estimated) utilization of the task
		 * assuming we will wake it up on that CPU.
		 */
		if (unlikely(cpu == eenv->cpu[cpu_idx].cpu_id))
			util += eenv->util_delta;

		util_sum += __cpu_norm_util(util, capacity);
	}

	if (util_sum > SCHED_CAPACITY_SCALE)
		return SCHED_CAPACITY_SCALE;
	return util_sum;
}

static int find_new_capacity(struct energy_env *eenv, int cpu_idx)
{
	const struct sched_group_energy *sge = eenv->sg_cap->sge;
	unsigned long util = group_max_util(eenv, cpu_idx);
	int idx, cap_idx;

	cap_idx = sge->nr_cap_states - 1;

	for (idx = 0; idx < sge->nr_cap_states; idx++) {
		if (sge->cap_states[idx].cap >= util) {
			cap_idx = idx;
			break;
		}
	}
	/* Keep track of SG's capacity */
	eenv->cpu[cpu_idx].cap = sge->cap_states[cap_idx].cap;
	eenv->cpu[cpu_idx].cap_idx = cap_idx;

	return cap_idx;
}

static int group_idle_state(struct energy_env *eenv, int cpu_idx)
{
	struct sched_group *sg = eenv->sg;
	int src_in_grp, dst_in_grp;
	int i, state = INT_MAX;
	int max_idle_state_idx;
	long grp_util = 0;
	int new_state;

	/* Find the shallowest idle state in the sched group. */
	for_each_cpu(i, sched_group_span(sg))
		state = min(state, idle_get_state_idx(cpu_rq(i)));

	if (unlikely(state == INT_MAX))
		return -EINVAL;

	/* Take non-cpuidle idling into account (active idle/arch_cpu_idle()) */
	state++;
	/*
	 * Try to estimate if a deeper idle state is
	 * achievable when we move the task.
	 */
	for_each_cpu(i, sched_group_span(sg))
		grp_util += cpu_util(i);

	src_in_grp = cpumask_test_cpu(eenv->cpu[EAS_CPU_PRV].cpu_id,
				      sched_group_span(sg));
	dst_in_grp = cpumask_test_cpu(eenv->cpu[cpu_idx].cpu_id,
				      sched_group_span(sg));
	if (src_in_grp == dst_in_grp) {
		/*
		 * both CPUs under consideration are in the same group or not in
		 * either group, migration should leave idle state the same.
		 */
		return state;
	}
	/*
	 * add or remove util as appropriate to indicate what group util
	 * will be (worst case - no concurrent execution) after moving the task
	 */
	grp_util += src_in_grp ? -eenv->util_delta : eenv->util_delta;

	if (grp_util >
		((long)sg->sgc->max_capacity * (int)sg->group_weight)) {
		/*
		 * After moving, the group will be fully occupied
		 * so assume it will not be idle at all.
		 */
		return 0;
	}

	/*
	 * after moving, this group is at most partly
	 * occupied, so it should have some idle time.
	 */
	max_idle_state_idx = sg->sge->nr_idle_states - 2;
	new_state = grp_util * max_idle_state_idx;
	if (grp_util <= 0) {
		/* group will have no util, use lowest state */
		new_state = max_idle_state_idx + 1;
	} else {
		/*
		 * for partially idle, linearly map util to idle
		 * states, excluding the lowest one. This does not
		 * correspond to the state we expect to enter in
		 * reality, but an indication of what might happen.
		 */
		new_state = min_t(int, max_idle_state_idx,
				  new_state / sg->sgc->max_capacity);
		new_state = max_idle_state_idx - new_state;
	}
	return new_state;
}

#ifdef DEBUG_EENV_DECISIONS
static struct _eenv_debug *eenv_debug_entry_ptr(struct _eenv_debug *base, int idx);

static void store_energy_calc_debug_info(struct energy_env *eenv, int cpu_idx, int cap_idx, int idle_idx)
{
	int debug_idx = eenv->cpu[cpu_idx].debug_idx;
	unsigned long sg_util, busy_energy, idle_energy;
	const struct sched_group_energy *sge;
	struct _eenv_debug *dbg;
	int cpu;

	if (debug_idx < EAS_EENV_DEBUG_LEVELS) {
		sge = eenv->sg->sge;
		sg_util = group_norm_util(eenv, cpu_idx);
		busy_energy   = sge->cap_states[cap_idx].power;
		busy_energy  *= sg_util;
		idle_energy   = SCHED_CAPACITY_SCALE - sg_util;
		idle_energy  *= sge->idle_states[idle_idx].power;
		/* should we use sg_cap or sg? */
		dbg = eenv_debug_entry_ptr(eenv->cpu[cpu_idx].debug, debug_idx);
		dbg->cap = sge->cap_states[cap_idx].cap;
		dbg->norm_util = sg_util;
		dbg->cap_energy = sge->cap_states[cap_idx].power;
		dbg->idle_energy = sge->idle_states[idle_idx].power;
		dbg->this_energy = busy_energy + idle_energy;
		dbg->this_busy_energy = busy_energy;
		dbg->this_idle_energy = idle_energy;

		cpumask_copy(&dbg->group_cpumask,
				sched_group_span(eenv->sg));

		for_each_cpu(cpu, &dbg->group_cpumask)
			dbg->cpu_util[cpu] = cpu_util(cpu);

		eenv->cpu[cpu_idx].debug_idx = debug_idx+1;
	}
}
#else
#define store_energy_calc_debug_info(a,b,c,d) {}
#endif /* DEBUG_EENV_DECISIONS */

/*
 * calc_sg_energy: compute energy for the eenv's SG (i.e. eenv->sg).
 *
 * This works in iterations to compute the SG's energy for each CPU
 * candidate defined by the energy_env's cpu array.
 */
static int calc_sg_energy(struct energy_env *eenv)
{
	struct sched_group *sg = eenv->sg;
	unsigned long busy_energy, idle_energy;
	unsigned int busy_power, idle_power;
	unsigned long total_energy = 0;
	unsigned long sg_util;
	int cap_idx, idle_idx;
	int cpu_idx;

	for (cpu_idx = EAS_CPU_PRV; cpu_idx < eenv->max_cpu_count; ++cpu_idx) {
		if (eenv->cpu[cpu_idx].cpu_id == -1)
			continue;

		/* Compute ACTIVE energy */
		cap_idx = find_new_capacity(eenv, cpu_idx);
		busy_power = sg->sge->cap_states[cap_idx].power;
		sg_util = group_norm_util(eenv, cpu_idx);
		busy_energy   = sg_util * busy_power;

		/* Compute IDLE energy */
		idle_idx = group_idle_state(eenv, cpu_idx);
		if (unlikely(idle_idx < 0))
			return idle_idx;

		if (idle_idx > sg->sge->nr_idle_states - 1)
			idle_idx = sg->sge->nr_idle_states - 1;

		idle_power = sg->sge->idle_states[idle_idx].power;
		idle_energy   = SCHED_CAPACITY_SCALE - sg_util;
		idle_energy  *= idle_power;

		total_energy = busy_energy + idle_energy;
		eenv->cpu[cpu_idx].energy += total_energy;

		store_energy_calc_debug_info(eenv, cpu_idx, cap_idx, idle_idx);
	}

	return 0;
}

/*
 * compute_energy() computes the absolute variation in energy consumption by
 * moving eenv.util_delta from EAS_CPU_PRV to EAS_CPU_NXT.
 *
 * NOTE: compute_energy() may fail when racing with sched_domain updates, in
 *       which case we abort by returning -EINVAL.
 */
static int compute_energy(struct energy_env *eenv)
{
	struct sched_domain *sd;
	int cpu;
	struct cpumask visit_cpus;
	struct sched_group *sg;
	int cpu_count;

	WARN_ON(!eenv->sg_top->sge);

	cpumask_copy(&visit_cpus, sched_group_span(eenv->sg_top));

	/* If a cpu is hotplugged in while we are in this function, it does
	 * not appear in the existing visit_cpus mask which came from the
	 * sched_group pointer of the sched_domain pointed at by sd_ea for
	 * either the prev or next cpu and was dereferenced in
	 * select_energy_cpu_idx.
	 * Since we will dereference sd_scs later as we iterate through the
	 * CPUs we expect to visit, new CPUs can be present which are not in
	 * the visit_cpus mask. Guard this with cpu_count.
	 */
	cpu_count = cpumask_weight(&visit_cpus);

	while (!cpumask_empty(&visit_cpus)) {
		struct sched_group *sg_shared_cap = NULL;
		cpu = cpumask_first(&visit_cpus);

		/*
		 * Is the group utilization affected by cpus outside this
		 * sched_group?
		 * This sd may have groups with cpus which were not present
		 * when we took visit_cpus.
		 */
		sd = rcu_dereference(per_cpu(sd_scs, cpu));
		if (sd) {
			if (sd->parent)
				sg_shared_cap = sd->parent->groups;
			else /* single cluster system */
				sg_shared_cap = sd->groups;
		}
		for_each_domain(cpu, sd) {
			sg = sd->groups;
			/* Has this sched_domain already been visited? */
			if (sd->child && group_first_cpu(sg) != cpu)
				break;

			do {
				eenv->sg_cap = sg;
				if (sg_shared_cap && sg_shared_cap->group_weight >= sg->group_weight)
					eenv->sg_cap = sg_shared_cap;

				/*
				 * Compute the energy for all the candidate
				 * CPUs in the current visited SG.
				 */
				eenv->sg = sg;
				if (calc_sg_energy(eenv))
					return -EINVAL;

				/* remove CPUs we have just visited */
				if (!sd->child) {
					/*
					 * cpu_count here is the number of
					 * cpus we expect to visit in this
					 * calculation. If we race against
					 * hotplug, we can have extra cpus
					 * added to the groups we are
					 * iterating which do not appear in
					 * the visit_cpus mask. In that case
					 * we are not able to calculate energy
					 * without restarting so we will bail
					 * out and use prev_cpu this time.
					 */
					if (!cpu_count)
						return -EINVAL;
					cpumask_xor(&visit_cpus, &visit_cpus, sched_group_span(sg));
					cpu_count--;
				}

				if (cpumask_equal(sched_group_span(sg), sched_group_span(eenv->sg_top)))
					goto next_cpu;

			} while (sg = sg->next, sg != sd->groups);
		}
next_cpu:
		cpumask_clear_cpu(cpu, &visit_cpus);
		continue;
	}

	return 0;
}

static inline bool cpu_in_sg(struct sched_group *sg, int cpu)
{
	return cpu != -1 && cpumask_test_cpu(cpu, sched_group_span(sg));
}

#ifdef DEBUG_EENV_DECISIONS
static void dump_eenv_debug(struct energy_env *eenv)
{
	int cpu_idx, grp_idx;
	char cpu_utils[(NR_CPUS*12)+10]="cpu_util: ";
	char cpulist[64];

	trace_printk("eenv scenario: task=%p %s task_util=%lu prev_cpu=%d",
			eenv->p, eenv->p->comm, eenv->util_delta, eenv->cpu[EAS_CPU_PRV].cpu_id);

	for (cpu_idx=EAS_CPU_PRV; cpu_idx < eenv->max_cpu_count; cpu_idx++) {
		if (eenv->cpu[cpu_idx].cpu_id == -1)
			continue;
		trace_printk("---Scenario %d: Place task on cpu %d energy=%lu (%d debug logs at %p)",
				cpu_idx+1, eenv->cpu[cpu_idx].cpu_id,
				eenv->cpu[cpu_idx].energy >> SCHED_CAPACITY_SHIFT,
				eenv->cpu[cpu_idx].debug_idx,
				eenv->cpu[cpu_idx].debug);
		for (grp_idx = 0; grp_idx < eenv->cpu[cpu_idx].debug_idx; grp_idx++) {
			struct _eenv_debug *debug;
			int cpu, written=0;

			debug = eenv_debug_entry_ptr(eenv->cpu[cpu_idx].debug, grp_idx);
			cpu = scnprintf(cpulist, sizeof(cpulist), "%*pbl", cpumask_pr_args(&debug->group_cpumask));

			cpu_utils[0] = 0;
			/* print out the relevant cpu_util */
			for_each_cpu(cpu, &(debug->group_cpumask)) {
				char tmp[64];
				if (written > sizeof(cpu_utils)-10) {
					cpu_utils[written]=0;
					break;
				}
				written += snprintf(tmp, sizeof(tmp), "cpu%d(%lu) ", cpu, debug->cpu_util[cpu]);
				strcat(cpu_utils, tmp);
			}
			/* trace the data */
			trace_printk("  | %s : cap=%lu nutil=%lu, cap_nrg=%lu, idle_nrg=%lu energy=%lu busy_energy=%lu idle_energy=%lu %s",
					cpulist, debug->cap, debug->norm_util,
					debug->cap_energy, debug->idle_energy,
					debug->this_energy >> SCHED_CAPACITY_SHIFT,
					debug->this_busy_energy >> SCHED_CAPACITY_SHIFT,
					debug->this_idle_energy >> SCHED_CAPACITY_SHIFT,
					cpu_utils);

		}
		trace_printk("---");
	}
	trace_printk("----- done");
	return;
}
#else
#define dump_eenv_debug(a) {}
#endif /* DEBUG_EENV_DECISIONS */
/*
 * select_energy_cpu_idx(): estimate the energy impact of changing the
 * utilization distribution.
 *
 * The eenv parameter specifies the changes: utilization amount and a
 * collection of possible CPU candidates. The number of candidates
 * depends upon the selection algorithm used.
 *
 * If find_best_target was used to select candidate CPUs, there will
 * be at most 3 including prev_cpu. If not, we used a brute force
 * selection which will provide the union of:
 *  * CPUs belonging to the highest sd which is not overutilized
 *  * CPUs the task is allowed to run on
 *  * online CPUs
 *
 * This function returns the index of a CPU candidate specified by the
 * energy_env which corresponds to the most energy efficient CPU.
 * Thus, 0 (EAS_CPU_PRV) means that non of the CPU candidate is more energy
 * efficient than running on prev_cpu. This is also the value returned in case
 * of abort due to error conditions during the computations. The only
 * exception to this if we fail to access the energy model via sd_ea, where
 * we return -1 with the intent of asking the system to use a different
 * wakeup placement algorithm.
 *
 * A value greater than zero means that the most energy efficient CPU is the
 * one represented by eenv->cpu[eenv->next_idx].cpu_id.
 */
static inline int select_energy_cpu_idx(struct energy_env *eenv)
{
	int last_cpu_idx = eenv->max_cpu_count - 1;
	struct sched_domain *sd;
	struct sched_group *sg;
	int sd_cpu = -1;
	int cpu_idx;
	int margin;

	sd_cpu = eenv->cpu[EAS_CPU_PRV].cpu_id;
	sd = rcu_dereference(per_cpu(sd_ea, sd_cpu));
	if (!sd)
		return -1;

	cpumask_clear(&eenv->cpus_mask);
	for (cpu_idx = EAS_CPU_PRV; cpu_idx < eenv->max_cpu_count; ++cpu_idx) {
		int cpu = eenv->cpu[cpu_idx].cpu_id;

		if (cpu < 0)
			continue;
		cpumask_set_cpu(cpu, &eenv->cpus_mask);
	}

	sg = sd->groups;
	do {
		/* Skip SGs which do not contains a candidate CPU */
		if (!cpumask_intersects(&eenv->cpus_mask, sched_group_span(sg)))
			continue;

		eenv->sg_top = sg;
		if (compute_energy(eenv) == -EINVAL)
			return EAS_CPU_PRV;
	} while (sg = sg->next, sg != sd->groups);
	/* remember - eenv energy values are unscaled */

	/*
	 * Compute the dead-zone margin used to prevent too many task
	 * migrations with negligible energy savings.
	 * An energy saving is considered meaningful if it reduces the energy
	 * consumption of EAS_CPU_PRV CPU candidate by at least ~1.56%
	 */
	margin = eenv->cpu[EAS_CPU_PRV].energy >> 6;

	/*
	 * By default the EAS_CPU_PRV CPU is considered the most energy
	 * efficient, with a 0 energy variation.
	 */
	eenv->next_idx = EAS_CPU_PRV;
	eenv->cpu[EAS_CPU_PRV].nrg_delta = 0;

	dump_eenv_debug(eenv);

	trace_sched_energy_diff(eenv->p, eenv->cpu[EAS_CPU_PRV].cpu_id,
				eenv->cpu[EAS_CPU_PRV].energy,
				eenv->cpu[EAS_CPU_NXT].cpu_id,
				eenv->cpu[EAS_CPU_NXT].energy,
				eenv->cpu[EAS_CPU_BKP].cpu_id,
				eenv->cpu[EAS_CPU_BKP].energy);
	/*
	 * Compare the other CPU candidates to find a CPU which can be
	 * more energy efficient then EAS_CPU_PRV
	 */
	if (sched_feat(FBT_STRICT_ORDER))
		last_cpu_idx = EAS_CPU_BKP;

	for(cpu_idx = EAS_CPU_NXT; cpu_idx <= last_cpu_idx; cpu_idx++) {
		if (eenv->cpu[cpu_idx].cpu_id < 0)
			continue;
		eenv->cpu[cpu_idx].nrg_delta =
			eenv->cpu[cpu_idx].energy -
			eenv->cpu[EAS_CPU_PRV].energy;

		/* filter energy variations within the dead-zone margin */
		if (abs(eenv->cpu[cpu_idx].nrg_delta) < margin)
			eenv->cpu[cpu_idx].nrg_delta = 0;
		/* update the schedule candidate with min(nrg_delta) */
		if (eenv->cpu[cpu_idx].nrg_delta <
		    eenv->cpu[eenv->next_idx].nrg_delta) {
			eenv->next_idx = cpu_idx;
			/* break out if we want to stop on first saving candidate */
			if (sched_feat(FBT_STRICT_ORDER))
				break;
		}
	}

	return eenv->next_idx;
}

/*
 * Detect M:N waker/wakee relationships via a switching-frequency heuristic.
 *
 * A waker of many should wake a different task than the one last awakened
 * at a frequency roughly N times higher than one of its wakees.
 *
 * In order to determine whether we should let the load spread vs consolidating
 * to shared cache, we look for a minimum 'flip' frequency of llc_size in one
 * partner, and a factor of lls_size higher frequency in the other.
 *
 * With both conditions met, we can be relatively sure that the relationship is
 * non-monogamous, with partner count exceeding socket size.
 *
 * Waker/wakee being client/server, worker/dispatcher, interrupt source or
 * whatever is irrelevant, spread criteria is apparent partner count exceeds
 * socket size.
 */
static int wake_wide(struct task_struct *p, int sibling_count_hint)
{
	unsigned int master = current->wakee_flips;
	unsigned int slave = p->wakee_flips;
	int llc_size = this_cpu_read(sd_llc_size);

	if (sibling_count_hint >= llc_size)
		return 1;

	if (master < slave)
		swap(master, slave);
	if (slave < llc_size || master < slave * llc_size)
		return 0;
	return 1;
}

/*
 * The purpose of wake_affine() is to quickly determine on which CPU we can run
 * soonest. For the purpose of speed we only consider the waking and previous
 * CPU.
 *
 * wake_affine_idle() - only considers 'now', it check if the waking CPU is (or
 *			will be) idle.
 *
 * wake_affine_weight() - considers the weight to reflect the average
 *			  scheduling latency of the CPUs. This seems to work
 *			  for the overloaded case.
 */

static bool
wake_affine_idle(struct sched_domain *sd, struct task_struct *p,
		 int this_cpu, int prev_cpu, int sync)
{
	if (idle_cpu(this_cpu))
		return true;

	if (sync && cpu_rq(this_cpu)->nr_running == 1)
		return true;

	return false;
}

static bool
wake_affine_weight(struct sched_domain *sd, struct task_struct *p,
		   int this_cpu, int prev_cpu, int sync)
{
	s64 this_eff_load, prev_eff_load;
	unsigned long task_load;

	this_eff_load = target_load(this_cpu, sd->wake_idx);
	prev_eff_load = source_load(prev_cpu, sd->wake_idx);

	if (sync) {
		unsigned long current_load = task_h_load(current);

		if (current_load > this_eff_load)
			return true;

		this_eff_load -= current_load;
	}

	task_load = task_h_load(p);

	this_eff_load += task_load;
	if (sched_feat(WA_BIAS))
		this_eff_load *= 100;
	this_eff_load *= capacity_of(prev_cpu);

	prev_eff_load -= task_load;
	if (sched_feat(WA_BIAS))
		prev_eff_load *= 100 + (sd->imbalance_pct - 100) / 2;
	prev_eff_load *= capacity_of(this_cpu);

	return this_eff_load <= prev_eff_load;
}

static int wake_affine(struct sched_domain *sd, struct task_struct *p,
		       int prev_cpu, int sync)
{
	int this_cpu = smp_processor_id();
	bool affine = false;

	if (sched_feat(WA_IDLE) && !affine)
		affine = wake_affine_idle(sd, p, this_cpu, prev_cpu, sync);

	if (sched_feat(WA_WEIGHT) && !affine)
		affine = wake_affine_weight(sd, p, this_cpu, prev_cpu, sync);

	schedstat_inc(p->se.statistics.nr_wakeups_affine_attempts);
	if (affine) {
		schedstat_inc(sd->ttwu_move_affine);
		schedstat_inc(p->se.statistics.nr_wakeups_affine);
	}

	return affine;
}

#ifdef CONFIG_SCHED_TUNE
struct reciprocal_value schedtune_spc_rdiv;

static long
schedtune_margin(unsigned long signal, long boost)
{
	long long margin = 0;

	/*
	 * Signal proportional compensation (SPC)
	 *
	 * The Boost (B) value is used to compute a Margin (M) which is
	 * proportional to the complement of the original Signal (S):
	 *   M = B * (SCHED_CAPACITY_SCALE - S)
	 * The obtained M could be used by the caller to "boost" S.
	 */
	if (boost >= 0) {
		margin  = SCHED_CAPACITY_SCALE - signal;
		margin *= boost;
	} else
		margin = -signal * boost;

	margin  = reciprocal_divide(margin, schedtune_spc_rdiv);

	if (boost < 0)
		margin *= -1;
	return margin;
}

static inline int
schedtune_cpu_margin(unsigned long util, int cpu)
{
	int boost = schedtune_cpu_boost(cpu);

	if (boost == 0)
		return 0;

	return schedtune_margin(util, boost);
}

static inline long
schedtune_task_margin(struct task_struct *task)
{
	int boost = schedtune_task_boost(task);
	unsigned long util;
	long margin;

	if (boost == 0)
		return 0;

	util = task_util_est(task);
	margin = schedtune_margin(util, boost);

	return margin;
}

#else /* CONFIG_SCHED_TUNE */

static inline int
schedtune_cpu_margin(unsigned long util, int cpu)
{
	return 0;
}

static inline int
schedtune_task_margin(struct task_struct *task)
{
	return 0;
}

#endif /* CONFIG_SCHED_TUNE */

unsigned long
boosted_cpu_util(int cpu, struct sched_walt_cpu_load *walt_load)
{
	unsigned long util = cpu_util_freq(cpu, walt_load);
	long margin = schedtune_cpu_margin(util, cpu);

	trace_sched_boost_cpu(cpu, util, margin);

	return util + margin;
}

static inline unsigned long
boosted_task_util(struct task_struct *task)
{
	unsigned long util = task_util_est(task);
	long margin = schedtune_task_margin(task);

	trace_sched_boost_task(task, util, margin);

	return util + margin;
}

static unsigned long capacity_spare_wake(int cpu, struct task_struct *p)
{
	return max_t(long, capacity_of(cpu) - cpu_util_wake(cpu, p), 0);
}

/*
 * find_idlest_group finds and returns the least busy CPU group within the
 * domain.
 *
 * Assumes p is allowed on at least one CPU in sd.
 */
static struct sched_group *
find_idlest_group(struct sched_domain *sd, struct task_struct *p,
		  int this_cpu, int sd_flag)
{
	struct sched_group *idlest = NULL, *group = sd->groups;
	struct sched_group *most_spare_sg = NULL;
	unsigned long min_runnable_load = ULONG_MAX;
	unsigned long this_runnable_load = ULONG_MAX;
	unsigned long min_avg_load = ULONG_MAX, this_avg_load = ULONG_MAX;
	unsigned long most_spare = 0, this_spare = 0;
	int load_idx = sd->forkexec_idx;
	int imbalance_scale = 100 + (sd->imbalance_pct-100)/2;
	unsigned long imbalance = scale_load_down(NICE_0_LOAD) *
				(sd->imbalance_pct-100) / 100;

	if (sd_flag & SD_BALANCE_WAKE)
		load_idx = sd->wake_idx;

	do {
		unsigned long load, avg_load, runnable_load;
		unsigned long spare_cap, max_spare_cap;
		int local_group;
		int i;

		/* Skip over this group if it has no CPUs allowed */
		if (!cpumask_intersects(sched_group_span(group),
					&p->cpus_allowed))
			continue;

		local_group = cpumask_test_cpu(this_cpu,
					       sched_group_span(group));

		/*
		 * Tally up the load of all CPUs in the group and find
		 * the group containing the CPU with most spare capacity.
		 */
		avg_load = 0;
		runnable_load = 0;
		max_spare_cap = 0;

		for_each_cpu(i, sched_group_span(group)) {
			/* Bias balancing toward cpus of our domain */
			if (local_group)
				load = source_load(i, load_idx);
			else
				load = target_load(i, load_idx);

			runnable_load += load;

			avg_load += cfs_rq_load_avg(&cpu_rq(i)->cfs);

			spare_cap = capacity_spare_wake(i, p);

			if (spare_cap > max_spare_cap)
				max_spare_cap = spare_cap;
		}

		/* Adjust by relative CPU capacity of the group */
		avg_load = (avg_load * SCHED_CAPACITY_SCALE) /
					group->sgc->capacity;
		runnable_load = (runnable_load * SCHED_CAPACITY_SCALE) /
					group->sgc->capacity;

		if (local_group) {
			this_runnable_load = runnable_load;
			this_avg_load = avg_load;
			this_spare = max_spare_cap;
		} else {
			if (min_runnable_load > (runnable_load + imbalance)) {
				/*
				 * The runnable load is significantly smaller
				 * so we can pick this new cpu
				 */
				min_runnable_load = runnable_load;
				min_avg_load = avg_load;
				idlest = group;
			} else if ((runnable_load < (min_runnable_load + imbalance)) &&
				   (100*min_avg_load > imbalance_scale*avg_load)) {
				/*
				 * The runnable loads are close so take the
				 * blocked load into account through avg_load.
				 */
				min_avg_load = avg_load;
				idlest = group;
			}

			if (most_spare < max_spare_cap) {
				most_spare = max_spare_cap;
				most_spare_sg = group;
			}
		}
	} while (group = group->next, group != sd->groups);

	/*
	 * The cross-over point between using spare capacity or least load
	 * is too conservative for high utilization tasks on partially
	 * utilized systems if we require spare_capacity > task_util(p),
	 * so we allow for some task stuffing by using
	 * spare_capacity > task_util(p)/2.
	 *
	 * Spare capacity can't be used for fork because the utilization has
	 * not been set yet, we must first select a rq to compute the initial
	 * utilization.
	 */
	if (sd_flag & SD_BALANCE_FORK)
		goto skip_spare;

	if (this_spare > task_util(p) / 2 &&
	    imbalance_scale*this_spare > 100*most_spare)
		return NULL;

	if (most_spare > task_util(p) / 2)
		return most_spare_sg;

skip_spare:
	if (!idlest)
		return NULL;

	if (min_runnable_load > (this_runnable_load + imbalance))
		return NULL;

	if ((this_runnable_load < (min_runnable_load + imbalance)) &&
	     (100*this_avg_load < imbalance_scale*min_avg_load))
		return NULL;

	return idlest;
}

/*
 * find_idlest_group_cpu - find the idlest cpu among the cpus in group.
 */
static int
find_idlest_group_cpu(struct sched_group *group, struct task_struct *p, int this_cpu)
{
	unsigned long load, min_load = ULONG_MAX;
	unsigned int min_exit_latency = UINT_MAX;
	u64 latest_idle_timestamp = 0;
	int least_loaded_cpu = this_cpu;
	int shallowest_idle_cpu = -1;
	int i;

	/* Check if we have any choice: */
	if (group->group_weight == 1)
		return cpumask_first(sched_group_span(group));

	/* Traverse only the allowed CPUs */
	for_each_cpu_and(i, sched_group_span(group), &p->cpus_allowed) {
		if (idle_cpu(i)) {
			struct rq *rq = cpu_rq(i);
			struct cpuidle_state *idle = idle_get_state(rq);
			if (idle && idle->exit_latency < min_exit_latency) {
				/*
				 * We give priority to a CPU whose idle state
				 * has the smallest exit latency irrespective
				 * of any idle timestamp.
				 */
				min_exit_latency = idle->exit_latency;
				latest_idle_timestamp = rq->idle_stamp;
				shallowest_idle_cpu = i;
			} else if ((!idle || idle->exit_latency == min_exit_latency) &&
				   rq->idle_stamp > latest_idle_timestamp) {
				/*
				 * If equal or no active idle state, then
				 * the most recently idled CPU might have
				 * a warmer cache.
				 */
				latest_idle_timestamp = rq->idle_stamp;
				shallowest_idle_cpu = i;
			}
		} else if (shallowest_idle_cpu == -1) {
			load = weighted_cpuload(cpu_rq(i));
			if (load < min_load || (load == min_load && i == this_cpu)) {
				min_load = load;
				least_loaded_cpu = i;
			}
		}
	}

	return shallowest_idle_cpu != -1 ? shallowest_idle_cpu : least_loaded_cpu;
}

static inline int find_idlest_cpu(struct sched_domain *sd, struct task_struct *p,
				  int cpu, int prev_cpu, int sd_flag)
{
	int new_cpu = cpu;

	if (!cpumask_intersects(sched_domain_span(sd), &p->cpus_allowed))
		return prev_cpu;

	while (sd) {
		struct sched_group *group;
		struct sched_domain *tmp;
		int weight;

		if (!(sd->flags & sd_flag)) {
			sd = sd->child;
			continue;
		}

		group = find_idlest_group(sd, p, cpu, sd_flag);
		if (!group) {
			sd = sd->child;
			continue;
		}

		new_cpu = find_idlest_group_cpu(group, p, cpu);
		if (new_cpu == cpu) {
			/* Now try balancing at a lower domain level of cpu */
			sd = sd->child;
			continue;
		}

		/* Now try balancing at a lower domain level of new_cpu */
		cpu = new_cpu;
		weight = sd->span_weight;
		sd = NULL;
		for_each_domain(cpu, tmp) {
			if (weight <= tmp->span_weight)
				break;
			if (tmp->flags & sd_flag)
				sd = tmp;
		}
		/* while loop will break here if sd == NULL */
	}

	return new_cpu;
}

#ifdef CONFIG_SCHED_SMT
DEFINE_STATIC_KEY_FALSE(sched_smt_present);

static inline void set_idle_cores(int cpu, int val)
{
	struct sched_domain_shared *sds;

	sds = rcu_dereference(per_cpu(sd_llc_shared, cpu));
	if (sds)
		WRITE_ONCE(sds->has_idle_cores, val);
}

static inline bool test_idle_cores(int cpu, bool def)
{
	struct sched_domain_shared *sds;

	sds = rcu_dereference(per_cpu(sd_llc_shared, cpu));
	if (sds)
		return READ_ONCE(sds->has_idle_cores);

	return def;
}

/*
 * Scans the local SMT mask to see if the entire core is idle, and records this
 * information in sd_llc_shared->has_idle_cores.
 *
 * Since SMT siblings share all cache levels, inspecting this limited remote
 * state should be fairly cheap.
 */
void __update_idle_core(struct rq *rq)
{
	int core = cpu_of(rq);
	int cpu;

	rcu_read_lock();
	if (test_idle_cores(core, true))
		goto unlock;

	for_each_cpu(cpu, cpu_smt_mask(core)) {
		if (cpu == core)
			continue;

		if (!idle_cpu(cpu))
			goto unlock;
	}

	set_idle_cores(core, 1);
unlock:
	rcu_read_unlock();
}

/*
 * Scan the entire LLC domain for idle cores; this dynamically switches off if
 * there are no idle cores left in the system; tracked through
 * sd_llc->shared->has_idle_cores and enabled through update_idle_core() above.
 */
static int select_idle_core(struct task_struct *p, struct sched_domain *sd, int target)
{
	struct cpumask *cpus = this_cpu_cpumask_var_ptr(select_idle_mask);
	int core, cpu;

	if (!static_branch_likely(&sched_smt_present))
		return -1;

	if (!test_idle_cores(target, false))
		return -1;

	cpumask_and(cpus, sched_domain_span(sd), &p->cpus_allowed);

	for_each_cpu_wrap(core, cpus, target) {
		bool idle = true;

		for_each_cpu(cpu, cpu_smt_mask(core)) {
			cpumask_clear_cpu(cpu, cpus);
			if (!idle_cpu(cpu))
				idle = false;
		}

		if (idle)
			return core;
	}

	/*
	 * Failed to find an idle core; stop looking for one.
	 */
	set_idle_cores(target, 0);

	return -1;
}

/*
 * Scan the local SMT mask for idle CPUs.
 */
static int select_idle_smt(struct task_struct *p, struct sched_domain *sd, int target)
{
	int cpu;

	if (!static_branch_likely(&sched_smt_present))
		return -1;

	for_each_cpu(cpu, cpu_smt_mask(target)) {
		if (!cpumask_test_cpu(cpu, &p->cpus_allowed))
			continue;
		if (idle_cpu(cpu))
			return cpu;
	}

	return -1;
}

#else /* CONFIG_SCHED_SMT */

static inline int select_idle_core(struct task_struct *p, struct sched_domain *sd, int target)
{
	return -1;
}

static inline int select_idle_smt(struct task_struct *p, struct sched_domain *sd, int target)
{
	return -1;
}

#endif /* CONFIG_SCHED_SMT */

/*
 * Scan the LLC domain for idle CPUs; this is dynamically regulated by
 * comparing the average scan cost (tracked in sd->avg_scan_cost) against the
 * average idle time for this rq (as found in rq->avg_idle).
 */
static int select_idle_cpu(struct task_struct *p, struct sched_domain *sd, int target)
{
	struct sched_domain *this_sd;
	u64 avg_cost, avg_idle;
	u64 time, cost;
	s64 delta;
	int cpu, nr = INT_MAX;

	this_sd = rcu_dereference(*this_cpu_ptr(&sd_llc));
	if (!this_sd)
		return -1;

	/*
	 * Due to large variance we need a large fuzz factor; hackbench in
	 * particularly is sensitive here.
	 */
	avg_idle = this_rq()->avg_idle / 512;
	avg_cost = this_sd->avg_scan_cost + 1;

	if (sched_feat(SIS_AVG_CPU) && avg_idle < avg_cost)
		return -1;

	if (sched_feat(SIS_PROP)) {
		u64 span_avg = sd->span_weight * avg_idle;
		if (span_avg > 4*avg_cost)
			nr = div_u64(span_avg, avg_cost);
		else
			nr = 4;
	}

	time = local_clock();

	for_each_cpu_wrap(cpu, sched_domain_span(sd), target) {
		if (!--nr)
			return -1;
		if (!cpumask_test_cpu(cpu, &p->cpus_allowed))
			continue;
		if (cpu_isolated(cpu))
			continue;
		if (idle_cpu(cpu))
			break;
	}

	time = local_clock() - time;
	cost = this_sd->avg_scan_cost;
	delta = (s64)(time - cost) / 8;
	this_sd->avg_scan_cost += delta;

	return cpu;
}

/*
 * Try and locate an idle core/thread in the LLC cache domain.
 */
static inline int __select_idle_sibling(struct task_struct *p, int prev, int target)
{
	struct sched_domain *sd;
	int i;

	if (idle_cpu(target) && !cpu_isolated(target))
		return target;

	/*
	 * If the previous cpu is cache affine and idle, don't be stupid.
	 */
	if (prev != target && cpus_share_cache(prev, target) &&
				idle_cpu(prev) && !cpu_isolated(i))
		return prev;

	sd = rcu_dereference(per_cpu(sd_llc, target));
	if (!sd)
		return target;

	i = select_idle_core(p, sd, target);
	if ((unsigned)i < nr_cpumask_bits)
		return i;

	i = select_idle_cpu(p, sd, target);
	if ((unsigned)i < nr_cpumask_bits)
		return i;

	i = select_idle_smt(p, sd, target);
	if ((unsigned)i < nr_cpumask_bits)
		return i;

	return target;
}

static inline int select_idle_sibling_cstate_aware(struct task_struct *p, int prev, int target)
{
	struct sched_domain *sd;
	struct sched_group *sg;
	int best_idle_cpu = -1;
	int best_idle_cstate = -1;
	int best_idle_capacity = INT_MAX;
	int i;

	/*
	 * Iterate the domains and find an elegible idle cpu.
	 */
	sd = rcu_dereference(per_cpu(sd_llc, target));
	for_each_lower_domain(sd) {
		sg = sd->groups;
		do {
			if (!cpumask_intersects(
					sched_group_span(sg), &p->cpus_allowed))
				goto next;

			for_each_cpu_and(i, &p->cpus_allowed, sched_group_span(sg)) {
				int idle_idx;
				unsigned long new_usage;
				unsigned long capacity_orig;

				if (!idle_cpu(i))
					goto next;

				if (cpu_isolated(i))
					continue;

				/* figure out if the task can fit here at all */
				new_usage = boosted_task_util(p);
				capacity_orig = capacity_orig_of(i);

				if (new_usage > capacity_orig)
					goto next;

				/* if the task fits without changing OPP and we
				 * intended to use this CPU, just proceed
				 */
				if (i == target && new_usage <= capacity_curr_of(target)) {
					return target;
				}

				/* otherwise select CPU with shallowest idle state
				 * to reduce wakeup latency.
				 */
				idle_idx = idle_get_state_idx(cpu_rq(i));

				if (idle_idx < best_idle_cstate &&
					capacity_orig <= best_idle_capacity) {
					best_idle_cpu = i;
					best_idle_cstate = idle_idx;
					best_idle_capacity = capacity_orig;
				}
			}
	next:
			sg = sg->next;
		} while (sg != sd->groups);
	}

	if (best_idle_cpu >= 0)
		target = best_idle_cpu;

	return target;
}

static int select_idle_sibling(struct task_struct *p, int prev, int target)
{
	if (!sysctl_sched_cstate_aware)
		return __select_idle_sibling(p, prev, target);

	return select_idle_sibling_cstate_aware(p, prev, target);
}

static inline bool task_fits_capacity(struct task_struct *p,
					long capacity,
					int cpu)
{
	unsigned int margin;

	if (capacity_orig_of(task_cpu(p)) > capacity_orig_of(cpu))
		margin = sched_capacity_margin_down[task_cpu(p)];
	else
		margin = sched_capacity_margin_up[task_cpu(p)];

	return capacity * 1024 > boosted_task_util(p) * margin;
}

static inline bool task_fits_max(struct task_struct *p, int cpu)
{
	unsigned long capacity = capacity_orig_of(cpu);
	unsigned long max_capacity = cpu_rq(cpu)->rd->max_cpu_capacity.val;

	if (capacity == max_capacity)
		return true;

	if (task_boost_policy(p) == SCHED_BOOST_ON_BIG
			&& is_min_capacity_cpu(cpu))
		return false;

	return task_fits_capacity(p, capacity, cpu);
}

struct find_best_target_env {
	struct cpumask *rtg_target;
	int placement_boost;
	bool need_idle;
	int fastpath;
};

static bool is_packing_eligible(struct task_struct *p, int target_cpu,
				struct find_best_target_env *fbt_env,
				unsigned int target_cpus_count,
				int best_idle_cstate)
{
	unsigned long tutil, estimated_capacity;

	if (task_placement_boost_enabled(p) || fbt_env->need_idle)
		return false;

	if (best_idle_cstate == -1)
		return false;

	if (target_cpus_count != 1)
		return true;

	if (task_in_cum_window_demand(cpu_rq(target_cpu), p))
		tutil = 0;
	else
		tutil = task_util(p);

	estimated_capacity = cpu_util_cum(target_cpu, tutil);
	estimated_capacity = add_capacity_margin(estimated_capacity,
						target_cpu);

	/*
	 * If there is only one active CPU and it is already above its current
	 * capacity, avoid placing additional task on the CPU.
	 */
	return (estimated_capacity <= capacity_curr_of(target_cpu));
}

static int start_cpu(struct task_struct *p, bool boosted,
		     struct cpumask *rtg_target)
{
	struct root_domain *rd = cpu_rq(smp_processor_id())->rd;
	int start_cpu = -1;

	if (boosted)
		return rd->max_cap_orig_cpu;

	/* A task always fits on its rtg_target */
	if (rtg_target) {
		int rtg_target_cpu = cpumask_first_and(rtg_target,
						cpu_online_mask);

		if (rtg_target_cpu < nr_cpu_ids)
			return rtg_target_cpu;
	}

	/* Where the task should land based on its demand */
	if (rd->min_cap_orig_cpu != -1
			&& task_fits_max(p, rd->min_cap_orig_cpu))
		start_cpu = rd->min_cap_orig_cpu;
	else if (rd->mid_cap_orig_cpu != -1
				&& task_fits_max(p, rd->mid_cap_orig_cpu))
		start_cpu = rd->mid_cap_orig_cpu;
	else
		start_cpu = rd->max_cap_orig_cpu;

	return start_cpu;
}

enum fastpaths {
	NONE = 0,
	SYNC_WAKEUP,
	PREV_CPU_FASTPATH,
};

static inline int find_best_target(struct task_struct *p, int *backup_cpu,
				   bool boosted, bool prefer_idle,
				   struct find_best_target_env *fbt_env)
{
	unsigned long min_util = boosted_task_util(p);
	unsigned long target_capacity = ULONG_MAX;
	unsigned long min_wake_util = ULONG_MAX;
	unsigned long target_max_spare_cap = 0;
	unsigned long target_util = ULONG_MAX;
	unsigned long best_active_util = ULONG_MAX;
	unsigned long best_active_cuml_util = ULONG_MAX;
	unsigned long best_idle_cuml_util = ULONG_MAX;
	int best_idle_cstate = INT_MAX;
	struct sched_domain *sd;
	struct sched_group *sg;
	int best_active_cpu = -1;
	int best_idle_cpu = -1;
	int target_cpu = -1;
	int cpu, i;
	long spare_wake_cap, most_spare_wake_cap = 0;
	int most_spare_cap_cpu = -1;
	unsigned int active_cpus_count = 0;
	int prev_cpu = task_cpu(p);
	bool next_group_higher_cap = false;
<<<<<<< HEAD
	int isolated_candidate = -1;
=======
>>>>>>> 6a2de27b

	*backup_cpu = -1;

	/*
	 * In most cases, target_capacity tracks capacity_orig of the most
	 * energy efficient CPU candidate, thus requiring to minimise
	 * target_capacity. For these cases target_capacity is already
	 * initialized to ULONG_MAX.
	 * However, for prefer_idle and boosted tasks we look for a high
	 * performance CPU, thus requiring to maximise target_capacity. In this
	 * case we initialise target_capacity to 0.
	 */
	if (prefer_idle && boosted)
		target_capacity = 0;

	/* Find start CPU based on boost value */
	cpu = start_cpu(p, boosted, fbt_env->rtg_target);
	if (cpu < 0)
		return -1;

	/* Find SD for the start CPU */
	sd = rcu_dereference(per_cpu(sd_ea, cpu));
	if (!sd)
		return -1;

	/* fast path for prev_cpu */
	if ((capacity_orig_of(prev_cpu) == capacity_orig_of(cpu)) &&
		!cpu_isolated(prev_cpu) && cpu_online(prev_cpu) &&
		idle_cpu(prev_cpu)) {

		if (idle_get_state_idx(cpu_rq(prev_cpu)) <= 1) {
			/*
			 * Since target_cpu and backup_cpu are both -1s the
			 * caller will choose prev_cpu and importantly skip
			 * energy evaluation
			 */
			target_cpu = -1;

			fbt_env->fastpath = PREV_CPU_FASTPATH;
			trace_sched_find_best_target(p, prefer_idle, min_util,
					cpu, -1, -1, -1, target_cpu, -1);
			goto out;
		}
	}

	/* Scan CPUs in all SDs */
	sg = sd->groups;
	do {
		for_each_cpu_and(i, &p->cpus_allowed, sched_group_span(sg)) {
			unsigned long capacity_curr = capacity_curr_of(i);
			unsigned long capacity_orig = capacity_orig_of(i);
			unsigned long wake_util, new_util, new_util_cuml;
			long spare_cap;
			int idle_idx = INT_MAX;

			trace_sched_cpu_util(i);

			if (!cpu_online(i) || cpu_isolated(i))
				continue;

<<<<<<< HEAD
			if (isolated_candidate == -1)
				isolated_candidate = i;
=======
>>>>>>> 6a2de27b
			/*
			 * This CPU is the target of an active migration that's
			 * yet to complete. Avoid placing another task on it.
			 * See check_for_migration()
			 */
			if (is_reserved(i))
				continue;

			if (sched_cpu_high_irqload(i))
				continue;

			/*
			 * p's blocked utilization is still accounted for on prev_cpu
			 * so prev_cpu will receive a negative bias due to the double
			 * accounting. However, the blocked utilization may be zero.
			 */
			wake_util = cpu_util_wake(i, p);
			new_util = wake_util + task_util_est(p);
			spare_wake_cap = capacity_orig_of(i) - wake_util;

			if (spare_wake_cap > most_spare_wake_cap) {
				most_spare_wake_cap = spare_wake_cap;
				most_spare_cap_cpu = i;
			}

			/*
			 * Cumulative demand may already be accounting for the
			 * task. If so, add just the boost-utilization to
			 * the cumulative demand of the cpu.
			 */
			if (task_in_cum_window_demand(cpu_rq(i), p))
				new_util_cuml = cpu_util_cum(i, 0) +
					       min_util - task_util(p);
			else
				new_util_cuml = cpu_util_cum(i, 0) + min_util;

			/*
			 * Ensure minimum capacity to grant the required boost.
			 * The target CPU can be already at a capacity level higher
			 * than the one required to boost the task.
			 */
			new_util = max(min_util, new_util);
			if (new_util > capacity_orig)
				continue;

			/*
			 * Pre-compute the maximum possible capacity we expect
			 * to have available on this CPU once the task is
			 * enqueued here.
			 */
			spare_cap = capacity_orig - new_util;

			if (idle_cpu(i))
				idle_idx = idle_get_state_idx(cpu_rq(i));


			/*
			 * Case A) Latency sensitive tasks
			 *
			 * Unconditionally favoring tasks that prefer idle CPU to
			 * improve latency.
			 *
			 * Looking for:
			 * - an idle CPU, whatever its idle_state is, since
			 *   the first CPUs we explore are more likely to be
			 *   reserved for latency sensitive tasks.
			 * - a non idle CPU where the task fits in its current
			 *   capacity and has the maximum spare capacity.
			 * - a non idle CPU with lower contention from other
			 *   tasks and running at the lowest possible OPP.
			 *
			 * The last two goals tries to favor a non idle CPU
			 * where the task can run as if it is "almost alone".
			 * A maximum spare capacity CPU is favoured since
			 * the task already fits into that CPU's capacity
			 * without waiting for an OPP chance.
			 *
			 * The following code path is the only one in the CPUs
			 * exploration loop which is always used by
			 * prefer_idle tasks. It exits the loop with wither a
			 * best_active_cpu or a target_cpu which should
			 * represent an optimal choice for latency sensitive
			 * tasks.
			 */
			if (prefer_idle) {

				/*
				 * Case A.1: IDLE CPU
				 * Return the best IDLE CPU we find:
				 * - for boosted tasks: the CPU with the highest
				 * performance (i.e. biggest capacity_orig)
				 * - for !boosted tasks: the most energy
				 * efficient CPU (i.e. smallest capacity_orig)
				 */
				if (idle_cpu(i)) {
					if (boosted &&
					    capacity_orig < target_capacity)
						continue;
					if (!boosted &&
					    capacity_orig > target_capacity)
						continue;
					if (capacity_orig == target_capacity &&
					    sysctl_sched_cstate_aware &&
					    best_idle_cstate <= idle_idx)
						continue;

					target_capacity = capacity_orig;
					best_idle_cstate = idle_idx;
					best_idle_cpu = i;
					continue;
				}
				if (best_idle_cpu != -1)
					continue;

				/*
				 * Case A.2: Target ACTIVE CPU
				 * Favor CPUs with max spare capacity.
				 */
				if (capacity_curr > new_util &&
				    spare_cap > target_max_spare_cap) {
					target_max_spare_cap = spare_cap;
					target_cpu = i;
					continue;
				}
				if (target_cpu != -1)
					continue;


				/*
				 * Case A.3: Backup ACTIVE CPU
				 * Favor CPUs with:
				 * - lower utilization due to other tasks
				 * - lower utilization with the task in
				 */
				if (wake_util > min_wake_util)
					continue;
				if (new_util > best_active_util)
					continue;

				/*
				 * If utilization is the same between CPUs,
				 * break the ties with WALT's cumulative
				 * demand
				 */
				if (new_util == best_active_util &&
				    new_util_cuml > best_active_cuml_util)
					continue;
				min_wake_util = wake_util;
				best_active_util = new_util;
				best_active_cuml_util = new_util_cuml;
				best_active_cpu = i;
				continue;
			}

			/*
			 * Skip processing placement further if we are visiting
			 * cpus with lower capacity than start cpu
			 */
			if (capacity_orig < capacity_orig_of(cpu))
				continue;




			/*
			 * Case B) Non latency sensitive tasks on IDLE CPUs.
			 *
			 * Find an optimal backup IDLE CPU for non latency
			 * sensitive tasks.
			 *
			 * Looking for:
			 * - minimizing the capacity_orig,
			 *   i.e. preferring LITTLE CPUs
			 * - favoring shallowest idle states
			 *   i.e. avoid to wakeup deep-idle CPUs
			 *
			 * The following code path is used by non latency
			 * sensitive tasks if IDLE CPUs are available. If at
			 * least one of such CPUs are available it sets the
			 * best_idle_cpu to the most suitable idle CPU to be
			 * selected.
			 *
			 * If idle CPUs are available, favour these CPUs to
			 * improve performances by spreading tasks.
			 * Indeed, the energy_diff() computed by the caller
			 * will take care to ensure the minimization of energy
			 * consumptions without affecting performance.
			 */
			if (idle_cpu(i)) {
				/*
				 * Skip CPUs in deeper idle state, but only
				 * if they are also less energy efficient.
				 * IOW, prefer a deep IDLE LITTLE CPU vs a
				 * shallow idle big CPU.
				 */
				if (capacity_orig >= target_capacity &&
				    sysctl_sched_cstate_aware &&
				    best_idle_cstate < idle_idx)
					continue;

				if (best_idle_cstate == idle_idx &&
					(best_idle_cpu == prev_cpu ||
					(i != prev_cpu &&
					new_util_cuml > best_idle_cuml_util)))
					continue;

				target_capacity = capacity_orig;
				best_idle_cstate = idle_idx;
				best_idle_cuml_util = new_util_cuml;
				best_idle_cpu = i;
				continue;
			}

			/*
			 * Consider only idle CPUs for active migration.
			 */
			if (p->state == TASK_RUNNING)
				continue;

			/*
			 * Case C) Non latency sensitive tasks on ACTIVE CPUs.
			 *
			 * Pack tasks in the most energy efficient capacities.
			 *
			 * This task packing strategy prefers more energy
			 * efficient CPUs (i.e. pack on smaller maximum
			 * capacity CPUs) while also trying to spread tasks to
			 * run them all at the lower OPP.
			 *
			 * This assumes for example that it's more energy
			 * efficient to run two tasks on two CPUs at a lower
			 * OPP than packing both on a single CPU but running
			 * that CPU at an higher OPP.
			 *
			 * Thus, this case keep track of the CPU with the
			 * smallest maximum capacity and highest spare maximum
			 * capacity.
			 */

			active_cpus_count++;

			/* Favor CPUs with maximum spare capacity */
			if (capacity_orig >= target_capacity &&
			    spare_cap < target_max_spare_cap)
				continue;

			target_max_spare_cap = spare_cap;
			target_capacity = capacity_orig;
			target_util = new_util;
			target_cpu = i;
		}

		next_group_higher_cap = (capacity_orig_of(group_first_cpu(sg)) <
			capacity_orig_of(group_first_cpu(sg->next)));

		/*
		 * If we've found a cpu, but the boost is ON_ALL we continue
		 * visiting other clusters. If the boost is ON_BIG we visit
		 * next cluster if they are higher in capacity. If we are
		 * not in any kind of boost, we break.
		 */
		if (!prefer_idle &&
			(target_cpu != -1 || best_idle_cpu != -1) &&
			(fbt_env->placement_boost == SCHED_BOOST_NONE ||
<<<<<<< HEAD
			sched_boost() != FULL_THROTTLE_BOOST ||
=======
>>>>>>> 6a2de27b
			(fbt_env->placement_boost == SCHED_BOOST_ON_BIG &&
				!next_group_higher_cap)))
			break;

		/*
		 * if we are in prefer_idle and have found an idle cpu,
		 * break from searching more groups based on the stune.boost and
		 * group cpu capacity.
		 */
		if (prefer_idle && best_idle_cpu != -1) {
			if (boosted) {
				if (!next_group_higher_cap)
					break;
			} else {
				if (next_group_higher_cap)
					break;
			}
		}

	} while (sg = sg->next, sg != sd->groups);

	if (best_idle_cpu != -1 && !is_packing_eligible(p, target_cpu, fbt_env,
					active_cpus_count, best_idle_cstate)) {
		target_cpu = best_idle_cpu;
		best_idle_cpu = -1;
	}

	/*
	 * For non latency sensitive tasks, cases B and C in the previous loop,
	 * we pick the best IDLE CPU only if we was not able to find a target
	 * ACTIVE CPU.
	 *
	 * Policies priorities:
	 *
	 * - prefer_idle tasks:
	 *
	 *   a) IDLE CPU available: best_idle_cpu
	 *   b) ACTIVE CPU where task fits and has the bigger maximum spare
	 *      capacity (i.e. target_cpu)
	 *   c) ACTIVE CPU with less contention due to other tasks
	 *      (i.e. best_active_cpu)
	 *
	 * - NON prefer_idle tasks:
	 *
	 *   a) ACTIVE CPU: target_cpu
	 *   b) IDLE CPU: best_idle_cpu
	 */

	if (prefer_idle && (best_idle_cpu != -1)) {
		trace_sched_find_best_target(p, prefer_idle, min_util, cpu,
					     best_idle_cpu, best_active_cpu,
					     -1, best_idle_cpu, -1);

		return best_idle_cpu;
	}

	if (target_cpu == -1)
		target_cpu = prefer_idle
			? best_active_cpu
			: best_idle_cpu;
	else
		*backup_cpu = prefer_idle
		? best_active_cpu
		: best_idle_cpu;

	if (target_cpu == -1 && most_spare_cap_cpu != -1 &&
		/* ensure we use active cpu for active migration */
		!(p->state == TASK_RUNNING && !idle_cpu(most_spare_cap_cpu)))
		target_cpu = most_spare_cap_cpu;

	trace_sched_find_best_target(p, prefer_idle, min_util, cpu,
				     best_idle_cpu, best_active_cpu,
				     most_spare_cap_cpu,
				     target_cpu,
				     *backup_cpu);

	/* it is possible for target and backup
	 * to select same CPU - if so, drop backup
	 */
	if (*backup_cpu == target_cpu)
		*backup_cpu = -1;

	/*
	 * The next step of energy evaluation includes
	 * prev_cpu. Drop target or backup if it is
	 * same as prev_cpu
	 */
	if (*backup_cpu == prev_cpu)
		*backup_cpu = -1;

	if (target_cpu == prev_cpu) {
		target_cpu = *backup_cpu;
		*backup_cpu = -1;
	}
<<<<<<< HEAD

	if (target_cpu == -1 && isolated_candidate != -1 &&
	    cpu_isolated(prev_cpu))
		target_cpu = isolated_candidate;

=======
>>>>>>> 6a2de27b
out:
	return target_cpu;
}

/*
 * Disable WAKE_AFFINE in the case where task @p doesn't fit in the
 * capacity of either the waking CPU @cpu or the previous CPU @prev_cpu.
 *
 * In that case WAKE_AFFINE doesn't make sense and we'll let
 * BALANCE_WAKE sort things out.
 */
static int wake_cap(struct task_struct *p, int cpu, int prev_cpu)
{
	long min_cap, max_cap;

	if (!static_branch_unlikely(&sched_asym_cpucapacity))
		return 0;

	min_cap = min(capacity_orig_of(prev_cpu), capacity_orig_of(cpu));
	max_cap = cpu_rq(cpu)->rd->max_cpu_capacity.val;

	/* Minimum capacity is close to max, no need to abort wake_affine */
	if (max_cap - min_cap < max_cap >> 3)
		return 0;

	/* Bring task utilization in sync with prev_cpu */
	sync_entity_load_avg(&p->se);

	return !task_fits_max(p, cpu);
}

bool __cpu_overutilized(int cpu, int delta)
{
	return (capacity_orig_of(cpu) * 1024) <
		((cpu_util(cpu) + delta) * sched_capacity_margin_up[cpu]);
}

bool cpu_overutilized(int cpu)
{
	return __cpu_overutilized(cpu, 0);
}

DEFINE_PER_CPU(struct energy_env, eenv_cache);

/* kernels often have NR_CPUS defined to be much
 * larger than exist in practise on booted systems.
 * Allocate the cpu array for eenv calculations
 * at boot time to avoid massive overprovisioning.
 */
#ifdef DEBUG_EENV_DECISIONS
static inline int eenv_debug_size_per_dbg_entry(void)
{
	return sizeof(struct _eenv_debug) + (sizeof(unsigned long) * num_possible_cpus());
}

static inline int eenv_debug_size_per_cpu_entry(void)
{
	/* each cpu struct has an array of _eenv_debug structs
	 * which have an array of unsigned longs at the end -
	 * the allocation should be extended so that there are
	 * at least 'num_possible_cpus' entries in the array.
	 */
	return EAS_EENV_DEBUG_LEVELS * eenv_debug_size_per_dbg_entry();
}
/* given a per-_eenv_cpu debug env ptr, get the ptr for a given index */
static inline struct _eenv_debug *eenv_debug_entry_ptr(struct _eenv_debug *base, int idx)
{
	char *ptr = (char *)base;
	ptr += (idx * eenv_debug_size_per_dbg_entry());
	return (struct _eenv_debug *)ptr;
}
/* given a pointer to the per-cpu global copy of _eenv_debug, get
 * a pointer to the specified _eenv_cpu debug env.
 */
static inline struct _eenv_debug *eenv_debug_percpu_debug_env_ptr(struct _eenv_debug *base, int cpu_idx)
{
	char *ptr = (char *)base;
	ptr += (cpu_idx * eenv_debug_size_per_cpu_entry());
	return (struct _eenv_debug *)ptr;
}

static inline int eenv_debug_size(void)
{
	return num_possible_cpus() * eenv_debug_size_per_cpu_entry();
}
#endif

static inline void alloc_eenv(void)
{
	int cpu;
	int cpu_count = num_possible_cpus();

	for_each_possible_cpu(cpu) {
		struct energy_env *eenv = &per_cpu(eenv_cache, cpu);
		eenv->cpu = kmalloc(sizeof(struct eenv_cpu) * cpu_count, GFP_KERNEL);
		eenv->eenv_cpu_count = cpu_count;
#ifdef DEBUG_EENV_DECISIONS
		eenv->debug = (struct _eenv_debug *)kmalloc(eenv_debug_size(), GFP_KERNEL);
#endif
	}
}

static inline void reset_eenv(struct energy_env *eenv)
{
	int cpu_count;
	struct eenv_cpu *cpu;
#ifdef DEBUG_EENV_DECISIONS
	struct _eenv_debug *debug;
	int cpu_idx;
	debug = eenv->debug;
#endif

	cpu_count = eenv->eenv_cpu_count;
	cpu = eenv->cpu;
	memset(eenv, 0, sizeof(struct energy_env));
	eenv->cpu = cpu;
	memset(eenv->cpu, 0, sizeof(struct eenv_cpu)*cpu_count);
	eenv->eenv_cpu_count = cpu_count;

#ifdef DEBUG_EENV_DECISIONS
	memset(debug, 0, eenv_debug_size());
	eenv->debug = debug;
	for(cpu_idx = 0; cpu_idx < eenv->cpu_array_len; cpu_idx++)
		eenv->cpu[cpu_idx].debug = eenv_debug_percpu_debug_env_ptr(debug, cpu_idx);
#endif
}
/*
 * get_eenv - reset the eenv struct cached for this CPU
 *
 * When the eenv is returned, it is configured to do
 * energy calculations for the maximum number of CPUs
 * the task can be placed on. The prev_cpu entry is
 * filled in here. Callers are responsible for adding
 * other CPU candidates up to eenv->max_cpu_count.
 */
static inline struct energy_env *get_eenv(struct task_struct *p, int prev_cpu)
{
	struct energy_env *eenv;
	cpumask_t cpumask_possible_cpus;
	int cpu = smp_processor_id();
	int i;

	eenv = &(per_cpu(eenv_cache, cpu));
	reset_eenv(eenv);

	/* populate eenv */
	eenv->p = p;
	/* use boosted task util for capacity selection
	 * during energy calculation, but unboosted task
	 * util for group utilization calculations
	 */
	eenv->util_delta = task_util_est(p);
	eenv->util_delta_boosted = boosted_task_util(p);

	cpumask_and(&cpumask_possible_cpus, &p->cpus_allowed, cpu_online_mask);
	eenv->max_cpu_count = cpumask_weight(&cpumask_possible_cpus);

	for (i=0; i < eenv->max_cpu_count; i++)
		eenv->cpu[i].cpu_id = -1;
	eenv->cpu[EAS_CPU_PRV].cpu_id = prev_cpu;
	eenv->next_idx = EAS_CPU_PRV;

	return eenv;
}

static inline int wake_to_idle(struct task_struct *p)
{
	return (current->flags & PF_WAKE_UP_IDLE) ||
		 (p->flags & PF_WAKE_UP_IDLE);
}

#ifdef CONFIG_SCHED_WALT
<<<<<<< HEAD
static inline bool is_task_util_above_min_thresh(struct task_struct *p)
{
	unsigned int threshold = (sysctl_sched_boost == CONSERVATIVE_BOOST) ?
			sysctl_sched_min_task_util_for_boost :
			sysctl_sched_min_task_util_for_colocation;

	return task_util(p) > threshold;
}

=======
>>>>>>> 6a2de27b
static inline struct cpumask *find_rtg_target(struct task_struct *p)
{
	struct related_thread_group *grp;
	struct cpumask *rtg_target;

	rcu_read_lock();

	grp = task_related_thread_group(p);
<<<<<<< HEAD
	if (grp && grp->preferred_cluster && is_task_util_above_min_thresh(p)) {
=======
	if (grp && grp->preferred_cluster &&
			(task_util(p) >
			sysctl_sched_min_task_util_for_boost_colocation)) {
>>>>>>> 6a2de27b
		rtg_target = &grp->preferred_cluster->cpus;
		if (!task_fits_max(p, cpumask_first(rtg_target)))
			rtg_target = NULL;
	} else {
		rtg_target = NULL;
	}

	rcu_read_unlock();

	return rtg_target;
}
#else
static inline struct cpumask *find_rtg_target(struct task_struct *p)
{
	return NULL;
}
#endif

/*
 * Needs to be called inside rcu_read_lock critical section.
 * sd is a pointer to the sched domain we wish to use for an
 * energy-aware placement option.
 */
static int find_energy_efficient_cpu(struct sched_domain *sd,
				     struct task_struct *p,
				     int cpu, int prev_cpu,
				     int sync)
{
	int use_fbt = sched_feat(FIND_BEST_TARGET);
	int cpu_iter, eas_cpu_idx = EAS_CPU_NXT;
<<<<<<< HEAD
	int delta = 0;
=======
	int energy_cpu = prev_cpu, delta = 0;
>>>>>>> 6a2de27b
	int target_cpu = -1;
	struct energy_env *eenv;
	struct cpumask *rtg_target = find_rtg_target(p);
	struct find_best_target_env fbt_env;
	bool need_idle = wake_to_idle(p);
	int placement_boost = task_boost_policy(p);
	u64 start_t = 0;
	int next_cpu = -1, backup_cpu = -1;

	fbt_env.fastpath = 0;

	if (trace_sched_task_util_enabled())
		start_t = sched_clock();

	if (need_idle)
		sync = 0;

	if (sysctl_sched_sync_hint_enable && sync &&
				bias_to_waker_cpu(p, cpu, rtg_target)) {
<<<<<<< HEAD
		target_cpu = cpu;
=======
		energy_cpu = cpu;
>>>>>>> 6a2de27b
		fbt_env.fastpath = SYNC_WAKEUP;
		goto out;
	}

	/* prepopulate energy diff environment */
	eenv = get_eenv(p, prev_cpu);
	if (eenv->max_cpu_count < 2)
		goto out;

	if(!use_fbt) {
		/*
		 * using this function outside wakeup balance will not supply
		 * an sd ptr. Instead, fetch the highest level with energy data.
		 */
		if (!sd)
			sd = rcu_dereference(per_cpu(sd_ea, prev_cpu));

		for_each_cpu_and(cpu_iter, &p->cpus_allowed, sched_domain_span(sd)) {
			unsigned long spare;

			/* prev_cpu already in list */
			if (cpu_iter == prev_cpu)
				continue;

			/*
			 * Consider only CPUs where the task is expected to
			 * fit without making the CPU overutilized.
			 */
			spare = capacity_spare_wake(cpu_iter, p);
			if (spare * 1024 < sched_capacity_margin_up[cpu_iter] *
							task_util_est(p))
				continue;

			/* Add CPU candidate */
			eenv->cpu[eas_cpu_idx++].cpu_id = cpu_iter;
			eenv->max_cpu_count = eas_cpu_idx;

			/* stop adding CPUs if we have no space left */
			if (eas_cpu_idx >= eenv->eenv_cpu_count)
				break;
		}
	} else {
		int boosted = (schedtune_task_boost(p) > 0);
		int prefer_idle;

		/*
		 * give compiler a hint that if sched_features
		 * cannot be changed, it is safe to optimise out
		 * all if(prefer_idle) blocks.
		 */
		prefer_idle = sched_feat(EAS_PREFER_IDLE) ?
				(schedtune_prefer_idle(p) > 0) : 0;

		eenv->max_cpu_count = EAS_CPU_BKP + 1;

		fbt_env.rtg_target = rtg_target;
		fbt_env.placement_boost = placement_boost;
		fbt_env.need_idle = need_idle;

		/* Find a cpu with sufficient capacity */
		target_cpu = find_best_target(p, &eenv->cpu[EAS_CPU_BKP].cpu_id,
					      boosted, prefer_idle, &fbt_env);

		/* Immediately return a found idle CPU for a prefer_idle task */
<<<<<<< HEAD
		if (prefer_idle && target_cpu >= 0 && idle_cpu(target_cpu))
			goto out;
=======
		if (prefer_idle && target_cpu >= 0 && idle_cpu(target_cpu)) {
			energy_cpu = target_cpu;
			goto out;
		}
>>>>>>> 6a2de27b

		/* Place target into NEXT slot */
		eenv->cpu[EAS_CPU_NXT].cpu_id = target_cpu;

		next_cpu = eenv->cpu[EAS_CPU_NXT].cpu_id;
		backup_cpu = eenv->cpu[EAS_CPU_BKP].cpu_id;

		/* take note if no backup was found */
		if (eenv->cpu[EAS_CPU_BKP].cpu_id < 0)
			eenv->max_cpu_count = EAS_CPU_BKP;

		/* take note if no target was found */
		 if (eenv->cpu[EAS_CPU_NXT].cpu_id < 0)
			 eenv->max_cpu_count = EAS_CPU_NXT;
	}

	if (eenv->max_cpu_count == EAS_CPU_NXT) {
		/*
		 * we did not find any energy-awareness
		 * candidates beyond prev_cpu, so we will
		 * fall-back to the regular slow-path.
		 */
		goto out;
	}

#ifdef CONFIG_SCHED_WALT
	if (!walt_disabled && sysctl_sched_use_walt_cpu_util &&
			p->state == TASK_WAKING)
		delta = task_util(p);
#endif
	if (use_fbt && (task_placement_boost_enabled(p) || fbt_env.need_idle ||
		(rtg_target && (!cpumask_test_cpu(prev_cpu, rtg_target) ||
			cpumask_test_cpu(next_cpu, rtg_target))) ||
		 __cpu_overutilized(prev_cpu, delta) ||
		 !task_fits_max(p, prev_cpu) || cpu_isolated(prev_cpu))) {
<<<<<<< HEAD
		target_cpu = eenv->cpu[EAS_CPU_NXT].cpu_id;
=======
		energy_cpu = eenv->cpu[EAS_CPU_NXT].cpu_id;
>>>>>>> 6a2de27b
		goto out;
	}

	/* find most energy-efficient CPU */
	target_cpu = select_energy_cpu_idx(eenv) < 0 ? prev_cpu :
					eenv->cpu[eenv->next_idx].cpu_id;

out:
<<<<<<< HEAD
	if (target_cpu < 0)
		target_cpu = prev_cpu;

	trace_sched_task_util(p, next_cpu, backup_cpu, target_cpu, sync,
			need_idle, fbt_env.fastpath, placement_boost,
			rtg_target ? cpumask_first(rtg_target) : -1, start_t);
	return target_cpu;
=======
	trace_sched_task_util(p, next_cpu, backup_cpu, energy_cpu, sync,
			need_idle, fbt_env.fastpath, placement_boost,
			rtg_target ? cpumask_first(rtg_target) : -1, start_t);
	return energy_cpu;
>>>>>>> 6a2de27b
}

static inline bool nohz_kick_needed(struct rq *rq, bool only_update);
static void nohz_balancer_kick(bool only_update);

/*
 * wake_energy: Make the decision if we want to use an energy-aware
 * wakeup task placement or not. This is limited to situations where
 * we cannot use energy-awareness right now.
 *
 * Returns TRUE if we should attempt energy-aware wakeup, FALSE if not.
 *
 * Should only be called from select_task_rq_fair inside the RCU
 * read-side critical section.
 */
static inline int wake_energy(struct task_struct *p, int prev_cpu,
			      int sd_flag, int wake_flags)
{
	struct sched_domain *sd = NULL;
	int sync = wake_flags & WF_SYNC;

	sd = rcu_dereference_sched(cpu_rq(prev_cpu)->sd);

	/*
	 * Check all definite no-energy-awareness conditions
	 */
	if (!sd)
		return false;

	if (!energy_aware())
		return false;

	if (sd_overutilized(sd))
		return false;

	/*
	 * we cannot do energy-aware wakeup placement sensibly
	 * for tasks with 0 utilization, so let them be placed
	 * according to the normal strategy.
	 * However if fbt is in use we may still benefit from
	 * the heuristics we use there in selecting candidate
	 * CPUs.
	 */
	if (unlikely(!sched_feat(FIND_BEST_TARGET) && !task_util_est(p)))
		return false;

	if(!sched_feat(EAS_PREFER_IDLE)){
		/*
		 * Force prefer-idle tasks into the slow path, this may not happen
		 * if none of the sd flags matched.
		 */
		if (schedtune_prefer_idle(p) > 0 && !sync)
			return false;
	}
	return true;
}

/*
 * select_task_rq_fair: Select target runqueue for the waking task in domains
 * that have the 'sd_flag' flag set. In practice, this is SD_BALANCE_WAKE,
 * SD_BALANCE_FORK, or SD_BALANCE_EXEC.
 *
 * Balances load by selecting the idlest cpu in the idlest group, or under
 * certain conditions an idle sibling cpu if the domain has SD_WAKE_AFFINE set.
 *
 * Returns the target cpu number.
 *
 * preempt must be disabled.
 */
static int
select_task_rq_fair(struct task_struct *p, int prev_cpu, int sd_flag, int wake_flags,
		    int sibling_count_hint)
{
	struct sched_domain *tmp, *affine_sd = NULL;
	struct sched_domain *sd = NULL, *energy_sd = NULL;
	int cpu = smp_processor_id();
	int new_cpu = prev_cpu;
	int want_affine = 0;
	int want_energy = 0;
	int sync = wake_flags & WF_SYNC;

	if (energy_aware()) {
		rcu_read_lock();
		new_cpu = find_energy_efficient_cpu(energy_sd, p,
						cpu, prev_cpu, sync);
		rcu_read_unlock();
		return new_cpu;
	}

	rcu_read_lock();

	if (sd_flag & SD_BALANCE_WAKE) {
		record_wakee(p);
		want_energy = wake_energy(p, prev_cpu, sd_flag, wake_flags);
		want_affine = !want_energy &&
			      !wake_wide(p, sibling_count_hint) &&
			      !wake_cap(p, cpu, prev_cpu) &&
			      cpumask_test_cpu(cpu, &p->cpus_allowed);
	}

	for_each_domain(cpu, tmp) {
		if (!(tmp->flags & SD_LOAD_BALANCE))
			break;

		/*
		 * If both cpu and prev_cpu are part of this domain,
		 * cpu is a valid SD_WAKE_AFFINE target.
		 */
		if (want_affine && (tmp->flags & SD_WAKE_AFFINE) &&
		    cpumask_test_cpu(prev_cpu, sched_domain_span(tmp))) {
			affine_sd = tmp;
			break;
		}

		/*
		 * If we are able to try an energy-aware wakeup,
		 * select the highest non-overutilized sched domain
		 * which includes this cpu and prev_cpu
		 *
		 * maybe want to not test prev_cpu and only consider
		 * the current one?
		 */
		if (want_energy &&
		    !sd_overutilized(tmp) &&
		    cpumask_test_cpu(prev_cpu, sched_domain_span(tmp)))
			energy_sd = tmp;

		if (tmp->flags & sd_flag)
			sd = tmp;
		else if (!(want_affine || want_energy))
			break;
	}

	if (affine_sd) {
		sd = NULL; /* Prefer wake_affine over balance flags */
		if (cpu == prev_cpu)
			goto pick_cpu;

		if (wake_affine(affine_sd, p, prev_cpu, sync))
			new_cpu = cpu;
	}

	if (sd && !(sd_flag & SD_BALANCE_FORK)) {
		/*
		 * We're going to need the task's util for capacity_spare_wake
		 * in find_idlest_group. Sync it up to prev_cpu's
		 * last_update_time.
		 */
		sync_entity_load_avg(&p->se);
	}

	if (!sd) {
pick_cpu:
		if (sd_flag & SD_BALANCE_WAKE) /* XXX always ? */
			new_cpu = select_idle_sibling(p, prev_cpu, new_cpu);

	} else {
		if (energy_sd)
			new_cpu = find_energy_efficient_cpu(energy_sd, p, cpu, prev_cpu, sync);

		/* if we did an energy-aware placement and had no choices available
		 * then fall back to the default find_idlest_cpu choice
		 */
		if (!energy_sd || (energy_sd && new_cpu == -1))
			new_cpu = find_idlest_cpu(sd, p, cpu, prev_cpu, sd_flag);
	}

	rcu_read_unlock();

#ifdef CONFIG_NO_HZ_COMMON
	if (nohz_kick_needed(cpu_rq(new_cpu), true))
		nohz_balancer_kick(true);
#endif

	return new_cpu;
}

/*
 * Called immediately before a task is migrated to a new cpu; task_cpu(p) and
 * cfs_rq_of(p) references at time of call are still valid and identify the
 * previous cpu. The caller guarantees p->pi_lock or task_rq(p)->lock is held.
 */
static void migrate_task_rq_fair(struct task_struct *p)
{
	/*
	 * As blocked tasks retain absolute vruntime the migration needs to
	 * deal with this by subtracting the old and adding the new
	 * min_vruntime -- the latter is done by enqueue_entity() when placing
	 * the task on the new runqueue.
	 */
	if (p->state == TASK_WAKING) {
		struct sched_entity *se = &p->se;
		struct cfs_rq *cfs_rq = cfs_rq_of(se);
		u64 min_vruntime;

#ifndef CONFIG_64BIT
		u64 min_vruntime_copy;

		do {
			min_vruntime_copy = cfs_rq->min_vruntime_copy;
			smp_rmb();
			min_vruntime = cfs_rq->min_vruntime;
		} while (min_vruntime != min_vruntime_copy);
#else
		min_vruntime = cfs_rq->min_vruntime;
#endif

		se->vruntime -= min_vruntime;
	}

	/*
	 * We are supposed to update the task to "current" time, then its up to date
	 * and ready to go to new CPU/cfs_rq. But we have difficulty in getting
	 * what current time is, so simply throw away the out-of-date time. This
	 * will result in the wakee task is less decayed, but giving the wakee more
	 * load sounds not bad.
	 */
	remove_entity_load_avg(&p->se);

	/* Tell new CPU we are migrated */
	p->se.avg.last_update_time = 0;

	/* We have migrated, no longer consider this task hot */
	p->se.exec_start = 0;
}

static void task_dead_fair(struct task_struct *p)
{
	remove_entity_load_avg(&p->se);
}
#endif /* CONFIG_SMP */

static unsigned long
wakeup_gran(struct sched_entity *curr, struct sched_entity *se)
{
	unsigned long gran = sysctl_sched_wakeup_granularity;

	/*
	 * Since its curr running now, convert the gran from real-time
	 * to virtual-time in his units.
	 *
	 * By using 'se' instead of 'curr' we penalize light tasks, so
	 * they get preempted easier. That is, if 'se' < 'curr' then
	 * the resulting gran will be larger, therefore penalizing the
	 * lighter, if otoh 'se' > 'curr' then the resulting gran will
	 * be smaller, again penalizing the lighter task.
	 *
	 * This is especially important for buddies when the leftmost
	 * task is higher priority than the buddy.
	 */
	return calc_delta_fair(gran, se);
}

/*
 * Should 'se' preempt 'curr'.
 *
 *             |s1
 *        |s2
 *   |s3
 *         g
 *      |<--->|c
 *
 *  w(c, s1) = -1
 *  w(c, s2) =  0
 *  w(c, s3) =  1
 *
 */
static int
wakeup_preempt_entity(struct sched_entity *curr, struct sched_entity *se)
{
	s64 gran, vdiff = curr->vruntime - se->vruntime;

	if (vdiff <= 0)
		return -1;

	gran = wakeup_gran(curr, se);
	if (vdiff > gran)
		return 1;

	return 0;
}

static void set_last_buddy(struct sched_entity *se)
{
	if (entity_is_task(se) && unlikely(task_of(se)->policy == SCHED_IDLE))
		return;

	for_each_sched_entity(se) {
		if (SCHED_WARN_ON(!se->on_rq))
			return;
		cfs_rq_of(se)->last = se;
	}
}

static void set_next_buddy(struct sched_entity *se)
{
	if (entity_is_task(se) && unlikely(task_of(se)->policy == SCHED_IDLE))
		return;

	for_each_sched_entity(se) {
		if (SCHED_WARN_ON(!se->on_rq))
			return;
		cfs_rq_of(se)->next = se;
	}
}

static void set_skip_buddy(struct sched_entity *se)
{
	for_each_sched_entity(se)
		cfs_rq_of(se)->skip = se;
}

/*
 * Preempt the current task with a newly woken task if needed:
 */
static void check_preempt_wakeup(struct rq *rq, struct task_struct *p, int wake_flags)
{
	struct task_struct *curr = rq->curr;
	struct sched_entity *se = &curr->se, *pse = &p->se;
	struct cfs_rq *cfs_rq = task_cfs_rq(curr);
	int scale = cfs_rq->nr_running >= sched_nr_latency;
	int next_buddy_marked = 0;

	if (unlikely(se == pse))
		return;

	/*
	 * This is possible from callers such as attach_tasks(), in which we
	 * unconditionally check_prempt_curr() after an enqueue (which may have
	 * lead to a throttle).  This both saves work and prevents false
	 * next-buddy nomination below.
	 */
	if (unlikely(throttled_hierarchy(cfs_rq_of(pse))))
		return;

	if (sched_feat(NEXT_BUDDY) && scale && !(wake_flags & WF_FORK)) {
		set_next_buddy(pse);
		next_buddy_marked = 1;
	}

	/*
	 * We can come here with TIF_NEED_RESCHED already set from new task
	 * wake up path.
	 *
	 * Note: this also catches the edge-case of curr being in a throttled
	 * group (e.g. via set_curr_task), since update_curr() (in the
	 * enqueue of curr) will have resulted in resched being set.  This
	 * prevents us from potentially nominating it as a false LAST_BUDDY
	 * below.
	 */
	if (test_tsk_need_resched(curr))
		return;

	/* Idle tasks are by definition preempted by non-idle tasks. */
	if (unlikely(curr->policy == SCHED_IDLE) &&
	    likely(p->policy != SCHED_IDLE))
		goto preempt;

	/*
	 * Batch and idle tasks do not preempt non-idle tasks (their preemption
	 * is driven by the tick):
	 */
	if (unlikely(p->policy != SCHED_NORMAL) || !sched_feat(WAKEUP_PREEMPTION))
		return;

	find_matching_se(&se, &pse);
	update_curr(cfs_rq_of(se));
	BUG_ON(!pse);
	if (wakeup_preempt_entity(se, pse) == 1) {
		/*
		 * Bias pick_next to pick the sched entity that is
		 * triggering this preemption.
		 */
		if (!next_buddy_marked)
			set_next_buddy(pse);
		goto preempt;
	}

	return;

preempt:
	resched_curr(rq);
	/*
	 * Only set the backward buddy when the current task is still
	 * on the rq. This can happen when a wakeup gets interleaved
	 * with schedule on the ->pre_schedule() or idle_balance()
	 * point, either of which can * drop the rq lock.
	 *
	 * Also, during early boot the idle thread is in the fair class,
	 * for obvious reasons its a bad idea to schedule back to it.
	 */
	if (unlikely(!se->on_rq || curr == rq->idle))
		return;

	if (sched_feat(LAST_BUDDY) && scale && entity_is_task(se))
		set_last_buddy(se);
}

static struct task_struct *
pick_next_task_fair(struct rq *rq, struct task_struct *prev, struct rq_flags *rf)
{
	struct cfs_rq *cfs_rq = &rq->cfs;
	struct sched_entity *se;
	struct task_struct *p;
	int new_tasks;

again:
	if (!cfs_rq->nr_running)
		goto idle;

#ifdef CONFIG_FAIR_GROUP_SCHED
	if (prev->sched_class != &fair_sched_class)
		goto simple;

	/*
	 * Because of the set_next_buddy() in dequeue_task_fair() it is rather
	 * likely that a next task is from the same cgroup as the current.
	 *
	 * Therefore attempt to avoid putting and setting the entire cgroup
	 * hierarchy, only change the part that actually changes.
	 */

	do {
		struct sched_entity *curr = cfs_rq->curr;

		/*
		 * Since we got here without doing put_prev_entity() we also
		 * have to consider cfs_rq->curr. If it is still a runnable
		 * entity, update_curr() will update its vruntime, otherwise
		 * forget we've ever seen it.
		 */
		if (curr) {
			if (curr->on_rq)
				update_curr(cfs_rq);
			else
				curr = NULL;

			/*
			 * This call to check_cfs_rq_runtime() will do the
			 * throttle and dequeue its entity in the parent(s).
			 * Therefore the nr_running test will indeed
			 * be correct.
			 */
			if (unlikely(check_cfs_rq_runtime(cfs_rq))) {
				cfs_rq = &rq->cfs;

				if (!cfs_rq->nr_running)
					goto idle;

				goto simple;
			}
		}

		se = pick_next_entity(cfs_rq, curr);
		cfs_rq = group_cfs_rq(se);
	} while (cfs_rq);

	p = task_of(se);

	/*
	 * Since we haven't yet done put_prev_entity and if the selected task
	 * is a different task than we started out with, try and touch the
	 * least amount of cfs_rqs.
	 */
	if (prev != p) {
		struct sched_entity *pse = &prev->se;

		while (!(cfs_rq = is_same_group(se, pse))) {
			int se_depth = se->depth;
			int pse_depth = pse->depth;

			if (se_depth <= pse_depth) {
				put_prev_entity(cfs_rq_of(pse), pse);
				pse = parent_entity(pse);
			}
			if (se_depth >= pse_depth) {
				set_next_entity(cfs_rq_of(se), se);
				se = parent_entity(se);
			}
		}

		put_prev_entity(cfs_rq, pse);
		set_next_entity(cfs_rq, se);
	}

	if (hrtick_enabled(rq))
		hrtick_start_fair(rq, p);

	update_misfit_status(p, rq);

	return p;
simple:
#endif

	put_prev_task(rq, prev);

	do {
		se = pick_next_entity(cfs_rq, NULL);
		set_next_entity(cfs_rq, se);
		cfs_rq = group_cfs_rq(se);
	} while (cfs_rq);

	p = task_of(se);

	if (hrtick_enabled(rq))
		hrtick_start_fair(rq, p);

	update_misfit_status(p, rq);

	return p;

idle:
	update_misfit_status(NULL, rq);
	new_tasks = idle_balance(rq, rf);

	/*
	 * Because idle_balance() releases (and re-acquires) rq->lock, it is
	 * possible for any higher priority task to appear. In that case we
	 * must re-start the pick_next_entity() loop.
	 */
	if (new_tasks < 0)
		return RETRY_TASK;

	if (new_tasks > 0)
		goto again;

	return NULL;
}

/*
 * Account for a descheduled task:
 */
static void put_prev_task_fair(struct rq *rq, struct task_struct *prev)
{
	struct sched_entity *se = &prev->se;
	struct cfs_rq *cfs_rq;

	for_each_sched_entity(se) {
		cfs_rq = cfs_rq_of(se);
		put_prev_entity(cfs_rq, se);
	}
}

/*
 * sched_yield() is very simple
 *
 * The magic of dealing with the ->skip buddy is in pick_next_entity.
 */
static void yield_task_fair(struct rq *rq)
{
	struct task_struct *curr = rq->curr;
	struct cfs_rq *cfs_rq = task_cfs_rq(curr);
	struct sched_entity *se = &curr->se;

	/*
	 * Are we the only task in the tree?
	 */
	if (unlikely(rq->nr_running == 1))
		return;

	clear_buddies(cfs_rq, se);

	if (curr->policy != SCHED_BATCH) {
		update_rq_clock(rq);
		/*
		 * Update run-time statistics of the 'current'.
		 */
		update_curr(cfs_rq);
		/*
		 * Tell update_rq_clock() that we've just updated,
		 * so we don't do microscopic update in schedule()
		 * and double the fastpath cost.
		 */
		rq_clock_skip_update(rq, true);
	}

	set_skip_buddy(se);
}

static bool yield_to_task_fair(struct rq *rq, struct task_struct *p, bool preempt)
{
	struct sched_entity *se = &p->se;

	/* throttled hierarchies are not runnable */
	if (!se->on_rq || throttled_hierarchy(cfs_rq_of(se)))
		return false;

	/* Tell the scheduler that we'd really like pse to run next. */
	set_next_buddy(se);

	yield_task_fair(rq);

	return true;
}

#ifdef CONFIG_SMP
/**************************************************
 * Fair scheduling class load-balancing methods.
 *
 * BASICS
 *
 * The purpose of load-balancing is to achieve the same basic fairness the
 * per-cpu scheduler provides, namely provide a proportional amount of compute
 * time to each task. This is expressed in the following equation:
 *
 *   W_i,n/P_i == W_j,n/P_j for all i,j                               (1)
 *
 * Where W_i,n is the n-th weight average for cpu i. The instantaneous weight
 * W_i,0 is defined as:
 *
 *   W_i,0 = \Sum_j w_i,j                                             (2)
 *
 * Where w_i,j is the weight of the j-th runnable task on cpu i. This weight
 * is derived from the nice value as per sched_prio_to_weight[].
 *
 * The weight average is an exponential decay average of the instantaneous
 * weight:
 *
 *   W'_i,n = (2^n - 1) / 2^n * W_i,n + 1 / 2^n * W_i,0               (3)
 *
 * C_i is the compute capacity of cpu i, typically it is the
 * fraction of 'recent' time available for SCHED_OTHER task execution. But it
 * can also include other factors [XXX].
 *
 * To achieve this balance we define a measure of imbalance which follows
 * directly from (1):
 *
 *   imb_i,j = max{ avg(W/C), W_i/C_i } - min{ avg(W/C), W_j/C_j }    (4)
 *
 * We them move tasks around to minimize the imbalance. In the continuous
 * function space it is obvious this converges, in the discrete case we get
 * a few fun cases generally called infeasible weight scenarios.
 *
 * [XXX expand on:
 *     - infeasible weights;
 *     - local vs global optima in the discrete case. ]
 *
 *
 * SCHED DOMAINS
 *
 * In order to solve the imbalance equation (4), and avoid the obvious O(n^2)
 * for all i,j solution, we create a tree of cpus that follows the hardware
 * topology where each level pairs two lower groups (or better). This results
 * in O(log n) layers. Furthermore we reduce the number of cpus going up the
 * tree to only the first of the previous level and we decrease the frequency
 * of load-balance at each level inv. proportional to the number of cpus in
 * the groups.
 *
 * This yields:
 *
 *     log_2 n     1     n
 *   \Sum       { --- * --- * 2^i } = O(n)                            (5)
 *     i = 0      2^i   2^i
 *                               `- size of each group
 *         |         |     `- number of cpus doing load-balance
 *         |         `- freq
 *         `- sum over all levels
 *
 * Coupled with a limit on how many tasks we can migrate every balance pass,
 * this makes (5) the runtime complexity of the balancer.
 *
 * An important property here is that each CPU is still (indirectly) connected
 * to every other cpu in at most O(log n) steps:
 *
 * The adjacency matrix of the resulting graph is given by:
 *
 *             log_2 n
 *   A_i,j = \Union     (i % 2^k == 0) && i / 2^(k+1) == j / 2^(k+1)  (6)
 *             k = 0
 *
 * And you'll find that:
 *
 *   A^(log_2 n)_i,j != 0  for all i,j                                (7)
 *
 * Showing there's indeed a path between every cpu in at most O(log n) steps.
 * The task movement gives a factor of O(m), giving a convergence complexity
 * of:
 *
 *   O(nm log n),  n := nr_cpus, m := nr_tasks                        (8)
 *
 *
 * WORK CONSERVING
 *
 * In order to avoid CPUs going idle while there's still work to do, new idle
 * balancing is more aggressive and has the newly idle cpu iterate up the domain
 * tree itself instead of relying on other CPUs to bring it work.
 *
 * This adds some complexity to both (5) and (8) but it reduces the total idle
 * time.
 *
 * [XXX more?]
 *
 *
 * CGROUPS
 *
 * Cgroups make a horror show out of (2), instead of a simple sum we get:
 *
 *                                s_k,i
 *   W_i,0 = \Sum_j \Prod_k w_k * -----                               (9)
 *                                 S_k
 *
 * Where
 *
 *   s_k,i = \Sum_j w_i,j,k  and  S_k = \Sum_i s_k,i                 (10)
 *
 * w_i,j,k is the weight of the j-th runnable task in the k-th cgroup on cpu i.
 *
 * The big problem is S_k, its a global sum needed to compute a local (W_i)
 * property.
 *
 * [XXX write more on how we solve this.. _after_ merging pjt's patches that
 *      rewrite all of this once again.]
 */

static unsigned long __read_mostly max_load_balance_interval = HZ/10;

enum fbq_type { regular, remote, all };

enum group_type {
	group_other = 0,
	group_misfit_task,
	group_imbalanced,
	group_overloaded,
};

#define LBF_ALL_PINNED	0x01
#define LBF_NEED_BREAK	0x02
#define LBF_DST_PINNED  0x04
#define LBF_SOME_PINNED	0x08
#define LBF_IGNORE_BIG_TASKS 0x100
#define LBF_IGNORE_PREFERRED_CLUSTER_TASKS 0x200

struct lb_env {
	struct sched_domain	*sd;

	struct rq		*src_rq;
	int			src_cpu;

	int			dst_cpu;
	struct rq		*dst_rq;

	struct cpumask		*dst_grpmask;
	int			new_dst_cpu;
	enum cpu_idle_type	idle;
	long			imbalance;
	unsigned int		src_grp_nr_running;
	/* The set of CPUs under consideration for load-balancing */
	struct cpumask		*cpus;

	unsigned int		flags;

	unsigned int		loop;
	unsigned int		loop_break;
	unsigned int		loop_max;

	enum fbq_type		fbq_type;
	enum group_type		src_grp_type;
	struct list_head	tasks;
};

/*
 * Is this task likely cache-hot:
 */
static int task_hot(struct task_struct *p, struct lb_env *env)
{
	s64 delta;

	lockdep_assert_held(&env->src_rq->lock);

	if (p->sched_class != &fair_sched_class)
		return 0;

	if (unlikely(p->policy == SCHED_IDLE))
		return 0;

	/*
	 * Buddy candidates are cache hot:
	 */
	if (sched_feat(CACHE_HOT_BUDDY) && env->dst_rq->nr_running &&
			(&p->se == cfs_rq_of(&p->se)->next ||
			 &p->se == cfs_rq_of(&p->se)->last))
		return 1;

	if (sysctl_sched_migration_cost == -1)
		return 1;
	if (sysctl_sched_migration_cost == 0)
		return 0;

	delta = rq_clock_task(env->src_rq) - p->se.exec_start;

	return delta < (s64)sysctl_sched_migration_cost;
}

#ifdef CONFIG_NUMA_BALANCING
/*
 * Returns 1, if task migration degrades locality
 * Returns 0, if task migration improves locality i.e migration preferred.
 * Returns -1, if task migration is not affected by locality.
 */
static int migrate_degrades_locality(struct task_struct *p, struct lb_env *env)
{
	struct numa_group *numa_group = rcu_dereference(p->numa_group);
	unsigned long src_faults, dst_faults;
	int src_nid, dst_nid;

	if (!static_branch_likely(&sched_numa_balancing))
		return -1;

	if (!p->numa_faults || !(env->sd->flags & SD_NUMA))
		return -1;

	src_nid = cpu_to_node(env->src_cpu);
	dst_nid = cpu_to_node(env->dst_cpu);

	if (src_nid == dst_nid)
		return -1;

	/* Migrating away from the preferred node is always bad. */
	if (src_nid == p->numa_preferred_nid) {
		if (env->src_rq->nr_running > env->src_rq->nr_preferred_running)
			return 1;
		else
			return -1;
	}

	/* Encourage migration to the preferred node. */
	if (dst_nid == p->numa_preferred_nid)
		return 0;

	/* Leaving a core idle is often worse than degrading locality. */
	if (env->idle != CPU_NOT_IDLE)
		return -1;

	if (numa_group) {
		src_faults = group_faults(p, src_nid);
		dst_faults = group_faults(p, dst_nid);
	} else {
		src_faults = task_faults(p, src_nid);
		dst_faults = task_faults(p, dst_nid);
	}

	return dst_faults < src_faults;
}

#else
static inline int migrate_degrades_locality(struct task_struct *p,
					     struct lb_env *env)
{
	return -1;
}
#endif

/*
 * can_migrate_task - may task p from runqueue rq be migrated to this_cpu?
 */
static
int can_migrate_task(struct task_struct *p, struct lb_env *env)
{
	int tsk_cache_hot;

	lockdep_assert_held(&env->src_rq->lock);

	/*
	 * We do not migrate tasks that are:
	 * 1) throttled_lb_pair, or
	 * 2) cannot be migrated to this CPU due to cpus_allowed, or
	 * 3) running (obviously), or
	 * 4) are cache-hot on their current CPU.
	 */
	if (throttled_lb_pair(task_group(p), env->src_cpu, env->dst_cpu))
		return 0;

	if (!cpumask_test_cpu(env->dst_cpu, &p->cpus_allowed)) {
		int cpu;

		schedstat_inc(p->se.statistics.nr_failed_migrations_affine);

		env->flags |= LBF_SOME_PINNED;

		/*
		 * Remember if this task can be migrated to any other cpu in
		 * our sched_group. We may want to revisit it if we couldn't
		 * meet load balance goals by pulling other tasks on src_cpu.
		 *
		 * Avoid computing new_dst_cpu for NEWLY_IDLE or if we have
		 * already computed one in current iteration.
		 */
		if (env->idle == CPU_NEWLY_IDLE || (env->flags & LBF_DST_PINNED))
			return 0;

		/* Prevent to re-select dst_cpu via env's cpus */
		for_each_cpu_and(cpu, env->dst_grpmask, env->cpus) {
			if (cpumask_test_cpu(cpu, &p->cpus_allowed)) {
				env->flags |= LBF_DST_PINNED;
				env->new_dst_cpu = cpu;
				break;
			}
		}

		return 0;
	}

	if (energy_aware() && !sd_overutilized(env->sd) &&
	    env->idle == CPU_NEWLY_IDLE) {
		long util_cum_dst, util_cum_src;
		unsigned long demand;

		demand = task_util(p);
		util_cum_dst = cpu_util_cum(env->dst_cpu, 0) + demand;
		util_cum_src = cpu_util_cum(env->src_cpu, 0) - demand;

		if (util_cum_dst > util_cum_src)
			return 0;
	}

	/* Record that we found atleast one task that could run on dst_cpu */
	env->flags &= ~LBF_ALL_PINNED;

<<<<<<< HEAD
	if (energy_aware() && !sd_overutilized(env->sd) &&
	    env->idle == CPU_NEWLY_IDLE) {
		long util_cum_dst, util_cum_src;
		unsigned long demand;

		demand = task_util(p);
		util_cum_dst = cpu_util_cum(env->dst_cpu, 0) + demand;
		util_cum_src = cpu_util_cum(env->src_cpu, 0) - demand;

		if (util_cum_dst > util_cum_src)
			return 0;
	}

=======
>>>>>>> 6a2de27b
#ifdef CONFIG_SCHED_WALT
	if (env->flags & LBF_IGNORE_PREFERRED_CLUSTER_TASKS &&
			 !preferred_cluster(cpu_rq(env->dst_cpu)->cluster, p))
		return 0;

	/* Don't detach task if it doesn't fit on the destination */
	if (env->flags & LBF_IGNORE_BIG_TASKS &&
		!task_fits_max(p, env->dst_cpu))
		return 0;
#endif

	if (task_running(env->src_rq, p)) {
		schedstat_inc(p->se.statistics.nr_failed_migrations_running);
		return 0;
	}

	/* Don't detach task if it is under active migration */
	if (env->src_rq->push_task == p)
		return 0;

	/*
	 * Aggressive migration if:
	 * 1) IDLE or NEWLY_IDLE balance.
	 * 2) destination numa is preferred
	 * 3) task is cache cold, or
	 * 4) too many balance attempts have failed.
	 */
	tsk_cache_hot = migrate_degrades_locality(p, env);
	if (tsk_cache_hot == -1)
		tsk_cache_hot = task_hot(p, env);

	if (env->idle != CPU_NOT_IDLE || tsk_cache_hot <= 0 ||
	    env->sd->nr_balance_failed > env->sd->cache_nice_tries) {
		if (tsk_cache_hot == 1) {
			schedstat_inc(env->sd->lb_hot_gained[env->idle]);
			schedstat_inc(p->se.statistics.nr_forced_migrations);
		}
		return 1;
	}

	schedstat_inc(p->se.statistics.nr_failed_migrations_hot);
	return 0;
}

/*
 * detach_task() -- detach the task for the migration specified in env
 */
static void detach_task(struct task_struct *p, struct lb_env *env)
{
	lockdep_assert_held(&env->src_rq->lock);

	p->on_rq = TASK_ON_RQ_MIGRATING;
	deactivate_task(env->src_rq, p, DEQUEUE_NOCLOCK);
	double_lock_balance(env->src_rq, env->dst_rq);
	if (!(env->src_rq->clock_update_flags & RQCF_UPDATED))
		update_rq_clock(env->src_rq);
	set_task_cpu(p, env->dst_cpu);
	double_unlock_balance(env->src_rq, env->dst_rq);
}

/*
 * detach_one_task() -- tries to dequeue exactly one task from env->src_rq, as
 * part of active balancing operations within "domain".
 *
 * Returns a task if successful and NULL otherwise.
 */
static struct task_struct *detach_one_task(struct lb_env *env)
{
	struct task_struct *p, *n;

	lockdep_assert_held(&env->src_rq->lock);

	list_for_each_entry_safe(p, n, &env->src_rq->cfs_tasks, se.group_node) {
		if (!can_migrate_task(p, env))
			continue;

		detach_task(p, env);

		/*
		 * Right now, this is only the second place where
		 * lb_gained[env->idle] is updated (other is detach_tasks)
		 * so we can safely collect stats here rather than
		 * inside detach_tasks().
		 */
		schedstat_inc(env->sd->lb_gained[env->idle]);
		return p;
	}
	return NULL;
}

static const unsigned int sched_nr_migrate_break = 32;

/*
 * detach_tasks() -- tries to detach up to imbalance weighted load from
 * busiest_rq, as part of a balancing operation within domain "sd".
 *
 * Returns number of detached tasks if successful and 0 otherwise.
 */
static int detach_tasks(struct lb_env *env)
{
	struct list_head *tasks = &env->src_rq->cfs_tasks;
	struct task_struct *p;
	unsigned long load = 0;
	int detached = 0;
	int orig_loop = env->loop;

	lockdep_assert_held(&env->src_rq->lock);

	if (env->imbalance <= 0)
		return 0;

	if (!same_cluster(env->dst_cpu, env->src_cpu))
		env->flags |= LBF_IGNORE_PREFERRED_CLUSTER_TASKS;

	if (cpu_capacity(env->dst_cpu) < cpu_capacity(env->src_cpu))
		env->flags |= LBF_IGNORE_BIG_TASKS;

redo:
	while (!list_empty(tasks)) {
		/*
		 * We don't want to steal all, otherwise we may be treated likewise,
		 * which could at worst lead to a livelock crash.
		 */
		if (env->idle != CPU_NOT_IDLE && env->src_rq->nr_running <= 1)
			break;

		p = list_first_entry(tasks, struct task_struct, se.group_node);

		env->loop++;
		/* We've more or less seen every task there is, call it quits */
		if (env->loop > env->loop_max)
			break;

		/* take a breather every nr_migrate tasks */
		if (env->loop > env->loop_break) {
			env->loop_break += sched_nr_migrate_break;
			env->flags |= LBF_NEED_BREAK;
			break;
		}

		if (!can_migrate_task(p, env))
			goto next;

		load = task_h_load(p);

		if (sched_feat(LB_MIN) && load < 16 && !env->sd->nr_balance_failed)
			goto next;

		if ((load / 2) > env->imbalance)
			goto next;

		detach_task(p, env);
		list_add(&p->se.group_node, &env->tasks);

		detached++;
		env->imbalance -= load;

#ifdef CONFIG_PREEMPT
		/*
		 * NEWIDLE balancing is a source of latency, so preemptible
		 * kernels will stop after the first task is detached to minimize
		 * the critical section.
		 */
		if (env->idle == CPU_NEWLY_IDLE)
			break;
#endif

		/*
		 * We only want to steal up to the prescribed amount of
		 * weighted load.
		 */
		if (env->imbalance <= 0)
			break;

		continue;
next:
		trace_sched_load_balance_skip_tasks(env->src_cpu, env->dst_cpu,
				env->src_grp_type, p->pid, load, task_util(p),
				cpumask_bits(&p->cpus_allowed)[0]);
		list_move_tail(&p->se.group_node, tasks);
	}

	if (env->flags & (LBF_IGNORE_BIG_TASKS |
			LBF_IGNORE_PREFERRED_CLUSTER_TASKS) && !detached) {
		tasks = &env->src_rq->cfs_tasks;
		env->flags &= ~(LBF_IGNORE_BIG_TASKS |
				LBF_IGNORE_PREFERRED_CLUSTER_TASKS);
		env->loop = orig_loop;
		goto redo;
	}

	/*
	 * Right now, this is one of only two places we collect this stat
	 * so we can safely collect detach_one_task() stats here rather
	 * than inside detach_one_task().
	 */
	schedstat_add(env->sd->lb_gained[env->idle], detached);

	return detached;
}

/*
 * attach_task() -- attach the task detached by detach_task() to its new rq.
 */
static void attach_task(struct rq *rq, struct task_struct *p)
{
	lockdep_assert_held(&rq->lock);

	BUG_ON(task_rq(p) != rq);
	activate_task(rq, p, ENQUEUE_NOCLOCK);
	p->on_rq = TASK_ON_RQ_QUEUED;
	check_preempt_curr(rq, p, 0);
}

/*
 * attach_one_task() -- attaches the task returned from detach_one_task() to
 * its new rq.
 */
static void attach_one_task(struct rq *rq, struct task_struct *p)
{
	struct rq_flags rf;

	rq_lock(rq, &rf);
	update_rq_clock(rq);
	attach_task(rq, p);
	rq_unlock(rq, &rf);
}

/*
 * attach_tasks() -- attaches all tasks detached by detach_tasks() to their
 * new rq.
 */
static void attach_tasks(struct lb_env *env)
{
	struct list_head *tasks = &env->tasks;
	struct task_struct *p;
	struct rq_flags rf;

	rq_lock(env->dst_rq, &rf);
	update_rq_clock(env->dst_rq);

	while (!list_empty(tasks)) {
		p = list_first_entry(tasks, struct task_struct, se.group_node);
		list_del_init(&p->se.group_node);

		attach_task(env->dst_rq, p);
	}

	rq_unlock(env->dst_rq, &rf);
}

#ifdef CONFIG_FAIR_GROUP_SCHED

static inline bool cfs_rq_is_decayed(struct cfs_rq *cfs_rq)
{
	if (cfs_rq->load.weight)
		return false;

	if (cfs_rq->avg.load_sum)
		return false;

	if (cfs_rq->avg.util_sum)
		return false;

	if (cfs_rq->runnable_load_sum)
		return false;

	return true;
}

static void update_blocked_averages(int cpu)
{
	struct rq *rq = cpu_rq(cpu);
	struct cfs_rq *cfs_rq, *pos;
	struct rq_flags rf;

	rq_lock_irqsave(rq, &rf);
	update_rq_clock(rq);

	/*
	 * Iterates the task_group tree in a bottom up fashion, see
	 * list_add_leaf_cfs_rq() for details.
	 */
	for_each_leaf_cfs_rq_safe(rq, cfs_rq, pos) {
		struct sched_entity *se;

		/* throttled entities do not contribute to load */
		if (throttled_hierarchy(cfs_rq))
			continue;

		if (update_cfs_rq_load_avg(cfs_rq_clock_task(cfs_rq), cfs_rq))
			update_tg_load_avg(cfs_rq, 0);

		/* Propagate pending load changes to the parent, if any: */
		se = cfs_rq->tg->se[cpu];
		if (se && !skip_blocked_update(se))
			update_load_avg(se, 0);

		/*
		 * There can be a lot of idle CPU cgroups.  Don't let fully
		 * decayed cfs_rqs linger on the list.
		 */
		if (cfs_rq_is_decayed(cfs_rq))
			list_del_leaf_cfs_rq(cfs_rq);
	}
	update_rt_rq_load_avg(rq_clock_task(rq), cpu, &rq->rt, 0);
#ifdef CONFIG_NO_HZ_COMMON
	rq->last_blocked_load_update_tick = jiffies;
#endif
	rq_unlock_irqrestore(rq, &rf);
}

/*
 * Compute the hierarchical load factor for cfs_rq and all its ascendants.
 * This needs to be done in a top-down fashion because the load of a child
 * group is a fraction of its parents load.
 */
static void update_cfs_rq_h_load(struct cfs_rq *cfs_rq)
{
	struct rq *rq = rq_of(cfs_rq);
	struct sched_entity *se = cfs_rq->tg->se[cpu_of(rq)];
	unsigned long now = jiffies;
	unsigned long load;

	if (cfs_rq->last_h_load_update == now)
		return;

	cfs_rq->h_load_next = NULL;
	for_each_sched_entity(se) {
		cfs_rq = cfs_rq_of(se);
		cfs_rq->h_load_next = se;
		if (cfs_rq->last_h_load_update == now)
			break;
	}

	if (!se) {
		cfs_rq->h_load = cfs_rq_load_avg(cfs_rq);
		cfs_rq->last_h_load_update = now;
	}

	while ((se = cfs_rq->h_load_next) != NULL) {
		load = cfs_rq->h_load;
		load = div64_ul(load * se->avg.load_avg,
			cfs_rq_load_avg(cfs_rq) + 1);
		cfs_rq = group_cfs_rq(se);
		cfs_rq->h_load = load;
		cfs_rq->last_h_load_update = now;
	}
}

static unsigned long task_h_load(struct task_struct *p)
{
	struct cfs_rq *cfs_rq = task_cfs_rq(p);

	update_cfs_rq_h_load(cfs_rq);
	return div64_ul(p->se.avg.load_avg * cfs_rq->h_load,
			cfs_rq_load_avg(cfs_rq) + 1);
}
#else
static inline void update_blocked_averages(int cpu)
{
	struct rq *rq = cpu_rq(cpu);
	struct cfs_rq *cfs_rq = &rq->cfs;
	struct rq_flags rf;

	rq_lock_irqsave(rq, &rf);
	update_rq_clock(rq);
	update_cfs_rq_load_avg(cfs_rq_clock_task(cfs_rq), cfs_rq);
	update_rt_rq_load_avg(rq_clock_task(rq), cpu, &rq->rt, 0);
#ifdef CONFIG_NO_HZ_COMMON
	rq->last_blocked_load_update_tick = jiffies;
#endif
	rq_unlock_irqrestore(rq, &rf);
}

static unsigned long task_h_load(struct task_struct *p)
{
	return p->se.avg.load_avg;
}
#endif

/********** Helpers for find_busiest_group ************************/

/*
 * sg_lb_stats - stats of a sched_group required for load_balancing
 */
struct sg_lb_stats {
	unsigned long avg_load; /*Avg load across the CPUs of the group */
	unsigned long group_load; /* Total load over the CPUs of the group */
	unsigned long sum_weighted_load; /* Weighted load of group's tasks */
	unsigned long load_per_task;
	unsigned long group_capacity;
	unsigned long group_util; /* Total utilization of the group */
	unsigned int sum_nr_running; /* Nr tasks running in the group */
	unsigned int idle_cpus;
	unsigned int group_weight;
	enum group_type group_type;
	int group_no_capacity;
	/* A cpu has a task too big for its capacity */
	unsigned long group_misfit_task_load;
#ifdef CONFIG_NUMA_BALANCING
	unsigned int nr_numa_running;
	unsigned int nr_preferred_running;
#endif
};

/*
 * sd_lb_stats - Structure to store the statistics of a sched_domain
 *		 during load balancing.
 */
struct sd_lb_stats {
	struct sched_group *busiest;	/* Busiest group in this sd */
	struct sched_group *local;	/* Local group in this sd */
	unsigned long total_running;
	unsigned long total_load;	/* Total load of all groups in sd */
	unsigned long total_capacity;	/* Total capacity of all groups in sd */
	unsigned long total_util;	/* Total util of all groups in sd */
	unsigned long avg_load;	/* Average load across all groups in sd */

	struct sg_lb_stats busiest_stat;/* Statistics of the busiest group */
	struct sg_lb_stats local_stat;	/* Statistics of the local group */
};

static inline void init_sd_lb_stats(struct sd_lb_stats *sds)
{
	/*
	 * Skimp on the clearing to avoid duplicate work. We can avoid clearing
	 * local_stat because update_sg_lb_stats() does a full clear/assignment.
	 * We must however clear busiest_stat::avg_load because
	 * update_sd_pick_busiest() reads this before assignment.
	 */
	*sds = (struct sd_lb_stats){
		.busiest = NULL,
		.local = NULL,
		.total_running = 0UL,
		.total_load = 0UL,
		.total_capacity = 0UL,
		.total_util = 0UL,
		.busiest_stat = {
			.avg_load = 0UL,
			.sum_nr_running = 0,
			.group_type = group_other,
		},
	};
}

/**
 * get_sd_load_idx - Obtain the load index for a given sched domain.
 * @sd: The sched_domain whose load_idx is to be obtained.
 * @idle: The idle status of the CPU for whose sd load_idx is obtained.
 *
 * Return: The load index.
 */
static inline int get_sd_load_idx(struct sched_domain *sd,
					enum cpu_idle_type idle)
{
	int load_idx;

	switch (idle) {
	case CPU_NOT_IDLE:
		load_idx = sd->busy_idx;
		break;

	case CPU_NEWLY_IDLE:
		load_idx = sd->newidle_idx;
		break;
	default:
		load_idx = sd->idle_idx;
		break;
	}

	return load_idx;
}

static unsigned long scale_rt_capacity(int cpu)
{
	struct rq *rq = cpu_rq(cpu);
	u64 total, used, age_stamp, avg;
	s64 delta;

	/*
	 * Since we're reading these variables without serialization make sure
	 * we read them once before doing sanity checks on them.
	 */
	age_stamp = READ_ONCE(rq->age_stamp);
	avg = READ_ONCE(rq->rt_avg);
	delta = __rq_clock_broken(rq) - age_stamp;

	if (unlikely(delta < 0))
		delta = 0;

	total = sched_avg_period() + delta;

	used = div_u64(avg, total);

	if (likely(used < SCHED_CAPACITY_SCALE))
		return SCHED_CAPACITY_SCALE - used;

	return 1;
}

void init_max_cpu_capacity(struct max_cpu_capacity *mcc)
{
	raw_spin_lock_init(&mcc->lock);
	mcc->val = 0;
	mcc->cpu = -1;
}

static void update_cpu_capacity(struct sched_domain *sd, int cpu)
{
	unsigned long capacity = arch_scale_cpu_capacity(sd, cpu);
	struct sched_group *sdg = sd->groups;
	struct max_cpu_capacity *mcc;
	unsigned long max_capacity;
	int max_cap_cpu;
	unsigned long flags;

<<<<<<< HEAD
=======
	capacity = min(capacity, thermal_cap(cpu));

	cpu_rq(cpu)->cpu_capacity_orig = capacity;

>>>>>>> 6a2de27b
	capacity *= arch_scale_max_freq_capacity(sd, cpu);
	capacity >>= SCHED_CAPACITY_SHIFT;

	capacity = min(capacity, thermal_cap(cpu));
	cpu_rq(cpu)->cpu_capacity_orig = capacity;

	mcc = &cpu_rq(cpu)->rd->max_cpu_capacity;

	raw_spin_lock_irqsave(&mcc->lock, flags);
	max_capacity = mcc->val;
	max_cap_cpu = mcc->cpu;

	if ((max_capacity > capacity && max_cap_cpu == cpu) ||
	    max_capacity < capacity) {
		mcc->val = capacity;
		mcc->cpu = cpu;
#ifdef CONFIG_SCHED_DEBUG
		raw_spin_unlock_irqrestore(&mcc->lock, flags);
		printk_deferred("CPU%d: update max cpu_capacity %lu\n",
							cpu, capacity);
		goto skip_unlock;
#endif
	}
	raw_spin_unlock_irqrestore(&mcc->lock, flags);

skip_unlock: __attribute__ ((unused));
	capacity *= scale_rt_capacity(cpu);
	capacity >>= SCHED_CAPACITY_SHIFT;

	if (!capacity)
		capacity = 1;

	cpu_rq(cpu)->cpu_capacity = capacity;
	sdg->sgc->capacity = capacity;
	sdg->sgc->min_capacity = capacity;
	sdg->sgc->max_capacity = capacity;
}

void update_group_capacity(struct sched_domain *sd, int cpu)
{
	struct sched_domain *child = sd->child;
	struct sched_group *group, *sdg = sd->groups;
	unsigned long capacity, min_capacity, max_capacity;
	unsigned long interval;

	interval = msecs_to_jiffies(sd->balance_interval);
	interval = clamp(interval, 1UL, max_load_balance_interval);
	sdg->sgc->next_update = jiffies + interval;

	if (!child) {
		update_cpu_capacity(sd, cpu);
		return;
	}

	capacity = 0;
	min_capacity = ULONG_MAX;
	max_capacity = 0;

	if (child->flags & SD_OVERLAP) {
		/*
		 * SD_OVERLAP domains cannot assume that child groups
		 * span the current group.
		 */

		for_each_cpu(cpu, sched_group_span(sdg)) {
			struct sched_group_capacity *sgc;
			struct rq *rq = cpu_rq(cpu);

			if (cpumask_test_cpu(cpu, cpu_isolated_mask))
				continue;
			/*
			 * build_sched_domains() -> init_sched_groups_capacity()
			 * gets here before we've attached the domains to the
			 * runqueues.
			 *
			 * Use capacity_of(), which is set irrespective of domains
			 * in update_cpu_capacity().
			 *
			 * This avoids capacity from being 0 and
			 * causing divide-by-zero issues on boot.
			 */
			if (unlikely(!rq->sd)) {
				capacity += capacity_of(cpu);
			} else {
				sgc = rq->sd->groups->sgc;
				capacity += sgc->capacity;
			}

			min_capacity = min(capacity, min_capacity);
			max_capacity = max(capacity, max_capacity);
		}
	} else  {
		/*
		 * !SD_OVERLAP domains can assume that child groups
		 * span the current group.
		 */

		group = child->groups;
		do {
			struct sched_group_capacity *sgc = group->sgc;
			cpumask_t *cpus = sched_group_span(group);

			if (!cpu_isolated(cpumask_first(cpus))) {
				capacity += sgc->capacity;
				min_capacity = min(sgc->min_capacity,
							min_capacity);
				max_capacity = max(sgc->max_capacity,
							max_capacity);
			}
			group = group->next;
		} while (group != child->groups);
	}

	sdg->sgc->capacity = capacity;
	sdg->sgc->min_capacity = min_capacity;
	sdg->sgc->max_capacity = max_capacity;
}

/*
 * Check whether the capacity of the rq has been noticeably reduced by side
 * activity. The imbalance_pct is used for the threshold.
 * Return true is the capacity is reduced
 */
static inline int
check_cpu_capacity(struct rq *rq, struct sched_domain *sd)
{
	return ((rq->cpu_capacity * sd->imbalance_pct) <
				(rq->cpu_capacity_orig * 100));
}

/*
 * Group imbalance indicates (and tries to solve) the problem where balancing
 * groups is inadequate due to ->cpus_allowed constraints.
 *
 * Imagine a situation of two groups of 4 cpus each and 4 tasks each with a
 * cpumask covering 1 cpu of the first group and 3 cpus of the second group.
 * Something like:
 *
 *	{ 0 1 2 3 } { 4 5 6 7 }
 *	        *     * * *
 *
 * If we were to balance group-wise we'd place two tasks in the first group and
 * two tasks in the second group. Clearly this is undesired as it will overload
 * cpu 3 and leave one of the cpus in the second group unused.
 *
 * The current solution to this issue is detecting the skew in the first group
 * by noticing the lower domain failed to reach balance and had difficulty
 * moving tasks due to affinity constraints.
 *
 * When this is so detected; this group becomes a candidate for busiest; see
 * update_sd_pick_busiest(). And calculate_imbalance() and
 * find_busiest_group() avoid some of the usual balance conditions to allow it
 * to create an effective group imbalance.
 *
 * This is a somewhat tricky proposition since the next run might not find the
 * group imbalance and decide the groups need to be balanced again. A most
 * subtle and fragile situation.
 */

static inline int sg_imbalanced(struct sched_group *group)
{
	return group->sgc->imbalance;
}

/*
 * group_has_capacity returns true if the group has spare capacity that could
 * be used by some tasks.
 * We consider that a group has spare capacity if the  * number of task is
 * smaller than the number of CPUs or if the utilization is lower than the
 * available capacity for CFS tasks.
 * For the latter, we use a threshold to stabilize the state, to take into
 * account the variance of the tasks' load and to return true if the available
 * capacity in meaningful for the load balancer.
 * As an example, an available capacity of 1% can appear but it doesn't make
 * any benefit for the load balance.
 */
static inline bool
group_has_capacity(struct lb_env *env, struct sg_lb_stats *sgs)
{
	if (sgs->sum_nr_running < sgs->group_weight)
		return true;

	if ((sgs->group_capacity * 100) >
			(sgs->group_util * env->sd->imbalance_pct))
		return true;

	return false;
}

/*
 *  group_is_overloaded returns true if the group has more tasks than it can
 *  handle.
 *  group_is_overloaded is not equals to !group_has_capacity because a group
 *  with the exact right number of tasks, has no more spare capacity but is not
 *  overloaded so both group_has_capacity and group_is_overloaded return
 *  false.
 */
static inline bool
group_is_overloaded(struct lb_env *env, struct sg_lb_stats *sgs)
{
	if (sgs->sum_nr_running <= sgs->group_weight)
		return false;

#ifdef CONFIG_SCHED_WALT
	if (env->idle != CPU_NOT_IDLE && walt_rotation_enabled)
		return true;
#endif

	if ((sgs->group_capacity * 100) <
			(sgs->group_util * env->sd->imbalance_pct))
		return true;

	return false;
}

/*
 * group_smaller_min_cpu_capacity: Returns true if sched_group sg has smaller
 * per-CPU capacity than sched_group ref.
 */
static inline bool
group_smaller_min_cpu_capacity(struct sched_group *sg, struct sched_group *ref)
{
	return sg->sgc->min_capacity *
				sched_capacity_margin_up[group_first_cpu(sg)] <
						ref->sgc->min_capacity * 1024;
}

/*
 * group_smaller_max_cpu_capacity: Returns true if sched_group sg has smaller
 * per-CPU capacity_orig than sched_group ref.
 */
static inline bool
group_smaller_max_cpu_capacity(struct sched_group *sg, struct sched_group *ref)
{
	return sg->sgc->max_capacity *
				sched_capacity_margin_up[group_first_cpu(sg)] <
						ref->sgc->max_capacity * 1024;
}

/*
 * group_similar_cpu_capacity: Returns true if the minimum capacity of the
 * compared groups differ by less than 12.5%.
 */
static inline bool
group_similar_cpu_capacity(struct sched_group *sg, struct sched_group *ref)
{
	long diff = sg->sgc->min_capacity - ref->sgc->min_capacity;
	long max = max(sg->sgc->min_capacity, ref->sgc->min_capacity);

	return abs(diff) < max >> 3;
}

static inline enum
group_type group_classify(struct sched_group *group,
			  struct sg_lb_stats *sgs)
{
	if (sgs->group_no_capacity)
		return group_overloaded;

	if (sg_imbalanced(group))
		return group_imbalanced;

	if (sgs->group_misfit_task_load)
		return group_misfit_task;

	return group_other;
}

/**
 * update_sg_lb_stats - Update sched_group's statistics for load balancing.
 * @env: The load balancing environment.
 * @group: sched_group whose statistics are to be updated.
 * @load_idx: Load index of sched_domain of this_cpu for load calc.
 * @local_group: Does group contain this_cpu.
 * @sgs: variable to hold the statistics for this group.
 * @overload: Indicate pullable load (e.g. >1 runnable task).
 * @overutilized: Indicate overutilization for any CPU.
 */
static inline void update_sg_lb_stats(struct lb_env *env,
			struct sched_group *group, int load_idx,
			int local_group, struct sg_lb_stats *sgs,
			bool *overload, bool *overutilized, bool *misfit_task)
{
	unsigned long load;
	int i, nr_running;

	memset(sgs, 0, sizeof(*sgs));

	for_each_cpu_and(i, sched_group_span(group), env->cpus) {
		struct rq *rq = cpu_rq(i);

		if (cpu_isolated(i))
			continue;

		/* Bias balancing toward cpus of our domain */
		if (local_group)
			load = target_load(i, load_idx);
		else
			load = source_load(i, load_idx);

		sgs->group_load += load;
		sgs->group_util += cpu_util(i);
		sgs->sum_nr_running += rq->cfs.h_nr_running;

		nr_running = rq->nr_running;
		if (nr_running > 1)
			*overload = true;

#ifdef CONFIG_NUMA_BALANCING
		sgs->nr_numa_running += rq->nr_numa_running;
		sgs->nr_preferred_running += rq->nr_preferred_running;
#endif
		sgs->sum_weighted_load += weighted_cpuload(rq);
		/*
		 * No need to call idle_cpu() if nr_running is not 0
		 */
		if (!nr_running && idle_cpu(i))
			sgs->idle_cpus++;

		if (env->sd->flags & SD_ASYM_CPUCAPACITY &&
		    sgs->group_misfit_task_load < rq->misfit_task_load) {
			sgs->group_misfit_task_load = rq->misfit_task_load;
			*overload = 1;
		}


		if (cpu_overutilized(i)) {
			*overutilized = true;

			if (rq->misfit_task_load)
				*misfit_task = true;
		}
	}

	/* Isolated CPU has no weight */
	if (!group->group_weight) {
		sgs->group_capacity = 0;
		sgs->avg_load = 0;
		sgs->group_no_capacity = 1;
		sgs->group_type = group_other;
		sgs->group_weight = group->group_weight;
	} else {
		/* Adjust by relative CPU capacity of the group */
		sgs->group_capacity = group->sgc->capacity;
		sgs->avg_load = (sgs->group_load*SCHED_CAPACITY_SCALE) /
							sgs->group_capacity;

		sgs->group_weight = group->group_weight;

		sgs->group_no_capacity = group_is_overloaded(env, sgs);
		sgs->group_type = group_classify(group, sgs);
	}

	if (sgs->sum_nr_running)
		sgs->load_per_task = sgs->sum_weighted_load /
						sgs->sum_nr_running;
}

/**
 * update_sd_pick_busiest - return 1 on busiest group
 * @env: The load balancing environment.
 * @sds: sched_domain statistics
 * @sg: sched_group candidate to be checked for being the busiest
 * @sgs: sched_group statistics
 *
 * Determine if @sg is a busier group than the previously selected
 * busiest group.
 *
 * Return: %true if @sg is a busier group than the previously selected
 * busiest group. %false otherwise.
 */
static bool update_sd_pick_busiest(struct lb_env *env,
				   struct sd_lb_stats *sds,
				   struct sched_group *sg,
				   struct sg_lb_stats *sgs)
{
	struct sg_lb_stats *busiest = &sds->busiest_stat;

	/*
	 * Don't try to pull misfit tasks we can't help.
	 * We can use max_capacity here as reduction in capacity on some
	 * cpus in the group should either be possible to resolve
	 * internally or be covered by avg_load imbalance (eventually).
	 */
	if (sgs->group_type == group_misfit_task &&
	    (!group_smaller_max_cpu_capacity(sg, sds->local) ||
	     !group_has_capacity(env, &sds->local_stat)))
		return false;

	if (sgs->group_type > busiest->group_type)
		return true;

	if (sgs->group_type < busiest->group_type)
		return false;

	if (sgs->avg_load <= busiest->avg_load)
		return false;

	if (!(env->sd->flags & SD_ASYM_CPUCAPACITY))
		goto asym_packing;

	/*
	 * Candidate sg has no more than one task per CPU and
	 * has higher per-CPU capacity. Migrating tasks to less
	 * capable CPUs may harm throughput. Maximize throughput,
	 * power/energy consequences are not considered.
	 */
	if (sgs->sum_nr_running <= sgs->group_weight &&
	    group_smaller_min_cpu_capacity(sds->local, sg))
		return false;

	/*
	 * Candidate sg doesn't face any severe imbalance issues so
	 * don't disturb unless the groups are of similar capacity
	 * where balancing is more harmless.
	 */
	if (sgs->group_type == group_other &&
		!group_similar_cpu_capacity(sds->local, sg))
		return false;

	/*
	 * If we have more than one misfit sg go with the biggest misfit.
	 */
	if (sgs->group_type == group_misfit_task &&
	    sgs->group_misfit_task_load < busiest->group_misfit_task_load)
		return false;

asym_packing:
	/* This is the busiest node in its class. */
	if (!(env->sd->flags & SD_ASYM_PACKING))
		return true;

	/* No ASYM_PACKING if target cpu is already busy */
	if (env->idle == CPU_NOT_IDLE)
		return true;
	/*
	 * ASYM_PACKING needs to move all the work to the highest
	 * prority CPUs in the group, therefore mark all groups
	 * of lower priority than ourself as busy.
	 */
	if (sgs->sum_nr_running &&
	    sched_asym_prefer(env->dst_cpu, sg->asym_prefer_cpu)) {
		if (!sds->busiest)
			return true;

		/* Prefer to move from lowest priority cpu's work */
		if (sched_asym_prefer(sds->busiest->asym_prefer_cpu,
				      sg->asym_prefer_cpu))
			return true;
	}

	return false;
}

#ifdef CONFIG_NUMA_BALANCING
static inline enum fbq_type fbq_classify_group(struct sg_lb_stats *sgs)
{
	if (sgs->sum_nr_running > sgs->nr_numa_running)
		return regular;
	if (sgs->sum_nr_running > sgs->nr_preferred_running)
		return remote;
	return all;
}

static inline enum fbq_type fbq_classify_rq(struct rq *rq)
{
	if (rq->nr_running > rq->nr_numa_running)
		return regular;
	if (rq->nr_running > rq->nr_preferred_running)
		return remote;
	return all;
}
#else
static inline enum fbq_type fbq_classify_group(struct sg_lb_stats *sgs)
{
	return all;
}

static inline enum fbq_type fbq_classify_rq(struct rq *rq)
{
	return regular;
}
#endif /* CONFIG_NUMA_BALANCING */

#ifdef CONFIG_NO_HZ_COMMON
static struct {
	cpumask_var_t idle_cpus_mask;
	atomic_t nr_cpus;
	unsigned long next_balance;     /* in jiffy units */
	unsigned long next_update;     /* in jiffy units */
} nohz ____cacheline_aligned;
#endif

#define lb_sd_parent(sd) \
	(sd->parent && sd->parent->groups != sd->parent->groups->next)

/**
 * update_sd_lb_stats - Update sched_domain's statistics for load balancing.
 * @env: The load balancing environment.
 * @sds: variable to hold the statistics for this sched_domain.
 */
static inline void update_sd_lb_stats(struct lb_env *env, struct sd_lb_stats *sds)
{
	struct sched_domain *child = env->sd->child;
	struct sched_group *sg = env->sd->groups;
	struct sg_lb_stats *local = &sds->local_stat;
	struct sg_lb_stats tmp_sgs;
	int load_idx;
	bool overload = false, overutilized = false, misfit_task = false;
	bool prefer_sibling = child && child->flags & SD_PREFER_SIBLING;

#ifdef CONFIG_NO_HZ_COMMON
	if (env->idle == CPU_NEWLY_IDLE) {
		int cpu;

		/* Update the stats of NOHZ idle CPUs in the sd */
		for_each_cpu_and(cpu, sched_domain_span(env->sd),
				 nohz.idle_cpus_mask) {
			struct rq *rq = cpu_rq(cpu);

			/* ... Unless we've already done since the last tick */
			if (time_after(jiffies,
                                       rq->last_blocked_load_update_tick))
				update_blocked_averages(cpu);
		}
	}
	/*
	 * If we've just updated all of the NOHZ idle CPUs, then we can push
	 * back the next nohz.next_update, which will prevent an unnecessary
	 * wakeup for the nohz stats kick
	 */
	if (cpumask_subset(nohz.idle_cpus_mask, sched_domain_span(env->sd)))
		nohz.next_update = jiffies + LOAD_AVG_PERIOD;
#endif

	load_idx = get_sd_load_idx(env->sd, env->idle);

	do {
		struct sg_lb_stats *sgs = &tmp_sgs;
		int local_group;

		local_group = cpumask_test_cpu(env->dst_cpu, sched_group_span(sg));
		if (local_group) {
			sds->local = sg;
			sgs = local;

			if (env->idle != CPU_NEWLY_IDLE ||
			    time_after_eq(jiffies, sg->sgc->next_update))
				update_group_capacity(env->sd, env->dst_cpu);
		}

		update_sg_lb_stats(env, sg, load_idx, local_group, sgs,
						&overload, &overutilized,
						&misfit_task);

		if (local_group)
			goto next_group;

		/*
		 * In case the child domain prefers tasks go to siblings
		 * first, lower the sg capacity so that we'll try
		 * and move all the excess tasks away. We lower the capacity
		 * of a group only if the local group has the capacity to fit
		 * these excess tasks. The extra check prevents the case where
		 * you always pull from the heaviest group when it is already
		 * under-utilized (possible with a large weight task outweighs
		 * the tasks on the system).
		 */
		if (prefer_sibling && sds->local &&
		    group_has_capacity(env, local) &&
		    (sgs->sum_nr_running > local->sum_nr_running + 1)) {
			sgs->group_no_capacity = 1;
			sgs->group_type = group_classify(sg, sgs);
		}

		if (update_sd_pick_busiest(env, sds, sg, sgs)) {
			sds->busiest = sg;
			sds->busiest_stat = *sgs;
		}

next_group:
		/* Now, start updating sd_lb_stats */
		sds->total_running += sgs->sum_nr_running;
		sds->total_load += sgs->group_load;
		sds->total_capacity += sgs->group_capacity;
		sds->total_util += sgs->group_util;

		trace_sched_load_balance_sg_stats(sg->cpumask[0], sgs->group_type,
					sgs->idle_cpus, sgs->sum_nr_running,
					sgs->group_load, sgs->group_capacity,
					sgs->group_util, sgs->group_no_capacity,
					sgs->load_per_task,
					sgs->group_misfit_task_load,
					sds->busiest ? sds->busiest->cpumask[0] : 0);

		sg = sg->next;
	} while (sg != env->sd->groups);

	if (env->sd->flags & SD_NUMA)
		env->fbq_type = fbq_classify_group(&sds->busiest_stat);

	env->src_grp_nr_running = sds->busiest_stat.sum_nr_running;

	if (!lb_sd_parent(env->sd)) {
		/* update overload indicator if we are at root domain */
		if (READ_ONCE(env->dst_rq->rd->overload) != overload)
			WRITE_ONCE(env->dst_rq->rd->overload, overload);
	}

	if (overutilized)
		set_sd_overutilized(env->sd);
	else
		clear_sd_overutilized(env->sd);

	/*
	 * If there is a misfit task in one cpu in this sched_domain
	 * it is likely that the imbalance cannot be sorted out among
	 * the cpu's in this sched_domain. In this case set the
	 * overutilized flag at the parent sched_domain.
	 */
	if (misfit_task) {
		struct sched_domain *sd = env->sd->parent;

		/*
		 * In case of a misfit task, load balance at the parent
		 * sched domain level will make sense only if the the cpus
		 * have a different capacity. If cpus at a domain level have
		 * the same capacity, the misfit task cannot be well
		 * accomodated	in any of the cpus and there in no point in
		 * trying a load balance at this level
		 */
		while (sd) {
			if (sd->flags & SD_ASYM_CPUCAPACITY) {
				set_sd_overutilized(sd);
				break;
			}
			sd = sd->parent;
		}
	}

	/*
	 * If the domain util is greater that domain capacity, load balancing
	 * needs to be done at the next sched domain level as well.
	 */
	if (lb_sd_parent(env->sd) &&
	    sds->total_capacity * 1024 < sds->total_util *
			sched_capacity_margin_up[group_first_cpu(sds->local)])
		set_sd_overutilized(env->sd->parent);
}

/**
 * check_asym_packing - Check to see if the group is packed into the
 *			sched domain.
 *
 * This is primarily intended to used at the sibling level.  Some
 * cores like POWER7 prefer to use lower numbered SMT threads.  In the
 * case of POWER7, it can move to lower SMT modes only when higher
 * threads are idle.  When in lower SMT modes, the threads will
 * perform better since they share less core resources.  Hence when we
 * have idle threads, we want them to be the higher ones.
 *
 * This packing function is run on idle threads.  It checks to see if
 * the busiest CPU in this domain (core in the P7 case) has a higher
 * CPU number than the packing function is being run on.  Here we are
 * assuming lower CPU number will be equivalent to lower a SMT thread
 * number.
 *
 * Return: 1 when packing is required and a task should be moved to
 * this CPU.  The amount of the imbalance is returned in env->imbalance.
 *
 * @env: The load balancing environment.
 * @sds: Statistics of the sched_domain which is to be packed
 */
static int check_asym_packing(struct lb_env *env, struct sd_lb_stats *sds)
{
	int busiest_cpu;

	if (!(env->sd->flags & SD_ASYM_PACKING))
		return 0;

	if (env->idle == CPU_NOT_IDLE)
		return 0;

	if (!sds->busiest)
		return 0;

	busiest_cpu = sds->busiest->asym_prefer_cpu;
	if (sched_asym_prefer(busiest_cpu, env->dst_cpu))
		return 0;

	env->imbalance = DIV_ROUND_CLOSEST(
		sds->busiest_stat.avg_load * sds->busiest_stat.group_capacity,
		SCHED_CAPACITY_SCALE);

	return 1;
}

/**
 * fix_small_imbalance - Calculate the minor imbalance that exists
 *			amongst the groups of a sched_domain, during
 *			load balancing.
 * @env: The load balancing environment.
 * @sds: Statistics of the sched_domain whose imbalance is to be calculated.
 */
static inline
void fix_small_imbalance(struct lb_env *env, struct sd_lb_stats *sds)
{
	unsigned long tmp, capa_now = 0, capa_move = 0;
	unsigned int imbn = 2;
	unsigned long scaled_busy_load_per_task;
	struct sg_lb_stats *local, *busiest;

	local = &sds->local_stat;
	busiest = &sds->busiest_stat;

	if (!local->sum_nr_running)
		local->load_per_task = cpu_avg_load_per_task(env->dst_cpu);
	else if (busiest->load_per_task > local->load_per_task)
		imbn = 1;

	scaled_busy_load_per_task =
		(busiest->load_per_task * SCHED_CAPACITY_SCALE) /
		busiest->group_capacity;

	if (busiest->avg_load + scaled_busy_load_per_task >=
	    local->avg_load + (scaled_busy_load_per_task * imbn)) {
		env->imbalance = busiest->load_per_task;
		return;
	}

	/*
	 * OK, we don't have enough imbalance to justify moving tasks,
	 * however we may be able to increase total CPU capacity used by
	 * moving them.
	 */

	capa_now += busiest->group_capacity *
			min(busiest->load_per_task, busiest->avg_load);
	capa_now += local->group_capacity *
			min(local->load_per_task, local->avg_load);
	capa_now /= SCHED_CAPACITY_SCALE;

	/* Amount of load we'd subtract */
	if (busiest->avg_load > scaled_busy_load_per_task) {
		capa_move += busiest->group_capacity *
			    min(busiest->load_per_task,
				busiest->avg_load - scaled_busy_load_per_task);
	}

	/* Amount of load we'd add */
	if (busiest->avg_load * busiest->group_capacity <
	    busiest->load_per_task * SCHED_CAPACITY_SCALE) {
		tmp = (busiest->avg_load * busiest->group_capacity) /
		      local->group_capacity;
	} else {
		tmp = (busiest->load_per_task * SCHED_CAPACITY_SCALE) /
		      local->group_capacity;
	}
	capa_move += local->group_capacity *
		    min(local->load_per_task, local->avg_load + tmp);
	capa_move /= SCHED_CAPACITY_SCALE;

	/* Move if we gain throughput */
	if (capa_move > capa_now) {
		env->imbalance = busiest->load_per_task;
		return;
	}

	/* We can't see throughput improvement with the load-based
	 * method, but it is possible depending upon group size and
	 * capacity range that there might still be an underutilized
	 * cpu available in an asymmetric capacity system. Do one last
	 * check just in case.
	 */
	if (env->sd->flags & SD_ASYM_CPUCAPACITY &&
		busiest->group_type == group_overloaded &&
		busiest->sum_nr_running > busiest->group_weight &&
		local->sum_nr_running < local->group_weight &&
		local->group_capacity < busiest->group_capacity)
		env->imbalance = busiest->load_per_task;
}

/**
 * calculate_imbalance - Calculate the amount of imbalance present within the
 *			 groups of a given sched_domain during load balance.
 * @env: load balance environment
 * @sds: statistics of the sched_domain whose imbalance is to be calculated.
 */
static inline void calculate_imbalance(struct lb_env *env, struct sd_lb_stats *sds)
{
	unsigned long max_pull, load_above_capacity = ~0UL;
	struct sg_lb_stats *local, *busiest;

	local = &sds->local_stat;
	busiest = &sds->busiest_stat;

	if (busiest->group_type == group_imbalanced) {
		/*
		 * In the group_imb case we cannot rely on group-wide averages
		 * to ensure cpu-load equilibrium, look at wider averages. XXX
		 */
		busiest->load_per_task =
			min(busiest->load_per_task, sds->avg_load);
	}

	/*
	 * Avg load of busiest sg can be less and avg load of local sg can
	 * be greater than avg load across all sgs of sd because avg load
	 * factors in sg capacity and sgs with smaller group_type are
	 * skipped when updating the busiest sg:
	 */
	if (busiest->group_type != group_misfit_task &&
	    (busiest->avg_load <= sds->avg_load ||
	     local->avg_load >= sds->avg_load)) {
		env->imbalance = 0;
		if (busiest->group_type == group_overloaded &&
				local->group_type <= group_misfit_task) {
			env->imbalance = busiest->load_per_task;
			return;
		}
		return fix_small_imbalance(env, sds);
	}

	/*
	 * If there aren't any idle cpus, avoid creating some.
	 */
	if (busiest->group_type == group_overloaded &&
	    local->group_type   == group_overloaded) {
		load_above_capacity = busiest->sum_nr_running * SCHED_CAPACITY_SCALE;
		if (load_above_capacity > busiest->group_capacity) {
			load_above_capacity -= busiest->group_capacity;
			load_above_capacity *= scale_load_down(NICE_0_LOAD);
			load_above_capacity /= busiest->group_capacity;
		} else
			load_above_capacity = ~0UL;
	}

	/*
	 * We're trying to get all the cpus to the average_load, so we don't
	 * want to push ourselves above the average load, nor do we wish to
	 * reduce the max loaded cpu below the average load. At the same time,
	 * we also don't want to reduce the group load below the group
	 * capacity. Thus we look for the minimum possible imbalance.
	 */
	max_pull = min(busiest->avg_load - sds->avg_load, load_above_capacity);

	/* How much load to actually move to equalise the imbalance */
	env->imbalance = min(
		max_pull * busiest->group_capacity,
		(sds->avg_load - local->avg_load) * local->group_capacity
	) / SCHED_CAPACITY_SCALE;

	/* Boost imbalance to allow misfit task to be balanced.
	 * Always do this if we are doing a NEWLY_IDLE balance
	 * on the assumption that any tasks we have must not be
	 * long-running (and hence we cannot rely upon load).
	 * However if we are not idle, we should assume the tasks
	 * we have are longer running and not override load-based
	 * calculations above unless we are sure that the local
	 * group is underutilized.
	 */
	if (busiest->group_type == group_misfit_task &&
	    (env->idle == CPU_NEWLY_IDLE ||
	     local->sum_nr_running < local->group_weight)) {
		env->imbalance = max_t(long, env->imbalance,
				       busiest->group_misfit_task_load);
	}

	/*
	 * if *imbalance is less than the average load per runnable task
	 * there is no guarantee that any tasks will be moved so we'll have
	 * a think about bumping its value to force at least one task to be
	 * moved
	 */
	if (env->imbalance < busiest->load_per_task) {
		/*
		 * The busiest group is overloaded so it could use help
		 * from the other groups. If the local group has idle CPUs
		 * and it is not overloaded and has no imbalance with in
		 * the group, allow the load balance by bumping the
		 * imbalance.
		 */
		if (busiest->group_type == group_overloaded &&
			local->group_type <= group_misfit_task &&
			env->idle != CPU_NOT_IDLE) {
			env->imbalance = busiest->load_per_task;
			return;
		}

		return fix_small_imbalance(env, sds);
	}
}

/******* find_busiest_group() helpers end here *********************/

/**
 * find_busiest_group - Returns the busiest group within the sched_domain
 * if there is an imbalance.
 *
 * Also calculates the amount of weighted load which should be moved
 * to restore balance.
 *
 * @env: The load balancing environment.
 *
 * Return:	- The busiest group if imbalance exists.
 */
static struct sched_group *find_busiest_group(struct lb_env *env)
{
	struct sg_lb_stats *local, *busiest;
	struct sd_lb_stats sds;

	init_sd_lb_stats(&sds);

	/*
	 * Compute the various statistics relavent for load balancing at
	 * this level.
	 */
	update_sd_lb_stats(env, &sds);

	if (energy_aware() && !sd_overutilized(env->sd)) {
		int cpu_local, cpu_busiest;
		long util_cum;
		unsigned long capacity_local, capacity_busiest;

		if (env->idle != CPU_NEWLY_IDLE)
			goto out_balanced;

		if (!sds.local || !sds.busiest)
			goto out_balanced;

		cpu_local = group_first_cpu(sds.local);
		cpu_busiest = group_first_cpu(sds.busiest);

		/* TODO: don't assume same cap cpus are in same domain */
		capacity_local = capacity_orig_of(cpu_local);
		capacity_busiest = capacity_orig_of(cpu_busiest);
		if (capacity_local > capacity_busiest) {
			goto out_balanced;
		} else if (capacity_local == capacity_busiest) {
			if (cpu_rq(cpu_busiest)->nr_running < 2)
				goto out_balanced;

			util_cum = cpu_util_cum(cpu_busiest, 0);
			if (util_cum < cpu_util_cum(cpu_local, 0))
				goto out_balanced;
		}
	}

	local = &sds.local_stat;
	busiest = &sds.busiest_stat;

	/* ASYM feature bypasses nice load balance check */
	if (check_asym_packing(env, &sds))
		return sds.busiest;

	/* There is no busy sibling group to pull tasks from */
	if (!sds.busiest || busiest->sum_nr_running == 0)
		goto out_balanced;

	/* XXX broken for overlapping NUMA groups */
	sds.avg_load = (SCHED_CAPACITY_SCALE * sds.total_load)
						/ sds.total_capacity;

	/*
	 * If the busiest group is imbalanced the below checks don't
	 * work because they assume all things are equal, which typically
	 * isn't true due to cpus_allowed constraints and the like.
	 */
	if (busiest->group_type == group_imbalanced)
		goto force_balance;

	/*
	 * When dst_cpu is idle, prevent SMP nice and/or asymmetric group
	 * capacities from resulting in underutilization due to avg_load.
	 */
	if (env->idle != CPU_NOT_IDLE && group_has_capacity(env, local) &&
	    busiest->group_no_capacity)
		goto force_balance;

	/* Misfit tasks should be dealt with regardless of the avg load */
	if (busiest->group_type == group_misfit_task)
		goto force_balance;

	/*
	 * If the local group is busier than the selected busiest group
	 * don't try and pull any tasks.
	 */
	if (local->avg_load >= busiest->avg_load)
		goto out_balanced;

	/*
	 * Don't pull any tasks if this group is already above the domain
	 * average load.
	 */
	if (local->avg_load >= sds.avg_load)
		goto out_balanced;

	if (env->idle == CPU_IDLE) {
		/*
		 * This cpu is idle. If the busiest group is not overloaded
		 * and there is no imbalance between this and busiest group
		 * wrt idle cpus, it is balanced. The imbalance becomes
		 * significant if the diff is greater than 1 otherwise we
		 * might end up to just move the imbalance on another group
		 */
		if ((busiest->group_type != group_overloaded) &&
				(local->idle_cpus <= (busiest->idle_cpus + 1)))
			goto out_balanced;
	} else {
		/*
		 * In the CPU_NEWLY_IDLE, CPU_NOT_IDLE cases, use
		 * imbalance_pct to be conservative.
		 */
		if (100 * busiest->avg_load <=
				env->sd->imbalance_pct * local->avg_load)
			goto out_balanced;
	}

force_balance:
	/* Looks like there is an imbalance. Compute it */
	env->src_grp_type = busiest->group_type;
	calculate_imbalance(env, &sds);
	trace_sched_load_balance_stats(sds.busiest->cpumask[0], busiest->group_type,
				busiest->avg_load, busiest->load_per_task,
				sds.local->cpumask[0], local->group_type,
				local->avg_load, local->load_per_task,
				sds.avg_load, env->imbalance);
	return sds.busiest;

out_balanced:
	env->imbalance = 0;
	return NULL;
}

/*
 * find_busiest_queue - find the busiest runqueue among the cpus in group.
 */
static struct rq *find_busiest_queue(struct lb_env *env,
				     struct sched_group *group)
{
	struct rq *busiest = NULL, *rq;
	unsigned long busiest_load = 0, busiest_capacity = 1;
	int i;

	for_each_cpu_and(i, sched_group_span(group), env->cpus) {
		unsigned long capacity, wl;
		enum fbq_type rt;

		rq = cpu_rq(i);
		rt = fbq_classify_rq(rq);

		/*
		 * We classify groups/runqueues into three groups:
		 *  - regular: there are !numa tasks
		 *  - remote:  there are numa tasks that run on the 'wrong' node
		 *  - all:     there is no distinction
		 *
		 * In order to avoid migrating ideally placed numa tasks,
		 * ignore those when there's better options.
		 *
		 * If we ignore the actual busiest queue to migrate another
		 * task, the next balance pass can still reduce the busiest
		 * queue by moving tasks around inside the node.
		 *
		 * If we cannot move enough load due to this classification
		 * the next pass will adjust the group classification and
		 * allow migration of more tasks.
		 *
		 * Both cases only affect the total convergence complexity.
		 */
		if (rt > env->fbq_type)
			continue;

		/*
		 * For ASYM_CPUCAPACITY domains with misfit tasks we simply
		 * seek the "biggest" misfit task.
		 */
		if (env->src_grp_type == group_misfit_task) {
			if (rq->misfit_task_load > busiest_load) {
				busiest_load = rq->misfit_task_load;
				busiest = rq;
			}
			continue;
		}

		capacity = capacity_of(i);

		/*
		 * For ASYM_CPUCAPACITY domains, don't pick a cpu that could
		 * eventually lead to active_balancing high->low capacity.
		 * Higher per-cpu capacity is considered better than balancing
		 * average load.
		 */
		if (env->sd->flags & SD_ASYM_CPUCAPACITY &&
		    capacity_of(env->dst_cpu) < capacity &&
		    rq->nr_running == 1)
			continue;

		wl = weighted_cpuload(rq);

		/*
		 * When comparing with imbalance, use weighted_cpuload()
		 * which is not scaled with the cpu capacity.
		 */

		if (rq->nr_running == 1 && wl > env->imbalance &&
		    !check_cpu_capacity(rq, env->sd))
			continue;

		/*
		 * For the load comparisons with the other cpu's, consider
		 * the weighted_cpuload() scaled with the cpu capacity, so
		 * that the load can be moved away from the cpu that is
		 * potentially running at a lower capacity.
		 *
		 * Thus we're looking for max(wl_i / capacity_i), crosswise
		 * multiplication to rid ourselves of the division works out
		 * to: wl_i * capacity_j > wl_j * capacity_i;  where j is
		 * our previous maximum.
		 */
		if (wl * busiest_capacity > busiest_load * capacity) {
			busiest_load = wl;
			busiest_capacity = capacity;
			busiest = rq;
		}
	}

	return busiest;
}

/*
 * Max backoff if we encounter pinned tasks. Pretty arbitrary value, but
 * so long as it is large enough.
 */
#define MAX_PINNED_INTERVAL	512
#define NEED_ACTIVE_BALANCE_THRESHOLD 10

static int need_active_balance(struct lb_env *env)
{
	struct sched_domain *sd = env->sd;

	if (env->idle == CPU_NEWLY_IDLE) {

		/*
		 * ASYM_PACKING needs to force migrate tasks from busy but
		 * lower priority CPUs in order to pack all tasks in the
		 * highest priority CPUs.
		 */
		if ((sd->flags & SD_ASYM_PACKING) &&
		    sched_asym_prefer(env->dst_cpu, env->src_cpu))
			return 1;
	}

	/*
	 * The dst_cpu is idle and the src_cpu CPU has only 1 CFS task.
	 * It's worth migrating the task if the src_cpu's capacity is reduced
	 * because of other sched_class or IRQs if more capacity stays
	 * available on dst_cpu.
	 */
	if ((env->idle != CPU_NOT_IDLE) &&
	    (env->src_rq->cfs.h_nr_running == 1)) {
		if ((check_cpu_capacity(env->src_rq, sd)) &&
		    (capacity_of(env->src_cpu)*sd->imbalance_pct < capacity_of(env->dst_cpu)*100))
			return 1;
	}

	if ((env->idle != CPU_NOT_IDLE) &&
		(capacity_of(env->src_cpu) < capacity_of(env->dst_cpu)) &&
	    ((capacity_orig_of(env->src_cpu) < capacity_orig_of(env->dst_cpu))) &&
				env->src_rq->cfs.h_nr_running == 1 &&
				cpu_overutilized(env->src_cpu) &&
				!cpu_overutilized(env->dst_cpu)) {
			return 1;
	}

	if (env->idle != CPU_NOT_IDLE &&
			env->src_grp_type == group_misfit_task)
		return 1;

	if (env->src_grp_type == group_overloaded &&
	    env->src_rq->misfit_task_load)
		return 1;

	return unlikely(sd->nr_balance_failed > sd->cache_nice_tries+2);
}

static int group_balance_cpu_not_isolated(struct sched_group *sg)
{
	cpumask_t cpus;

	cpumask_and(&cpus, sched_group_span(sg), group_balance_mask(sg));
	cpumask_andnot(&cpus, &cpus, cpu_isolated_mask);
	return cpumask_first(&cpus);
}

static int active_load_balance_cpu_stop(void *data);

static int should_we_balance(struct lb_env *env)
{
	struct sched_group *sg = env->sd->groups;
	int cpu, balance_cpu = -1;

	/*
	 * Ensure the balancing environment is consistent; can happen
	 * when the softirq triggers 'during' hotplug.
	 */
	if (!cpumask_test_cpu(env->dst_cpu, env->cpus))
		return 0;

	/*
	 * In the newly idle case, we will allow all the cpu's
	 * to do the newly idle load balance.
	 */
	if (env->idle == CPU_NEWLY_IDLE)
		return 1;

	/* Try to find first idle cpu */
	for_each_cpu_and(cpu, group_balance_mask(sg), env->cpus) {
		if (!idle_cpu(cpu) || cpu_isolated(cpu))
			continue;

		balance_cpu = cpu;
		break;
	}

	if (balance_cpu == -1)
		balance_cpu = group_balance_cpu_not_isolated(sg);

	/*
	 * First idle cpu or the first cpu(busiest) in this sched group
	 * is eligible for doing load balancing at this and above domains.
	 */
	return balance_cpu == env->dst_cpu;
}

/*
 * Check this_cpu to ensure it is balanced within domain. Attempt to move
 * tasks if there is an imbalance.
 */
static int load_balance(int this_cpu, struct rq *this_rq,
			struct sched_domain *sd, enum cpu_idle_type idle,
			int *continue_balancing)
{
	int ld_moved = 0, cur_ld_moved, active_balance = 0;
	struct sched_domain *sd_parent = lb_sd_parent(sd) ? sd->parent : NULL;
	struct sched_group *group = NULL;
	struct rq *busiest = NULL;
	struct rq_flags rf;
	struct cpumask *cpus = this_cpu_cpumask_var_ptr(load_balance_mask);

	struct lb_env env = {
		.sd		= sd,
		.dst_cpu	= this_cpu,
		.dst_rq		= this_rq,
		.dst_grpmask    = sched_group_span(sd->groups),
		.idle		= idle,
		.loop_break	= sched_nr_migrate_break,
		.cpus		= cpus,
		.fbq_type	= all,
		.tasks		= LIST_HEAD_INIT(env.tasks),
		.imbalance		= 0,
		.flags			= 0,
		.loop			= 0,
	};

	cpumask_and(cpus, sched_domain_span(sd), cpu_active_mask);

	schedstat_inc(sd->lb_count[idle]);

redo:
	if (!should_we_balance(&env)) {
		*continue_balancing = 0;
		goto out_balanced;
	}

	group = find_busiest_group(&env);
	if (!group) {
		schedstat_inc(sd->lb_nobusyg[idle]);
		goto out_balanced;
	}

	busiest = find_busiest_queue(&env, group);
	if (!busiest) {
		schedstat_inc(sd->lb_nobusyq[idle]);
		goto out_balanced;
	}

	BUG_ON(busiest == env.dst_rq);

	schedstat_add(sd->lb_imbalance[idle], env.imbalance);

	env.src_cpu = busiest->cpu;
	env.src_rq = busiest;

	ld_moved = 0;
	if (busiest->nr_running > 1) {
		/*
		 * Attempt to move tasks. If find_busiest_group has found
		 * an imbalance but busiest->nr_running <= 1, the group is
		 * still unbalanced. ld_moved simply stays zero, so it is
		 * correctly treated as an imbalance.
		 */
		env.flags |= LBF_ALL_PINNED;
		env.loop_max  = min(sysctl_sched_nr_migrate, busiest->nr_running);

more_balance:
		rq_lock_irqsave(busiest, &rf);

		/* The world might have changed. Validate assumptions */
		if (busiest->nr_running <= 1) {
			rq_unlock_irqrestore(busiest, &rf);
			env.flags &= ~LBF_ALL_PINNED;
			goto no_move;
		}

		update_rq_clock(busiest);

		/*
		 * cur_ld_moved - load moved in current iteration
		 * ld_moved     - cumulative load moved across iterations
		 */
		cur_ld_moved = detach_tasks(&env);

		/*
		 * We've detached some tasks from busiest_rq. Every
		 * task is masked "TASK_ON_RQ_MIGRATING", so we can safely
		 * unlock busiest->lock, and we are able to be sure
		 * that nobody can manipulate the tasks in parallel.
		 * See task_rq_lock() family for the details.
		 */

		rq_unlock(busiest, &rf);

		if (cur_ld_moved) {
			attach_tasks(&env);
			ld_moved += cur_ld_moved;
		}

		local_irq_restore(rf.flags);

		if (env.flags & LBF_NEED_BREAK) {
			env.flags &= ~LBF_NEED_BREAK;
			goto more_balance;
		}

		/*
		 * Revisit (affine) tasks on src_cpu that couldn't be moved to
		 * us and move them to an alternate dst_cpu in our sched_group
		 * where they can run. The upper limit on how many times we
		 * iterate on same src_cpu is dependent on number of cpus in our
		 * sched_group.
		 *
		 * This changes load balance semantics a bit on who can move
		 * load to a given_cpu. In addition to the given_cpu itself
		 * (or a ilb_cpu acting on its behalf where given_cpu is
		 * nohz-idle), we now have balance_cpu in a position to move
		 * load to given_cpu. In rare situations, this may cause
		 * conflicts (balance_cpu and given_cpu/ilb_cpu deciding
		 * _independently_ and at _same_ time to move some load to
		 * given_cpu) causing exceess load to be moved to given_cpu.
		 * This however should not happen so much in practice and
		 * moreover subsequent load balance cycles should correct the
		 * excess load moved.
		 */
		if ((env.flags & LBF_DST_PINNED) && env.imbalance > 0) {

			/* Prevent to re-select dst_cpu via env's cpus */
			cpumask_clear_cpu(env.dst_cpu, env.cpus);

			env.dst_rq	 = cpu_rq(env.new_dst_cpu);
			env.dst_cpu	 = env.new_dst_cpu;
			env.flags	&= ~LBF_DST_PINNED;
			env.loop	 = 0;
			env.loop_break	 = sched_nr_migrate_break;

			/*
			 * Go back to "more_balance" rather than "redo" since we
			 * need to continue with same src_cpu.
			 */
			goto more_balance;
		}

		/*
		 * We failed to reach balance because of affinity.
		 */
		if (sd_parent) {
			int *group_imbalance = &sd_parent->groups->sgc->imbalance;

			if ((env.flags & LBF_SOME_PINNED) && env.imbalance > 0)
				*group_imbalance = 1;
		}

		/* All tasks on this runqueue were pinned by CPU affinity */
		if (unlikely(env.flags & LBF_ALL_PINNED)) {
			cpumask_clear_cpu(cpu_of(busiest), cpus);
			/*
			 * Attempting to continue load balancing at the current
			 * sched_domain level only makes sense if there are
			 * active CPUs remaining as possible busiest CPUs to
			 * pull load from which are not contained within the
			 * destination group that is receiving any migrated
			 * load.
			 */
			if (!cpumask_subset(cpus, env.dst_grpmask)) {
				env.loop = 0;
				env.loop_break = sched_nr_migrate_break;
				goto redo;
			}
			goto out_all_pinned;
		}
	}

no_move:
	if (!ld_moved) {
		/*
		 * Increment the failure counter only on periodic balance.
		 * We do not want newidle balance, which can be very
		 * frequent, pollute the failure counter causing
		 * excessive cache_hot migrations and active balances.
		 */
		if (idle != CPU_NEWLY_IDLE) {
			if (env.src_grp_nr_running > 1)
				sd->nr_balance_failed++;
		}

		if (need_active_balance(&env)) {
			unsigned long flags;

			raw_spin_lock_irqsave(&busiest->lock, flags);

			/*
			 * The CPUs are marked as reserved if tasks
			 * are pushed/pulled from other CPUs. In that case,
			 * bail out from the load balancer.
			 */
			if (is_reserved(this_cpu) ||
			    is_reserved(cpu_of(busiest))) {
				raw_spin_unlock_irqrestore(&busiest->lock,
							   flags);
				*continue_balancing = 0;
				goto out;
			}

			/* don't kick the active_load_balance_cpu_stop,
			 * if the curr task on busiest cpu can't be
			 * moved to this_cpu
			 */
			if (!cpumask_test_cpu(this_cpu, &busiest->curr->cpus_allowed)) {
				raw_spin_unlock_irqrestore(&busiest->lock,
							    flags);
				env.flags |= LBF_ALL_PINNED;
				goto out_one_pinned;
			}

			/*
			 * ->active_balance synchronizes accesses to
			 * ->active_balance_work.  Once set, it's cleared
			 * only after active load balance is finished.
			 */
			if (!busiest->active_balance &&
			    !cpu_isolated(cpu_of(busiest))) {
				busiest->active_balance = 1;
				busiest->push_cpu = this_cpu;
				active_balance = 1;
			}
			raw_spin_unlock_irqrestore(&busiest->lock, flags);

			if (active_balance) {
				stop_one_cpu_nowait(cpu_of(busiest),
					active_load_balance_cpu_stop, busiest,
					&busiest->active_balance_work);
				*continue_balancing = 0;
			}

			/* We've kicked active balancing, force task migration. */
			sd->nr_balance_failed = sd->cache_nice_tries +
					NEED_ACTIVE_BALANCE_THRESHOLD - 1;
		}
	} else
		sd->nr_balance_failed = 0;

	if (likely(!active_balance)) {
		/* We were unbalanced, so reset the balancing interval */
		sd->balance_interval = sd->min_interval;
	} else {
		/*
		 * If we've begun active balancing, start to back off. This
		 * case may not be covered by the all_pinned logic if there
		 * is only 1 task on the busy runqueue (because we don't call
		 * detach_tasks).
		 */
		if (sd->balance_interval < sd->max_interval)
			sd->balance_interval *= 2;
	}

	goto out;

out_balanced:
	/*
	 * We reach balance although we may have faced some affinity
	 * constraints. Clear the imbalance flag if it was set.
	 */
	if (sd_parent) {
		int *group_imbalance = &sd_parent->groups->sgc->imbalance;

		if (*group_imbalance)
			*group_imbalance = 0;
	}

out_all_pinned:
	/*
	 * We reach balance because all tasks are pinned at this level so
	 * we can't migrate them. Let the imbalance flag set so parent level
	 * can try to migrate them.
	 */
	schedstat_inc(sd->lb_balanced[idle]);

	sd->nr_balance_failed = 0;

out_one_pinned:
	/* tune up the balancing interval */
	if (((env.flags & LBF_ALL_PINNED) &&
			sd->balance_interval < MAX_PINNED_INTERVAL) ||
			(sd->balance_interval < sd->max_interval))
		sd->balance_interval *= 2;

	ld_moved = 0;
out:
	trace_sched_load_balance(this_cpu, idle, *continue_balancing,
				 group ? group->cpumask[0] : 0,
				 busiest ? busiest->nr_running : 0,
				 env.imbalance, env.flags, ld_moved,
<<<<<<< HEAD
				 sd->balance_interval, active_balance);
=======
				 sd->balance_interval);
>>>>>>> 6a2de27b
	return ld_moved;
}

static inline unsigned long
get_sd_balance_interval(struct sched_domain *sd, int cpu_busy)
{
	unsigned long interval = sd->balance_interval;
	unsigned int cpu;

	if (cpu_busy)
		interval *= sd->busy_factor;

	/* scale ms to jiffies */
	interval = msecs_to_jiffies(interval);
	interval = clamp(interval, 1UL, max_load_balance_interval);

	/*
	 * check if sched domain is marked as overutilized
	 * we ought to only do this on systems which have SD_ASYMCAPACITY
	 * but we want to do it for all sched domains in those systems
	 * So for now, just check if overutilized as a proxy.
	 */
	/*
	 * If we are overutilized and we have a misfit task, then
	 * we want to balance as soon as practically possible, so
	 * we return an interval of zero.
	 */
	if (energy_aware() && sd_overutilized(sd)) {
		/* we know the root is overutilized, let's check for a misfit task */
		for_each_cpu(cpu, sched_domain_span(sd)) {
			if (cpu_rq(cpu)->misfit_task_load)
				return 1;
		}
	}
	return interval;
}

static inline void
update_next_balance(struct sched_domain *sd, unsigned long *next_balance)
{
	unsigned long interval, next;

	/* used by idle balance, so cpu_busy = 0 */
	interval = get_sd_balance_interval(sd, 0);
	next = sd->last_balance + interval;

	if (time_after(*next_balance, next))
		*next_balance = next;
}

/*
 * idle_balance is called by schedule() if this_cpu is about to become
 * idle. Attempts to pull tasks from other CPUs.
 */
static int idle_balance(struct rq *this_rq, struct rq_flags *rf)
{
	unsigned long next_balance = jiffies + HZ;
	int this_cpu = this_rq->cpu;
	struct sched_domain *sd;
	int pulled_task = 0;
	u64 curr_cost = 0;

	if (cpu_isolated(this_cpu))
		return 0;

	/*
	 * We must set idle_stamp _before_ calling idle_balance(), such that we
	 * measure the duration of idle_balance() as idle time.
	 */
	this_rq->idle_stamp = rq_clock(this_rq);

	/*
	 * Do not pull tasks towards !active CPUs...
	 */
	if (!cpu_active(this_cpu))
		return 0;

	/*
	 * This is OK, because current is on_cpu, which avoids it being picked
	 * for load-balance and preemption/IRQs are still disabled avoiding
	 * further scheduler activity on it and we're being very careful to
	 * re-start the picking loop.
	 */
	rq_unpin_lock(this_rq, rf);

	if (this_rq->avg_idle < sysctl_sched_migration_cost ||
	    !READ_ONCE(this_rq->rd->overload)) {
		rcu_read_lock();
		sd = rcu_dereference_check_sched_domain(this_rq->sd);
		if (sd)
			update_next_balance(sd, &next_balance);
		rcu_read_unlock();

		goto out;
	}

	raw_spin_unlock(&this_rq->lock);

	update_blocked_averages(this_cpu);
	rcu_read_lock();
	for_each_domain(this_cpu, sd) {
		int continue_balancing = 1;
		u64 t0, domain_cost;

		if (!(sd->flags & SD_LOAD_BALANCE)) {
			if (time_after_eq(jiffies,
					  sd->groups->sgc->next_update))
				update_group_capacity(sd, this_cpu);
			continue;
		}

		if (this_rq->avg_idle < curr_cost + sd->max_newidle_lb_cost) {
			update_next_balance(sd, &next_balance);
			break;
		}

		if (sd->flags & SD_BALANCE_NEWIDLE) {
			t0 = sched_clock_cpu(this_cpu);

			pulled_task = load_balance(this_cpu, this_rq,
						   sd, CPU_NEWLY_IDLE,
						   &continue_balancing);

			domain_cost = sched_clock_cpu(this_cpu) - t0;
			if (domain_cost > sd->max_newidle_lb_cost)
				sd->max_newidle_lb_cost = domain_cost;

			curr_cost += domain_cost;
		}

		update_next_balance(sd, &next_balance);

		/*
		 * Stop searching for tasks to pull if there are
		 * now runnable tasks on this rq.
		 */
		if (pulled_task || this_rq->nr_running > 0)
			break;
	}
	rcu_read_unlock();

	raw_spin_lock(&this_rq->lock);

	if (curr_cost > this_rq->max_idle_balance_cost)
		this_rq->max_idle_balance_cost = curr_cost;

	/*
	 * While browsing the domains, we released the rq lock, a task could
	 * have been enqueued in the meantime. Since we're not going idle,
	 * pretend we pulled a task.
	 */
	if (this_rq->cfs.h_nr_running && !pulled_task)
		pulled_task = 1;

out:
	/* Move the next balance forward */
	if (time_after(this_rq->next_balance, next_balance))
		this_rq->next_balance = next_balance;

	/* Is there a task of a high priority class? */
	if (this_rq->nr_running != this_rq->cfs.h_nr_running)
		pulled_task = -1;

	if (pulled_task)
		this_rq->idle_stamp = 0;

	rq_repin_lock(this_rq, rf);

	return pulled_task;
}

/*
 * active_load_balance_cpu_stop is run by cpu stopper. It pushes
 * running tasks off the busiest CPU onto idle CPUs. It requires at
 * least 1 task to be running on each physical CPU where possible, and
 * avoids physical / logical imbalances.
 */
static int active_load_balance_cpu_stop(void *data)
{
	struct rq *busiest_rq = data;
	int busiest_cpu = cpu_of(busiest_rq);
	int target_cpu = busiest_rq->push_cpu;
	struct rq *target_rq = cpu_rq(target_cpu);
	struct sched_domain *sd = NULL;
	struct task_struct *p = NULL;
	struct rq_flags rf;
	struct task_struct *push_task;
	int push_task_detached = 0;
	struct lb_env env = {
		.sd			= sd,
		.dst_cpu		= target_cpu,
		.dst_rq			= target_rq,
		.src_cpu		= busiest_rq->cpu,
		.src_rq			= busiest_rq,
		.idle			= CPU_IDLE,
		.flags			= 0,
		.loop			= 0,
	};
	bool moved = false;

	rq_lock_irq(busiest_rq, &rf);
	/*
	 * Between queueing the stop-work and running it is a hole in which
	 * CPUs can become inactive. We should not move tasks from or to
	 * inactive CPUs.
	 */
	if (!cpu_active(busiest_cpu) || !cpu_active(target_cpu))
		goto out_unlock;

	/* make sure the requested cpu hasn't gone down in the meantime */
	if (unlikely(busiest_cpu != smp_processor_id() ||
		     !busiest_rq->active_balance))
		goto out_unlock;

	/* Is there any task to move? */
	if (busiest_rq->nr_running <= 1)
		goto out_unlock;

	/*
	 * This condition is "impossible", if it occurs
	 * we need to fix it. Originally reported by
	 * Bjorn Helgaas on a 128-cpu setup.
	 */
	BUG_ON(busiest_rq == target_rq);

	push_task = busiest_rq->push_task;
	target_cpu = busiest_rq->push_cpu;
	if (push_task) {
		if (task_on_rq_queued(push_task) &&
			push_task->state == TASK_RUNNING &&
			task_cpu(push_task) == busiest_cpu &&
					cpu_online(target_cpu)) {
			update_rq_clock(busiest_rq);
			detach_task(push_task, &env);
			push_task_detached = 1;
			moved = true;
		}
		goto out_unlock;
	}

	/* Search for an sd spanning us and the target CPU. */
	rcu_read_lock();
	for_each_domain(target_cpu, sd) {
		if ((sd->flags & SD_LOAD_BALANCE) &&
		    cpumask_test_cpu(busiest_cpu, sched_domain_span(sd)))
				break;
	}

	if (likely(sd)) {
		struct lb_env env = {
			.sd		= sd,
			.dst_cpu	= target_cpu,
			.dst_rq		= target_rq,
			.src_cpu	= busiest_rq->cpu,
			.src_rq		= busiest_rq,
			.idle		= CPU_IDLE,
			/*
			 * can_migrate_task() doesn't need to compute new_dst_cpu
			 * for active balancing. Since we have CPU_IDLE, but no
			 * @dst_grpmask we need to make that test go away with lying
			 * about DST_PINNED.
			 */
			.flags		= LBF_DST_PINNED,
		};

		schedstat_inc(sd->alb_count);
		update_rq_clock(busiest_rq);

		p = detach_one_task(&env);
		if (p) {
			schedstat_inc(sd->alb_pushed);
			/* Active balancing done, reset the failure counter. */
			sd->nr_balance_failed = 0;
			moved = true;
		} else {
			schedstat_inc(sd->alb_failed);
		}
	}
	rcu_read_unlock();
out_unlock:
	busiest_rq->active_balance = 0;
	push_task = busiest_rq->push_task;
	target_cpu = busiest_rq->push_cpu;

	if (push_task)
		busiest_rq->push_task = NULL;

	rq_unlock(busiest_rq, &rf);

	if (push_task) {
		if (push_task_detached)
			attach_one_task(target_rq, push_task);
		put_task_struct(push_task);
		clear_reserved(target_cpu);
	}

	if (p)
		attach_one_task(target_rq, p);

	local_irq_enable();

	return 0;
}

static inline int on_null_domain(struct rq *rq)
{
	return unlikely(!rcu_dereference_sched(rq->sd));
}

#ifdef CONFIG_NO_HZ_COMMON
/*
 * idle load balancing details
 * - When one of the busy CPUs notice that there may be an idle rebalancing
 *   needed, they will kick the idle load balancer, which then does idle
 *   load balancing for all the idle CPUs.
 */

static inline int find_new_ilb(void)
{
	int ilb = nr_cpu_ids;
	struct sched_domain *sd;
	int cpu = raw_smp_processor_id();
	struct rq *rq = cpu_rq(cpu);
	cpumask_t cpumask;

	rcu_read_lock();
	sd = rcu_dereference_check_sched_domain(rq->sd);
	if (sd) {
		cpumask_and(&cpumask, nohz.idle_cpus_mask,
				sched_domain_span(sd));
		cpumask_andnot(&cpumask, &cpumask,
				cpu_isolated_mask);
		ilb = cpumask_first(&cpumask);
	}
	rcu_read_unlock();

	if (sd && (ilb >= nr_cpu_ids || !idle_cpu(ilb))) {
		if (!energy_aware() ||
				(capacity_orig_of(cpu) ==
				cpu_rq(cpu)->rd->max_cpu_capacity.val ||
				cpu_overutilized(cpu))) {
			cpumask_andnot(&cpumask, nohz.idle_cpus_mask,
					cpu_isolated_mask);
			ilb = cpumask_first(&cpumask);
		}
	}

	if (ilb < nr_cpu_ids && idle_cpu(ilb))
		return ilb;

	return nr_cpu_ids;
}

/*
 * Kick a CPU to do the nohz balancing, if it is time for it. We pick the
 * nohz_load_balancer CPU (if there is one) otherwise fallback to any idle
 * CPU (if there is one).
 */
static void nohz_balancer_kick(bool only_update)
{
	int ilb_cpu;

	nohz.next_balance++;

	ilb_cpu = find_new_ilb();

	if (ilb_cpu >= nr_cpu_ids)
		return;

	if (test_and_set_bit(NOHZ_BALANCE_KICK, nohz_flags(ilb_cpu)))
		return;

	if (only_update)
		set_bit(NOHZ_STATS_KICK, nohz_flags(ilb_cpu));

	/*
	 * Use smp_send_reschedule() instead of resched_cpu().
	 * This way we generate a sched IPI on the target cpu which
	 * is idle. And the softirq performing nohz idle load balance
	 * will be run before returning from the IPI.
	 */
	trace_sched_load_balance_nohz_kick(smp_processor_id(), ilb_cpu);
	smp_send_reschedule(ilb_cpu);
	return;
}

void nohz_balance_exit_idle(unsigned int cpu)
{
	if (unlikely(test_bit(NOHZ_TICK_STOPPED, nohz_flags(cpu)))) {
		/*
		 * Completely isolated CPUs don't ever set, so we must test.
		 */
		if (likely(cpumask_test_cpu(cpu, nohz.idle_cpus_mask))) {
			cpumask_clear_cpu(cpu, nohz.idle_cpus_mask);
			atomic_dec(&nohz.nr_cpus);
		}
		clear_bit(NOHZ_TICK_STOPPED, nohz_flags(cpu));
	}
}

static inline void set_cpu_sd_state_busy(void)
{
	struct sched_domain *sd;
	int cpu = smp_processor_id();

	rcu_read_lock();
	sd = rcu_dereference(per_cpu(sd_llc, cpu));

	if (!sd || !sd->nohz_idle)
		goto unlock;
	sd->nohz_idle = 0;

	atomic_inc(&sd->shared->nr_busy_cpus);
unlock:
	rcu_read_unlock();
}

void set_cpu_sd_state_idle(void)
{
	struct sched_domain *sd;
	int cpu = smp_processor_id();

	rcu_read_lock();
	sd = rcu_dereference(per_cpu(sd_llc, cpu));

	if (!sd || sd->nohz_idle)
		goto unlock;
	sd->nohz_idle = 1;

	atomic_dec(&sd->shared->nr_busy_cpus);
unlock:
	rcu_read_unlock();
}

/*
 * This routine will record that the cpu is going idle with tick stopped.
 * This info will be used in performing idle load balancing in the future.
 */
void nohz_balance_enter_idle(int cpu)
{
	/*
	 * If this cpu is going down, then nothing needs to be done.
	 */
	if (!cpu_active(cpu))
		return;

	/* Spare idle load balancing on CPUs that don't want to be disturbed: */
	if (!is_housekeeping_cpu(cpu))
		return;

	if (test_bit(NOHZ_TICK_STOPPED, nohz_flags(cpu)))
		return;

	/*
	 * If we're a completely isolated CPU, we don't play.
	 */
	if (on_null_domain(cpu_rq(cpu)) || cpu_isolated(cpu))
		return;

	cpumask_set_cpu(cpu, nohz.idle_cpus_mask);
	atomic_inc(&nohz.nr_cpus);
	set_bit(NOHZ_TICK_STOPPED, nohz_flags(cpu));
}
#else
static inline void nohz_balancer_kick(bool only_update) {}
#endif

static DEFINE_SPINLOCK(balancing);

/*
 * Scale the max load_balance interval with the number of CPUs in the system.
 * This trades load-balance latency on larger machines for less cross talk.
 */
void update_max_interval(void)
{
	cpumask_t avail_mask;
	unsigned int available_cpus;

	cpumask_andnot(&avail_mask, cpu_online_mask, cpu_isolated_mask);
	available_cpus = cpumask_weight(&avail_mask);

	max_load_balance_interval = HZ*available_cpus/10;
}

/*
 * It checks each scheduling domain to see if it is due to be balanced,
 * and initiates a balancing operation if so.
 *
 * Balancing parameters are set up in init_sched_domains.
 */
static void rebalance_domains(struct rq *rq, enum cpu_idle_type idle)
{
	int continue_balancing = 1;
	int cpu = rq->cpu;
	unsigned long interval;
	struct sched_domain *sd;
	/* Earliest time when we have to do rebalance again */
	unsigned long next_balance = jiffies + 60*HZ;
	int update_next_balance = 0;
	int need_serialize, need_decay = 0;
	u64 max_cost = 0;

	rcu_read_lock();
	for_each_domain(cpu, sd) {
		/*
		 * Decay the newidle max times here because this is a regular
		 * visit to all the domains. Decay ~1% per second.
		 */
		if (time_after(jiffies, sd->next_decay_max_lb_cost)) {
			sd->max_newidle_lb_cost =
				(sd->max_newidle_lb_cost * 253) / 256;
			sd->next_decay_max_lb_cost = jiffies + HZ;
			need_decay = 1;
		}
		max_cost += sd->max_newidle_lb_cost;

		if (energy_aware() && !sd_overutilized(sd))
			continue;

		if (!(sd->flags & SD_LOAD_BALANCE)) {
			if (time_after_eq(jiffies,
					  sd->groups->sgc->next_update))
				update_group_capacity(sd, cpu);
			continue;
		}

		/*
		 * Stop the load balance at this level. There is another
		 * CPU in our sched group which is doing load balancing more
		 * actively.
		 */
		if (!continue_balancing) {
			if (need_decay)
				continue;
			break;
		}

		interval = get_sd_balance_interval(sd, idle != CPU_IDLE);

		need_serialize = sd->flags & SD_SERIALIZE;
		if (need_serialize) {
			if (!spin_trylock(&balancing))
				goto out;
		}

		if (time_after_eq(jiffies, sd->last_balance + interval)) {
			if (load_balance(cpu, rq, sd, idle, &continue_balancing)) {
				/*
				 * The LBF_DST_PINNED logic could have changed
				 * env->dst_cpu, so we can't know our idle
				 * state even if we migrated tasks. Update it.
				 */
				idle = idle_cpu(cpu) ? CPU_IDLE : CPU_NOT_IDLE;
			}
			sd->last_balance = jiffies;
			interval = get_sd_balance_interval(sd, idle != CPU_IDLE);
		}
		if (need_serialize)
			spin_unlock(&balancing);
out:
		if (time_after(next_balance, sd->last_balance + interval)) {
			next_balance = sd->last_balance + interval;
			update_next_balance = 1;
		}
	}
	if (need_decay) {
		/*
		 * Ensure the rq-wide value also decays but keep it at a
		 * reasonable floor to avoid funnies with rq->avg_idle.
		 */
		rq->max_idle_balance_cost =
			max((u64)sysctl_sched_migration_cost, max_cost);
	}
	rcu_read_unlock();

	/*
	 * next_balance will be updated only when there is a need.
	 * When the cpu is attached to null domain for ex, it will not be
	 * updated.
	 */
	if (likely(update_next_balance)) {
		rq->next_balance = next_balance;

#ifdef CONFIG_NO_HZ_COMMON
		/*
		 * If this CPU has been elected to perform the nohz idle
		 * balance. Other idle CPUs have already rebalanced with
		 * nohz_idle_balance() and nohz.next_balance has been
		 * updated accordingly. This CPU is now running the idle load
		 * balance for itself and we need to update the
		 * nohz.next_balance accordingly.
		 */
		if ((idle == CPU_IDLE) && time_after(nohz.next_balance, rq->next_balance))
			nohz.next_balance = rq->next_balance;
#endif
	}
}

#ifdef CONFIG_NO_HZ_COMMON
/*
 * In CONFIG_NO_HZ_COMMON case, the idle balance kickee will do the
 * rebalancing for all the cpus for whom scheduler ticks are stopped.
 */
static void nohz_idle_balance(struct rq *this_rq, enum cpu_idle_type idle)
{
	int this_cpu = this_rq->cpu;
	struct rq *rq;
	struct sched_domain *sd;
	int balance_cpu;
	/* Earliest time when we have to do rebalance again */
	unsigned long next_balance = jiffies + 60*HZ;
	int update_next_balance = 0;
	cpumask_t cpus;

	if (idle != CPU_IDLE ||
	    !test_bit(NOHZ_BALANCE_KICK, nohz_flags(this_cpu)))
		goto end;

	/*
	 * This cpu is going to update the blocked load of idle CPUs either
	 * before doing a rebalancing or just to keep metrics up to date. we
	 * can safely update the next update timestamp
	 */
	rcu_read_lock();
	sd = rcu_dereference(this_rq->sd);
	/*
	 * Check whether there is a sched_domain available for this cpu.
	 * The last other cpu can have been unplugged since the ILB has been
	 * triggered and the sched_domain can now be null. The idle balance
	 * sequence will quickly be aborted as there is no more idle CPUs
	 */
	if (sd)
		nohz.next_update = jiffies + msecs_to_jiffies(LOAD_AVG_PERIOD);
	rcu_read_unlock();

	cpumask_andnot(&cpus, nohz.idle_cpus_mask, cpu_isolated_mask);

	for_each_cpu(balance_cpu, &cpus) {
		if (balance_cpu == this_cpu || !idle_cpu(balance_cpu))
			continue;

		/*
		 * If this cpu gets work to do, stop the load balancing
		 * work being done for other cpus. Next load
		 * balancing owner will pick it up.
		 */
		if (need_resched())
			break;

		rq = cpu_rq(balance_cpu);

		/*
		 * If time for next balance is due,
		 * do the balance.
		 */
		if (time_after_eq(jiffies, rq->next_balance)) {
			struct rq_flags rf;

			rq_lock_irq(rq, &rf);
			update_rq_clock(rq);
			cpu_load_update_idle(rq);
			rq_unlock_irq(rq, &rf);

			update_blocked_averages(balance_cpu);
			/*
			 * This idle load balance softirq may have been
			 * triggered only to update the blocked load and shares
			 * of idle CPUs (which we have just done for
			 * balance_cpu). In that case skip the actual balance.
			 */
			if (!test_bit(NOHZ_STATS_KICK, nohz_flags(this_cpu)))
				rebalance_domains(rq, idle);
		}

		if (time_after(next_balance, rq->next_balance)) {
			next_balance = rq->next_balance;
			update_next_balance = 1;
		}
	}

	/*
	 * next_balance will be updated only when there is a need.
	 * When the CPU is attached to null domain for ex, it will not be
	 * updated.
	 */
	if (likely(update_next_balance))
		nohz.next_balance = next_balance;
end:
	clear_bit(NOHZ_BALANCE_KICK, nohz_flags(this_cpu));
}

/*
 * Current heuristic for kicking the idle load balancer in the presence
 * of an idle cpu in the system.
 *   - This rq has more than one task.
 *   - This rq has at least one CFS task and the capacity of the CPU is
 *     significantly reduced because of RT tasks or IRQs.
 *   - At parent of LLC scheduler domain level, this cpu's scheduler group has
 *     multiple busy cpu.
 *   - For SD_ASYM_PACKING, if the lower numbered cpu's in the scheduler
 *     domain span are idle.
 */
static inline bool nohz_kick_needed(struct rq *rq, bool only_update)
{
	unsigned long now = jiffies;
	struct sched_domain_shared *sds;
	struct sched_domain *sd;
	int nr_busy, i, cpu = rq->cpu;
	bool kick = false;
	cpumask_t cpumask;

	if (unlikely(rq->idle_balance) && !only_update)
		return false;

       /*
	* We may be recently in ticked or tickless idle mode. At the first
	* busy tick after returning from idle, we will update the busy stats.
	*/
	set_cpu_sd_state_busy();
	nohz_balance_exit_idle(cpu);

	/*
	 * None are in tickless mode and hence no need for NOHZ idle load
	 * balancing.
	 */
	cpumask_andnot(&cpumask, nohz.idle_cpus_mask, cpu_isolated_mask);
	if (cpumask_empty(&cpumask))
		return false;

	if (only_update) {
		if (time_before(now, nohz.next_update))
			return false;
		else
			return true;
	}

	if (time_before(now, nohz.next_balance))
		return false;

	/*
	 * If energy aware is enabled, do idle load balance if runqueue has
	 * at least 2 tasks and cpu is overutilized
	 */
	if (rq->nr_running >= 2 &&
	    (!energy_aware() || cpu_overutilized(cpu)))
		return true;

	if (energy_aware())
		return false;

	rcu_read_lock();
	sds = rcu_dereference(per_cpu(sd_llc_shared, cpu));
	if (sds && !energy_aware()) {
		/*
		 * XXX: write a coherent comment on why we do this.
		 * See also: http://lkml.kernel.org/r/20111202010832.602203411@sbsiddha-desk.sc.intel.com
		 */
		nr_busy = atomic_read(&sds->nr_busy_cpus);
		if (nr_busy > 1) {
			kick = true;
			goto unlock;
		}

	}

	sd = rcu_dereference(rq->sd);
	if (sd) {
		if ((rq->cfs.h_nr_running >= 1) &&
				check_cpu_capacity(rq, sd)) {
			kick = true;
			goto unlock;
		}
	}

	sd = rcu_dereference(per_cpu(sd_asym, cpu));
	if (sd) {
		for_each_cpu(i, sched_domain_span(sd)) {
			if (i == cpu ||
			    !cpumask_test_cpu(i, &cpumask))
				continue;

			if (sched_asym_prefer(i, cpu)) {
				kick = true;
				goto unlock;
			}
		}
	}
unlock:
	rcu_read_unlock();
	return kick;
}
#else
static void nohz_idle_balance(struct rq *this_rq, enum cpu_idle_type idle) { }
static inline bool nohz_kick_needed(struct rq *rq, bool only_update) { return false; }
#endif

/*
 * run_rebalance_domains is triggered when needed from the scheduler tick.
 * Also triggered for nohz idle balancing (with nohz_balancing_kick set).
 */
static __latent_entropy void run_rebalance_domains(struct softirq_action *h)
{
	struct rq *this_rq = this_rq();
	enum cpu_idle_type idle = this_rq->idle_balance ?
						CPU_IDLE : CPU_NOT_IDLE;

	/*
	 * Since core isolation doesn't update nohz.idle_cpus_mask, there
	 * is a possibility this nohz kicked cpu could be isolated. Hence
	 * return if the cpu is isolated.
	 */
	if (cpu_isolated(this_rq->cpu))
		return;
	/*
	 * If this cpu has a pending nohz_balance_kick, then do the
	 * balancing on behalf of the other idle cpus whose ticks are
	 * stopped. Do nohz_idle_balance *before* rebalance_domains to
	 * give the idle cpus a chance to load balance. Else we may
	 * load balance only within the local sched_domain hierarchy
	 * and abort nohz_idle_balance altogether if we pull some load.
	 */
	nohz_idle_balance(this_rq, idle);
	update_blocked_averages(this_rq->cpu);
#ifdef CONFIG_NO_HZ_COMMON
	if (!test_bit(NOHZ_STATS_KICK, nohz_flags(this_rq->cpu)))
		rebalance_domains(this_rq, idle);
	clear_bit(NOHZ_STATS_KICK, nohz_flags(this_rq->cpu));
#else
	rebalance_domains(this_rq, idle);
#endif
}

/*
 * Trigger the SCHED_SOFTIRQ if it is time to do periodic load balancing.
 */
void trigger_load_balance(struct rq *rq)
{
	/* Don't need to rebalance while attached to NULL domain or
	 * cpu is isolated.
	 */
	if (unlikely(on_null_domain(rq)) || cpu_isolated(cpu_of(rq)))
		return;

	if (time_after_eq(jiffies, rq->next_balance))
		raise_softirq(SCHED_SOFTIRQ);
#ifdef CONFIG_NO_HZ_COMMON
	if (nohz_kick_needed(rq, false))
		nohz_balancer_kick(false);
#endif
}

static void rq_online_fair(struct rq *rq)
{
	update_sysctl();

	update_runtime_enabled(rq);
}

static void rq_offline_fair(struct rq *rq)
{
	update_sysctl();

	/* Ensure any throttled groups are reachable by pick_next_task */
	unthrottle_offline_cfs_rqs(rq);
}

#endif /* CONFIG_SMP */

/*
 * scheduler tick hitting a task of our scheduling class:
 */
static void task_tick_fair(struct rq *rq, struct task_struct *curr, int queued)
{
	struct cfs_rq *cfs_rq;
	struct sched_entity *se = &curr->se;
#ifdef CONFIG_SCHED_WALT
	bool old_misfit = curr->misfit;
	bool misfit;
#endif

	for_each_sched_entity(se) {
		cfs_rq = cfs_rq_of(se);
		entity_tick(cfs_rq, se, queued);
	}

	if (static_branch_unlikely(&sched_numa_balancing))
		task_tick_numa(rq, curr);

	update_misfit_status(curr, rq);

#ifdef CONFIG_SCHED_WALT
	misfit = rq->misfit_task_load;

	if (old_misfit != misfit) {
		walt_fixup_nr_big_tasks(rq, curr, 1, misfit);
		curr->misfit = misfit;
	}
#endif

	update_overutilized_status(rq);
}

/*
 * called on fork with the child task as argument from the parent's context
 *  - child not yet on the tasklist
 *  - preemption disabled
 */
static void task_fork_fair(struct task_struct *p)
{
	struct cfs_rq *cfs_rq;
	struct sched_entity *se = &p->se, *curr;
	struct rq *rq = this_rq();
	struct rq_flags rf;

	rq_lock(rq, &rf);
	update_rq_clock(rq);

	cfs_rq = task_cfs_rq(current);
	curr = cfs_rq->curr;
	if (curr) {
		update_curr(cfs_rq);
		se->vruntime = curr->vruntime;
	}
	place_entity(cfs_rq, se, 1);

	if (sysctl_sched_child_runs_first && curr && entity_before(curr, se)) {
		/*
		 * Upon rescheduling, sched_class::put_prev_task() will place
		 * 'current' within the tree based on its new key value.
		 */
		swap(curr->vruntime, se->vruntime);
		resched_curr(rq);
	}

	se->vruntime -= cfs_rq->min_vruntime;
	rq_unlock(rq, &rf);
}

/*
 * Priority of the task has changed. Check to see if we preempt
 * the current task.
 */
static void
prio_changed_fair(struct rq *rq, struct task_struct *p, int oldprio)
{
	if (!task_on_rq_queued(p))
		return;

	/*
	 * Reschedule if we are currently running on this runqueue and
	 * our priority decreased, or if we are not currently running on
	 * this runqueue and our priority is higher than the current's
	 */
	if (rq->curr == p) {
		if (p->prio > oldprio)
			resched_curr(rq);
	} else
		check_preempt_curr(rq, p, 0);
}

static inline bool vruntime_normalized(struct task_struct *p)
{
	struct sched_entity *se = &p->se;

	/*
	 * In both the TASK_ON_RQ_QUEUED and TASK_ON_RQ_MIGRATING cases,
	 * the dequeue_entity(.flags=0) will already have normalized the
	 * vruntime.
	 */
	if (p->on_rq)
		return true;

	/*
	 * When !on_rq, vruntime of the task has usually NOT been normalized.
	 * But there are some cases where it has already been normalized:
	 *
	 * - A forked child which is waiting for being woken up by
	 *   wake_up_new_task().
	 * - A task which has been woken up by try_to_wake_up() and
	 *   waiting for actually being woken up by sched_ttwu_pending().
	 */
	if (!se->sum_exec_runtime ||
	    (p->state == TASK_WAKING && p->sched_remote_wakeup))
		return true;

	return false;
}

#ifdef CONFIG_FAIR_GROUP_SCHED
/*
 * Propagate the changes of the sched_entity across the tg tree to make it
 * visible to the root
 */
static void propagate_entity_cfs_rq(struct sched_entity *se)
{
	struct cfs_rq *cfs_rq;

	/* Start to propagate at parent */
	se = se->parent;

	for_each_sched_entity(se) {
		cfs_rq = cfs_rq_of(se);

		if (cfs_rq_throttled(cfs_rq))
			break;

		update_load_avg(se, UPDATE_TG);
	}
}
#else
static void propagate_entity_cfs_rq(struct sched_entity *se) { }
#endif

static void detach_entity_cfs_rq(struct sched_entity *se)
{
	struct cfs_rq *cfs_rq = cfs_rq_of(se);

	/* Catch up with the cfs_rq and remove our load when we leave */
	update_load_avg(se, 0);
	detach_entity_load_avg(cfs_rq, se);
	update_tg_load_avg(cfs_rq, false);
	propagate_entity_cfs_rq(se);
}

static void attach_entity_cfs_rq(struct sched_entity *se)
{
	struct cfs_rq *cfs_rq = cfs_rq_of(se);

#ifdef CONFIG_FAIR_GROUP_SCHED
	/*
	 * Since the real-depth could have been changed (only FAIR
	 * class maintain depth value), reset depth properly.
	 */
	se->depth = se->parent ? se->parent->depth + 1 : 0;
#endif

	/* Synchronize entity with its cfs_rq */
	update_load_avg(se, sched_feat(ATTACH_AGE_LOAD) ? 0 : SKIP_AGE_LOAD);
	attach_entity_load_avg(cfs_rq, se);
	update_tg_load_avg(cfs_rq, false);
	propagate_entity_cfs_rq(se);
}

static void detach_task_cfs_rq(struct task_struct *p)
{
	struct sched_entity *se = &p->se;
	struct cfs_rq *cfs_rq = cfs_rq_of(se);

	if (!vruntime_normalized(p)) {
		/*
		 * Fix up our vruntime so that the current sleep doesn't
		 * cause 'unlimited' sleep bonus.
		 */
		place_entity(cfs_rq, se, 0);
		se->vruntime -= cfs_rq->min_vruntime;
	}

	detach_entity_cfs_rq(se);
}

static void attach_task_cfs_rq(struct task_struct *p)
{
	struct sched_entity *se = &p->se;
	struct cfs_rq *cfs_rq = cfs_rq_of(se);

	attach_entity_cfs_rq(se);

	if (!vruntime_normalized(p))
		se->vruntime += cfs_rq->min_vruntime;
}

static void switched_from_fair(struct rq *rq, struct task_struct *p)
{
	detach_task_cfs_rq(p);
}

static void switched_to_fair(struct rq *rq, struct task_struct *p)
{
	attach_task_cfs_rq(p);

	if (task_on_rq_queued(p)) {
		/*
		 * We were most likely switched from sched_rt, so
		 * kick off the schedule if running, otherwise just see
		 * if we can still preempt the current task.
		 */
		if (rq->curr == p)
			resched_curr(rq);
		else
			check_preempt_curr(rq, p, 0);
	}
}

/* Account for a task changing its policy or group.
 *
 * This routine is mostly called to set cfs_rq->curr field when a task
 * migrates between groups/classes.
 */
static void set_curr_task_fair(struct rq *rq)
{
	struct sched_entity *se = &rq->curr->se;

	for_each_sched_entity(se) {
		struct cfs_rq *cfs_rq = cfs_rq_of(se);

		set_next_entity(cfs_rq, se);
		/* ensure bandwidth has been allocated on our new cfs_rq */
		account_cfs_rq_runtime(cfs_rq, 0);
	}
}

void init_cfs_rq(struct cfs_rq *cfs_rq)
{
	cfs_rq->tasks_timeline = RB_ROOT_CACHED;
	cfs_rq->min_vruntime = (u64)(-(1LL << 20));
#ifndef CONFIG_64BIT
	cfs_rq->min_vruntime_copy = cfs_rq->min_vruntime;
#endif
#ifdef CONFIG_SMP
#ifdef CONFIG_FAIR_GROUP_SCHED
	cfs_rq->propagate_avg = 0;
#endif
	atomic_long_set(&cfs_rq->removed_load_avg, 0);
	atomic_long_set(&cfs_rq->removed_util_avg, 0);
#endif
}

#ifdef CONFIG_FAIR_GROUP_SCHED
static void task_set_group_fair(struct task_struct *p)
{
	struct sched_entity *se = &p->se;

	set_task_rq(p, task_cpu(p));
	se->depth = se->parent ? se->parent->depth + 1 : 0;
}

static void task_move_group_fair(struct task_struct *p)
{
	detach_task_cfs_rq(p);
	set_task_rq(p, task_cpu(p));

#ifdef CONFIG_SMP
	/* Tell se's cfs_rq has been changed -- migrated */
	p->se.avg.last_update_time = 0;
#endif
	attach_task_cfs_rq(p);
}

static void task_change_group_fair(struct task_struct *p, int type)
{
	switch (type) {
	case TASK_SET_GROUP:
		task_set_group_fair(p);
		break;

	case TASK_MOVE_GROUP:
		task_move_group_fair(p);
		break;
	}
}

void free_fair_sched_group(struct task_group *tg)
{
	int i;

	destroy_cfs_bandwidth(tg_cfs_bandwidth(tg));

	for_each_possible_cpu(i) {
		if (tg->cfs_rq)
			kfree(tg->cfs_rq[i]);
		if (tg->se)
			kfree(tg->se[i]);
	}

	kfree(tg->cfs_rq);
	kfree(tg->se);
}

int alloc_fair_sched_group(struct task_group *tg, struct task_group *parent)
{
	struct sched_entity *se;
	struct cfs_rq *cfs_rq;
	int i;

	tg->cfs_rq = kzalloc(sizeof(cfs_rq) * nr_cpu_ids, GFP_KERNEL);
	if (!tg->cfs_rq)
		goto err;
	tg->se = kzalloc(sizeof(se) * nr_cpu_ids, GFP_KERNEL);
	if (!tg->se)
		goto err;

	tg->shares = NICE_0_LOAD;

	init_cfs_bandwidth(tg_cfs_bandwidth(tg));

	for_each_possible_cpu(i) {
		cfs_rq = kzalloc_node(sizeof(struct cfs_rq),
				      GFP_KERNEL, cpu_to_node(i));
		if (!cfs_rq)
			goto err;

		se = kzalloc_node(sizeof(struct sched_entity),
				  GFP_KERNEL, cpu_to_node(i));
		if (!se)
			goto err_free_rq;

		init_cfs_rq(cfs_rq);
		init_tg_cfs_entry(tg, cfs_rq, se, i, parent->se[i]);
		init_entity_runnable_average(se);
	}

	return 1;

err_free_rq:
	kfree(cfs_rq);
err:
	return 0;
}

void online_fair_sched_group(struct task_group *tg)
{
	struct sched_entity *se;
	struct rq *rq;
	int i;

	for_each_possible_cpu(i) {
		rq = cpu_rq(i);
		se = tg->se[i];

		raw_spin_lock_irq(&rq->lock);
		update_rq_clock(rq);
		attach_entity_cfs_rq(se);
		sync_throttle(tg, i);
		raw_spin_unlock_irq(&rq->lock);
	}
}

void unregister_fair_sched_group(struct task_group *tg)
{
	unsigned long flags;
	struct rq *rq;
	int cpu;

	for_each_possible_cpu(cpu) {
		if (tg->se[cpu])
			remove_entity_load_avg(tg->se[cpu]);

		/*
		 * Only empty task groups can be destroyed; so we can speculatively
		 * check on_list without danger of it being re-added.
		 */
		if (!tg->cfs_rq[cpu]->on_list)
			continue;

		rq = cpu_rq(cpu);

		raw_spin_lock_irqsave(&rq->lock, flags);
		list_del_leaf_cfs_rq(tg->cfs_rq[cpu]);
		raw_spin_unlock_irqrestore(&rq->lock, flags);
	}
}

void init_tg_cfs_entry(struct task_group *tg, struct cfs_rq *cfs_rq,
			struct sched_entity *se, int cpu,
			struct sched_entity *parent)
{
	struct rq *rq = cpu_rq(cpu);

	cfs_rq->tg = tg;
	cfs_rq->rq = rq;
	init_cfs_rq_runtime(cfs_rq);

	tg->cfs_rq[cpu] = cfs_rq;
	tg->se[cpu] = se;

	/* se could be NULL for root_task_group */
	if (!se)
		return;

	if (!parent) {
		se->cfs_rq = &rq->cfs;
		se->depth = 0;
	} else {
		se->cfs_rq = parent->my_q;
		se->depth = parent->depth + 1;
	}

	se->my_q = cfs_rq;
	/* guarantee group entities always have weight */
	update_load_set(&se->load, NICE_0_LOAD);
	se->parent = parent;
}

static DEFINE_MUTEX(shares_mutex);

int sched_group_set_shares(struct task_group *tg, unsigned long shares)
{
	int i;

	/*
	 * We can't change the weight of the root cgroup.
	 */
	if (!tg->se[0])
		return -EINVAL;

	shares = clamp(shares, scale_load(MIN_SHARES), scale_load(MAX_SHARES));

	mutex_lock(&shares_mutex);
	if (tg->shares == shares)
		goto done;

	tg->shares = shares;
	for_each_possible_cpu(i) {
		struct rq *rq = cpu_rq(i);
		struct sched_entity *se = tg->se[i];
		struct rq_flags rf;

		/* Propagate contribution to hierarchy */
		rq_lock_irqsave(rq, &rf);
		update_rq_clock(rq);
		for_each_sched_entity(se) {
			update_load_avg(se, UPDATE_TG);
			update_cfs_shares(se);
		}
		rq_unlock_irqrestore(rq, &rf);
	}

done:
	mutex_unlock(&shares_mutex);
	return 0;
}
#else /* CONFIG_FAIR_GROUP_SCHED */

void free_fair_sched_group(struct task_group *tg) { }

int alloc_fair_sched_group(struct task_group *tg, struct task_group *parent)
{
	return 1;
}

void online_fair_sched_group(struct task_group *tg) { }

void unregister_fair_sched_group(struct task_group *tg) { }

#endif /* CONFIG_FAIR_GROUP_SCHED */


static unsigned int get_rr_interval_fair(struct rq *rq, struct task_struct *task)
{
	struct sched_entity *se = &task->se;
	unsigned int rr_interval = 0;

	/*
	 * Time slice is 0 for SCHED_OTHER tasks that are on an otherwise
	 * idle runqueue:
	 */
	if (rq->cfs.load.weight)
		rr_interval = NS_TO_JIFFIES(sched_slice(cfs_rq_of(se), se));

	return rr_interval;
}

/*
 * All the scheduling class methods:
 */
const struct sched_class fair_sched_class = {
	.next			= &idle_sched_class,
	.enqueue_task		= enqueue_task_fair,
	.dequeue_task		= dequeue_task_fair,
	.yield_task		= yield_task_fair,
	.yield_to_task		= yield_to_task_fair,

	.check_preempt_curr	= check_preempt_wakeup,

	.pick_next_task		= pick_next_task_fair,
	.put_prev_task		= put_prev_task_fair,

#ifdef CONFIG_SMP
	.select_task_rq		= select_task_rq_fair,
	.migrate_task_rq	= migrate_task_rq_fair,

	.rq_online		= rq_online_fair,
	.rq_offline		= rq_offline_fair,

	.task_dead		= task_dead_fair,
	.set_cpus_allowed	= set_cpus_allowed_common,
#endif

	.set_curr_task          = set_curr_task_fair,
	.task_tick		= task_tick_fair,
	.task_fork		= task_fork_fair,

	.prio_changed		= prio_changed_fair,
	.switched_from		= switched_from_fair,
	.switched_to		= switched_to_fair,

	.get_rr_interval	= get_rr_interval_fair,

	.update_curr		= update_curr_fair,

#ifdef CONFIG_FAIR_GROUP_SCHED
	.task_change_group	= task_change_group_fair,
#endif

#ifdef CONFIG_SCHED_WALT
	.fixup_walt_sched_stats	= walt_fixup_sched_stats_fair,
#endif
};

#ifdef CONFIG_SCHED_DEBUG
void print_cfs_stats(struct seq_file *m, int cpu)
{
	struct cfs_rq *cfs_rq, *pos;

	rcu_read_lock();
	for_each_leaf_cfs_rq_safe(cpu_rq(cpu), cfs_rq, pos)
		print_cfs_rq(m, cpu, cfs_rq);
	rcu_read_unlock();
}

#ifdef CONFIG_NUMA_BALANCING
void show_numa_stats(struct task_struct *p, struct seq_file *m)
{
	int node;
	unsigned long tsf = 0, tpf = 0, gsf = 0, gpf = 0;

	for_each_online_node(node) {
		if (p->numa_faults) {
			tsf = p->numa_faults[task_faults_idx(NUMA_MEM, node, 0)];
			tpf = p->numa_faults[task_faults_idx(NUMA_MEM, node, 1)];
		}
		if (p->numa_group) {
			gsf = p->numa_group->faults[task_faults_idx(NUMA_MEM, node, 0)],
			gpf = p->numa_group->faults[task_faults_idx(NUMA_MEM, node, 1)];
		}
		print_numa_stats(m, node, tsf, tpf, gsf, gpf);
	}
}
#endif /* CONFIG_NUMA_BALANCING */
#endif /* CONFIG_SCHED_DEBUG */

__init void init_sched_fair_class(void)
{
#ifdef CONFIG_SMP
	open_softirq(SCHED_SOFTIRQ, run_rebalance_domains);

#ifdef CONFIG_NO_HZ_COMMON
	nohz.next_balance = jiffies;
	nohz.next_update = jiffies;
	zalloc_cpumask_var(&nohz.idle_cpus_mask, GFP_NOWAIT);
#endif

	alloc_eenv();
#endif /* SMP */

}

/* WALT sched implementation begins here */
#ifdef CONFIG_SCHED_WALT

#ifdef CONFIG_CFS_BANDWIDTH

static void walt_init_cfs_rq_stats(struct cfs_rq *cfs_rq)
{
	cfs_rq->walt_stats.nr_big_tasks = 0;
<<<<<<< HEAD
	cfs_rq->walt_stats.cumulative_runnable_avg_scaled = 0;
=======
	cfs_rq->walt_stats.cumulative_runnable_avg = 0;
>>>>>>> 6a2de27b
	cfs_rq->walt_stats.pred_demands_sum = 0;
}

static void walt_inc_cfs_rq_stats(struct cfs_rq *cfs_rq, struct task_struct *p)
{
	inc_nr_big_task(&cfs_rq->walt_stats, p);
<<<<<<< HEAD
	fixup_cumulative_runnable_avg(&cfs_rq->walt_stats,
				      p->ravg.demand_scaled,
				      p->ravg.pred_demand_scaled);
=======
	fixup_cumulative_runnable_avg(&cfs_rq->walt_stats, p->ravg.demand,
				      p->ravg.pred_demand);
>>>>>>> 6a2de27b
}

static void walt_dec_cfs_rq_stats(struct cfs_rq *cfs_rq, struct task_struct *p)
{
	dec_nr_big_task(&cfs_rq->walt_stats, p);
<<<<<<< HEAD
	fixup_cumulative_runnable_avg(&cfs_rq->walt_stats,
				      -(s64)p->ravg.demand_scaled,
				      -(s64)p->ravg.pred_demand_scaled);
=======
	fixup_cumulative_runnable_avg(&cfs_rq->walt_stats, -(s64)p->ravg.demand,
				      -(s64)p->ravg.pred_demand);
>>>>>>> 6a2de27b
}

static void walt_inc_throttled_cfs_rq_stats(struct walt_sched_stats *stats,
					    struct cfs_rq *tcfs_rq)
{
	struct rq *rq = rq_of(tcfs_rq);

	stats->nr_big_tasks += tcfs_rq->walt_stats.nr_big_tasks;
	fixup_cumulative_runnable_avg(stats,
<<<<<<< HEAD
			tcfs_rq->walt_stats.cumulative_runnable_avg_scaled,
			tcfs_rq->walt_stats.pred_demands_sum_scaled);

	if (stats == &rq->walt_stats)
		walt_fixup_cum_window_demand(rq,
			tcfs_rq->walt_stats.cumulative_runnable_avg_scaled);
=======
				tcfs_rq->walt_stats.cumulative_runnable_avg,
				tcfs_rq->walt_stats.pred_demands_sum);

	if (stats == &rq->walt_stats)
		walt_fixup_cum_window_demand(rq,
			tcfs_rq->walt_stats.cumulative_runnable_avg);
>>>>>>> 6a2de27b

}

static void walt_dec_throttled_cfs_rq_stats(struct walt_sched_stats *stats,
					    struct cfs_rq *tcfs_rq)
{
	struct rq *rq = rq_of(tcfs_rq);

	stats->nr_big_tasks -= tcfs_rq->walt_stats.nr_big_tasks;
	fixup_cumulative_runnable_avg(stats,
<<<<<<< HEAD
			-tcfs_rq->walt_stats.cumulative_runnable_avg_scaled,
			-tcfs_rq->walt_stats.pred_demands_sum_scaled);
=======
				-tcfs_rq->walt_stats.cumulative_runnable_avg,
				-tcfs_rq->walt_stats.pred_demands_sum);
>>>>>>> 6a2de27b

	/*
	 * We remove the throttled cfs_rq's tasks's contribution from the
	 * cumulative window demand so that the same can be added
	 * unconditionally when the cfs_rq is unthrottled.
	 */
	if (stats == &rq->walt_stats)
		walt_fixup_cum_window_demand(rq,
<<<<<<< HEAD
			-tcfs_rq->walt_stats.cumulative_runnable_avg_scaled);
}

static void walt_fixup_sched_stats_fair(struct rq *rq, struct task_struct *p,
					u16 updated_demand_scaled,
					u16 updated_pred_demand_scaled)
{
	struct cfs_rq *cfs_rq;
	struct sched_entity *se = &p->se;
	s64 task_load_delta = (s64)updated_demand_scaled -
			      p->ravg.demand_scaled;
	s64 pred_demand_delta = (s64)updated_pred_demand_scaled -
				p->ravg.pred_demand_scaled;
=======
			-tcfs_rq->walt_stats.cumulative_runnable_avg);
}

static void walt_fixup_sched_stats_fair(struct rq *rq, struct task_struct *p,
				       u32 new_task_load, u32 new_pred_demand)
{
	struct cfs_rq *cfs_rq;
	struct sched_entity *se = &p->se;
	s64 task_load_delta = (s64)new_task_load - task_load(p);
	s64 pred_demand_delta = PRED_DEMAND_DELTA;
>>>>>>> 6a2de27b

	for_each_sched_entity(se) {
		cfs_rq = cfs_rq_of(se);

		fixup_cumulative_runnable_avg(&cfs_rq->walt_stats,
					      task_load_delta,
					      pred_demand_delta);
		if (cfs_rq_throttled(cfs_rq))
			break;
	}

	/* Fix up rq->walt_stats only if we didn't find any throttled cfs_rq */
	if (!se) {
		fixup_cumulative_runnable_avg(&rq->walt_stats,
					      task_load_delta,
					      pred_demand_delta);
		walt_fixup_cum_window_demand(rq, task_load_delta);
	}
}

static void walt_fixup_nr_big_tasks(struct rq *rq, struct task_struct *p,
							int delta, bool inc)
{
	struct cfs_rq *cfs_rq;
	struct sched_entity *se = &p->se;

	for_each_sched_entity(se) {
		cfs_rq = cfs_rq_of(se);

		cfs_rq->walt_stats.nr_big_tasks += inc ? delta : -delta;
		BUG_ON(cfs_rq->walt_stats.nr_big_tasks < 0);

		if (cfs_rq_throttled(cfs_rq))
			break;
	}

	/* Fix up rq->walt_stats only if we didn't find any throttled cfs_rq */
	if (!se)
		walt_adjust_nr_big_tasks(rq, delta, inc);
}

/*
 * Check if task is part of a hierarchy where some cfs_rq does not have any
 * runtime left.
 *
 * We can't rely on throttled_hierarchy() to do this test, as
 * cfs_rq->throttle_count will not be updated yet when this function is called
 * from scheduler_tick()
 */
static int task_will_be_throttled(struct task_struct *p)
{
	struct sched_entity *se = &p->se;
	struct cfs_rq *cfs_rq;

	if (!cfs_bandwidth_used())
		return 0;

	for_each_sched_entity(se) {
		cfs_rq = cfs_rq_of(se);
		if (!cfs_rq->runtime_enabled)
			continue;
		if (cfs_rq->runtime_remaining <= 0)
			return 1;
	}

	return 0;
}

#else /* CONFIG_CFS_BANDWIDTH */

static void walt_fixup_sched_stats_fair(struct rq *rq, struct task_struct *p,
<<<<<<< HEAD
					u16 updated_demand_scaled,
					u16 updated_pred_demand_scaled)
{
	fixup_walt_sched_stats_common(rq, p, updated_demand_scaled,
				      updated_pred_demand_scaled);
=======
				       u32 new_task_load, u32 new_pred_demand)
{
	fixup_walt_sched_stats_common(rq, p, new_task_load, new_pred_demand);
>>>>>>> 6a2de27b
}

static void walt_fixup_nr_big_tasks(struct rq *rq, struct task_struct *p,
							int delta, bool inc)
{
	walt_adjust_nr_big_tasks(rq, delta, inc);
}

static int task_will_be_throttled(struct task_struct *p)
{
	return false;
}

#endif /* CONFIG_CFS_BANDWIDTH */

static inline int
kick_active_balance(struct rq *rq, struct task_struct *p, int new_cpu)
{
	unsigned long flags;
	int rc = 0;

	/* Invoke active balance to force migrate currently running task */
	raw_spin_lock_irqsave(&rq->lock, flags);
	if (!rq->active_balance) {
		rq->active_balance = 1;
		rq->push_cpu = new_cpu;
		get_task_struct(p);
		rq->push_task = p;
		rc = 1;
	}
	raw_spin_unlock_irqrestore(&rq->lock, flags);

	return rc;
}

#ifdef CONFIG_SCHED_WALT
struct walt_rotate_work {
	struct work_struct w;
	struct task_struct *src_task;
	struct task_struct *dst_task;
	int src_cpu;
	int dst_cpu;
};

static DEFINE_PER_CPU(struct walt_rotate_work, walt_rotate_works);

static void walt_rotate_work_func(struct work_struct *work)
{
	struct walt_rotate_work *wr = container_of(work,
				struct walt_rotate_work, w);

	migrate_swap(wr->src_task, wr->dst_task);

	put_task_struct(wr->src_task);
	put_task_struct(wr->dst_task);

	clear_reserved(wr->src_cpu);
	clear_reserved(wr->dst_cpu);
}

void walt_rotate_work_init(void)
{
	int i;

	for_each_possible_cpu(i) {
		struct walt_rotate_work *wr = &per_cpu(walt_rotate_works, i);

		INIT_WORK(&wr->w, walt_rotate_work_func);
	}
}

#define WALT_ROTATION_THRESHOLD_NS	16000000
static void walt_check_for_rotation(struct rq *src_rq)
{
	u64 wc, wait, max_wait = 0, run, max_run = 0;
	int deserved_cpu = nr_cpu_ids, dst_cpu = nr_cpu_ids;
	int i, src_cpu = cpu_of(src_rq);
	struct rq *dst_rq;
	struct walt_rotate_work *wr = NULL;

	if (!walt_rotation_enabled)
		return;

	if (got_boost_kick())
		return;

	if (!is_min_capacity_cpu(src_cpu))
		return;

<<<<<<< HEAD
	wc = sched_ktime_clock();
=======
	wc = ktime_get_ns();
>>>>>>> 6a2de27b
	for_each_possible_cpu(i) {
		struct rq *rq = cpu_rq(i);

		if (!is_min_capacity_cpu(i))
			break;

		if (is_reserved(i))
			continue;

		if (!rq->misfit_task_load || rq->curr->sched_class !=
						&fair_sched_class)
			continue;

		wait = wc - rq->curr->last_enqueued_ts;
		if (wait > max_wait) {
			max_wait = wait;
			deserved_cpu = i;
		}
	}

	if (deserved_cpu != src_cpu)
		return;

	for_each_possible_cpu(i) {
		struct rq *rq = cpu_rq(i);

		if (is_min_capacity_cpu(i))
			continue;

		if (is_reserved(i))
			continue;

		if (rq->curr->sched_class != &fair_sched_class)
			continue;

		if (rq->nr_running > 1)
			continue;

		run = wc - rq->curr->last_enqueued_ts;

		if (run < WALT_ROTATION_THRESHOLD_NS)
			continue;

		if (run > max_run) {
			max_run = run;
			dst_cpu = i;
		}
	}

	if (dst_cpu == nr_cpu_ids)
		return;

	dst_rq = cpu_rq(dst_cpu);

	double_rq_lock(src_rq, dst_rq);
	if (dst_rq->curr->sched_class == &fair_sched_class) {
		get_task_struct(src_rq->curr);
		get_task_struct(dst_rq->curr);

		mark_reserved(src_cpu);
		mark_reserved(dst_cpu);
		wr = &per_cpu(walt_rotate_works, src_cpu);

		wr->src_task = src_rq->curr;
		wr->dst_task = dst_rq->curr;

		wr->src_cpu = src_cpu;
		wr->dst_cpu = dst_cpu;
	}
	double_rq_unlock(src_rq, dst_rq);

	if (wr)
		queue_work_on(src_cpu, system_highpri_wq, &wr->w);
}
#else
static inline void walt_check_for_rotation(struct rq *rq)
{
}
#endif

static DEFINE_RAW_SPINLOCK(migration_lock);
void check_for_migration(struct rq *rq, struct task_struct *p)
{
	int active_balance;
	int new_cpu = -1;
	int cpu = smp_processor_id();
	int prev_cpu = task_cpu(p);
	struct sched_domain *sd = NULL;

	if (rq->misfit_task_load) {
		if (rq->curr->state != TASK_RUNNING ||
		    rq->curr->nr_cpus_allowed == 1)
			return;

		if (task_will_be_throttled(p))
			return;

		raw_spin_lock(&migration_lock);
		rcu_read_lock();
		new_cpu = find_energy_efficient_cpu(sd, p, cpu,	prev_cpu, 0);
		rcu_read_unlock();
		if ((new_cpu != -1) &&
			(capacity_orig_of(new_cpu) > capacity_orig_of(cpu))) {
			active_balance = kick_active_balance(rq, p, new_cpu);
			if (active_balance) {
				mark_reserved(new_cpu);
				raw_spin_unlock(&migration_lock);
				stop_one_cpu_nowait(cpu,
					active_load_balance_cpu_stop, rq,
					&rq->active_balance_work);
				return;
			}
		} else {
			walt_check_for_rotation(rq);
		}
		raw_spin_unlock(&migration_lock);
	}
}

#endif /* CONFIG_SCHED_WALT */<|MERGE_RESOLUTION|>--- conflicted
+++ resolved
@@ -47,12 +47,8 @@
 #ifdef CONFIG_SCHED_WALT
 
 static void walt_fixup_sched_stats_fair(struct rq *rq, struct task_struct *p,
-<<<<<<< HEAD
 					u16 updated_demand_scaled,
 					u16 updated_pred_demand_scaled);
-=======
-					u32 new_task_load, u32 new_pred_demand);
->>>>>>> 6a2de27b
 static void walt_fixup_nr_big_tasks(struct rq *rq, struct task_struct *p,
 					int delta, bool inc);
 #endif /* CONFIG_SCHED_WALT */
@@ -203,13 +199,9 @@
 
 #ifdef CONFIG_SCHED_WALT
 /* 1ms default for 20ms window size scaled to 1024 */
-<<<<<<< HEAD
 unsigned int sysctl_sched_min_task_util_for_boost = 51;
 /* 0.68ms default for 20ms window size scaled to 1024 */
 unsigned int sysctl_sched_min_task_util_for_colocation = 35;
-=======
-unsigned int sysctl_sched_min_task_util_for_boost_colocation = 51;
->>>>>>> 6a2de27b
 #endif
 
 static inline void update_load_add(struct load_weight *lw, unsigned long inc)
@@ -3739,12 +3731,7 @@
 {
 #ifdef CONFIG_SCHED_WALT
 	if (likely(!walt_disabled && sysctl_sched_use_walt_task_util))
-<<<<<<< HEAD
 		return p->ravg.demand_scaled;
-=======
-		return (p->ravg.demand /
-			(sched_ravg_window >> SCHED_CAPACITY_SHIFT));
->>>>>>> 6a2de27b
 #endif
 	return max(task_util(p), _task_util_est(p));
 }
@@ -5225,19 +5212,12 @@
 
 	rcu_read_lock();
 	sd = rcu_dereference(rq->sd);
-<<<<<<< HEAD
 	if (cpu_overutilized(rq->cpu)) {
 		if (sd && (sd->flags & SD_LOAD_BALANCE))
 			set_sd_overutilized(sd);
 		else if (sd && sd->parent)
 			set_sd_overutilized(sd->parent);
 	}
-=======
-	if (sd && (sd->flags & SD_LOAD_BALANCE))
-		set_sd_overutilized(sd);
-	else if (sd && sd->parent)
-		set_sd_overutilized(sd->parent);
->>>>>>> 6a2de27b
 	rcu_read_unlock();
 }
 #else
@@ -7384,10 +7364,7 @@
 	unsigned int active_cpus_count = 0;
 	int prev_cpu = task_cpu(p);
 	bool next_group_higher_cap = false;
-<<<<<<< HEAD
 	int isolated_candidate = -1;
-=======
->>>>>>> 6a2de27b
 
 	*backup_cpu = -1;
 
@@ -7448,11 +7425,8 @@
 			if (!cpu_online(i) || cpu_isolated(i))
 				continue;
 
-<<<<<<< HEAD
 			if (isolated_candidate == -1)
 				isolated_candidate = i;
-=======
->>>>>>> 6a2de27b
 			/*
 			 * This CPU is the target of an active migration that's
 			 * yet to complete. Avoid placing another task on it.
@@ -7717,10 +7691,7 @@
 		if (!prefer_idle &&
 			(target_cpu != -1 || best_idle_cpu != -1) &&
 			(fbt_env->placement_boost == SCHED_BOOST_NONE ||
-<<<<<<< HEAD
 			sched_boost() != FULL_THROTTLE_BOOST ||
-=======
->>>>>>> 6a2de27b
 			(fbt_env->placement_boost == SCHED_BOOST_ON_BIG &&
 				!next_group_higher_cap)))
 			break;
@@ -7815,14 +7786,11 @@
 		target_cpu = *backup_cpu;
 		*backup_cpu = -1;
 	}
-<<<<<<< HEAD
 
 	if (target_cpu == -1 && isolated_candidate != -1 &&
 	    cpu_isolated(prev_cpu))
 		target_cpu = isolated_candidate;
 
-=======
->>>>>>> 6a2de27b
 out:
 	return target_cpu;
 }
@@ -7995,7 +7963,6 @@
 }
 
 #ifdef CONFIG_SCHED_WALT
-<<<<<<< HEAD
 static inline bool is_task_util_above_min_thresh(struct task_struct *p)
 {
 	unsigned int threshold = (sysctl_sched_boost == CONSERVATIVE_BOOST) ?
@@ -8005,8 +7972,6 @@
 	return task_util(p) > threshold;
 }
 
-=======
->>>>>>> 6a2de27b
 static inline struct cpumask *find_rtg_target(struct task_struct *p)
 {
 	struct related_thread_group *grp;
@@ -8015,13 +7980,7 @@
 	rcu_read_lock();
 
 	grp = task_related_thread_group(p);
-<<<<<<< HEAD
 	if (grp && grp->preferred_cluster && is_task_util_above_min_thresh(p)) {
-=======
-	if (grp && grp->preferred_cluster &&
-			(task_util(p) >
-			sysctl_sched_min_task_util_for_boost_colocation)) {
->>>>>>> 6a2de27b
 		rtg_target = &grp->preferred_cluster->cpus;
 		if (!task_fits_max(p, cpumask_first(rtg_target)))
 			rtg_target = NULL;
@@ -8052,11 +8011,7 @@
 {
 	int use_fbt = sched_feat(FIND_BEST_TARGET);
 	int cpu_iter, eas_cpu_idx = EAS_CPU_NXT;
-<<<<<<< HEAD
 	int delta = 0;
-=======
-	int energy_cpu = prev_cpu, delta = 0;
->>>>>>> 6a2de27b
 	int target_cpu = -1;
 	struct energy_env *eenv;
 	struct cpumask *rtg_target = find_rtg_target(p);
@@ -8076,11 +8031,7 @@
 
 	if (sysctl_sched_sync_hint_enable && sync &&
 				bias_to_waker_cpu(p, cpu, rtg_target)) {
-<<<<<<< HEAD
 		target_cpu = cpu;
-=======
-		energy_cpu = cpu;
->>>>>>> 6a2de27b
 		fbt_env.fastpath = SYNC_WAKEUP;
 		goto out;
 	}
@@ -8145,15 +8096,8 @@
 					      boosted, prefer_idle, &fbt_env);
 
 		/* Immediately return a found idle CPU for a prefer_idle task */
-<<<<<<< HEAD
 		if (prefer_idle && target_cpu >= 0 && idle_cpu(target_cpu))
 			goto out;
-=======
-		if (prefer_idle && target_cpu >= 0 && idle_cpu(target_cpu)) {
-			energy_cpu = target_cpu;
-			goto out;
-		}
->>>>>>> 6a2de27b
 
 		/* Place target into NEXT slot */
 		eenv->cpu[EAS_CPU_NXT].cpu_id = target_cpu;
@@ -8189,11 +8133,7 @@
 			cpumask_test_cpu(next_cpu, rtg_target))) ||
 		 __cpu_overutilized(prev_cpu, delta) ||
 		 !task_fits_max(p, prev_cpu) || cpu_isolated(prev_cpu))) {
-<<<<<<< HEAD
 		target_cpu = eenv->cpu[EAS_CPU_NXT].cpu_id;
-=======
-		energy_cpu = eenv->cpu[EAS_CPU_NXT].cpu_id;
->>>>>>> 6a2de27b
 		goto out;
 	}
 
@@ -8202,7 +8142,6 @@
 					eenv->cpu[eenv->next_idx].cpu_id;
 
 out:
-<<<<<<< HEAD
 	if (target_cpu < 0)
 		target_cpu = prev_cpu;
 
@@ -8210,12 +8149,6 @@
 			need_idle, fbt_env.fastpath, placement_boost,
 			rtg_target ? cpumask_first(rtg_target) : -1, start_t);
 	return target_cpu;
-=======
-	trace_sched_task_util(p, next_cpu, backup_cpu, energy_cpu, sync,
-			need_idle, fbt_env.fastpath, placement_boost,
-			rtg_target ? cpumask_first(rtg_target) : -1, start_t);
-	return energy_cpu;
->>>>>>> 6a2de27b
 }
 
 static inline bool nohz_kick_needed(struct rq *rq, bool only_update);
@@ -9118,6 +9051,9 @@
 		return 0;
 	}
 
+	/* Record that we found atleast one task that could run on dst_cpu */
+	env->flags &= ~LBF_ALL_PINNED;
+
 	if (energy_aware() && !sd_overutilized(env->sd) &&
 	    env->idle == CPU_NEWLY_IDLE) {
 		long util_cum_dst, util_cum_src;
@@ -9131,25 +9067,6 @@
 			return 0;
 	}
 
-	/* Record that we found atleast one task that could run on dst_cpu */
-	env->flags &= ~LBF_ALL_PINNED;
-
-<<<<<<< HEAD
-	if (energy_aware() && !sd_overutilized(env->sd) &&
-	    env->idle == CPU_NEWLY_IDLE) {
-		long util_cum_dst, util_cum_src;
-		unsigned long demand;
-
-		demand = task_util(p);
-		util_cum_dst = cpu_util_cum(env->dst_cpu, 0) + demand;
-		util_cum_src = cpu_util_cum(env->src_cpu, 0) - demand;
-
-		if (util_cum_dst > util_cum_src)
-			return 0;
-	}
-
-=======
->>>>>>> 6a2de27b
 #ifdef CONFIG_SCHED_WALT
 	if (env->flags & LBF_IGNORE_PREFERRED_CLUSTER_TASKS &&
 			 !preferred_cluster(cpu_rq(env->dst_cpu)->cluster, p))
@@ -9667,13 +9584,6 @@
 	int max_cap_cpu;
 	unsigned long flags;
 
-<<<<<<< HEAD
-=======
-	capacity = min(capacity, thermal_cap(cpu));
-
-	cpu_rq(cpu)->cpu_capacity_orig = capacity;
-
->>>>>>> 6a2de27b
 	capacity *= arch_scale_max_freq_capacity(sd, cpu);
 	capacity >>= SCHED_CAPACITY_SHIFT;
 
@@ -11206,11 +11116,7 @@
 				 group ? group->cpumask[0] : 0,
 				 busiest ? busiest->nr_running : 0,
 				 env.imbalance, env.flags, ld_moved,
-<<<<<<< HEAD
 				 sd->balance_interval, active_balance);
-=======
-				 sd->balance_interval);
->>>>>>> 6a2de27b
 	return ld_moved;
 }
 
@@ -12676,38 +12582,24 @@
 static void walt_init_cfs_rq_stats(struct cfs_rq *cfs_rq)
 {
 	cfs_rq->walt_stats.nr_big_tasks = 0;
-<<<<<<< HEAD
 	cfs_rq->walt_stats.cumulative_runnable_avg_scaled = 0;
-=======
-	cfs_rq->walt_stats.cumulative_runnable_avg = 0;
->>>>>>> 6a2de27b
 	cfs_rq->walt_stats.pred_demands_sum = 0;
 }
 
 static void walt_inc_cfs_rq_stats(struct cfs_rq *cfs_rq, struct task_struct *p)
 {
 	inc_nr_big_task(&cfs_rq->walt_stats, p);
-<<<<<<< HEAD
 	fixup_cumulative_runnable_avg(&cfs_rq->walt_stats,
 				      p->ravg.demand_scaled,
 				      p->ravg.pred_demand_scaled);
-=======
-	fixup_cumulative_runnable_avg(&cfs_rq->walt_stats, p->ravg.demand,
-				      p->ravg.pred_demand);
->>>>>>> 6a2de27b
 }
 
 static void walt_dec_cfs_rq_stats(struct cfs_rq *cfs_rq, struct task_struct *p)
 {
 	dec_nr_big_task(&cfs_rq->walt_stats, p);
-<<<<<<< HEAD
 	fixup_cumulative_runnable_avg(&cfs_rq->walt_stats,
 				      -(s64)p->ravg.demand_scaled,
 				      -(s64)p->ravg.pred_demand_scaled);
-=======
-	fixup_cumulative_runnable_avg(&cfs_rq->walt_stats, -(s64)p->ravg.demand,
-				      -(s64)p->ravg.pred_demand);
->>>>>>> 6a2de27b
 }
 
 static void walt_inc_throttled_cfs_rq_stats(struct walt_sched_stats *stats,
@@ -12717,21 +12609,12 @@
 
 	stats->nr_big_tasks += tcfs_rq->walt_stats.nr_big_tasks;
 	fixup_cumulative_runnable_avg(stats,
-<<<<<<< HEAD
 			tcfs_rq->walt_stats.cumulative_runnable_avg_scaled,
 			tcfs_rq->walt_stats.pred_demands_sum_scaled);
 
 	if (stats == &rq->walt_stats)
 		walt_fixup_cum_window_demand(rq,
 			tcfs_rq->walt_stats.cumulative_runnable_avg_scaled);
-=======
-				tcfs_rq->walt_stats.cumulative_runnable_avg,
-				tcfs_rq->walt_stats.pred_demands_sum);
-
-	if (stats == &rq->walt_stats)
-		walt_fixup_cum_window_demand(rq,
-			tcfs_rq->walt_stats.cumulative_runnable_avg);
->>>>>>> 6a2de27b
 
 }
 
@@ -12742,13 +12625,8 @@
 
 	stats->nr_big_tasks -= tcfs_rq->walt_stats.nr_big_tasks;
 	fixup_cumulative_runnable_avg(stats,
-<<<<<<< HEAD
 			-tcfs_rq->walt_stats.cumulative_runnable_avg_scaled,
 			-tcfs_rq->walt_stats.pred_demands_sum_scaled);
-=======
-				-tcfs_rq->walt_stats.cumulative_runnable_avg,
-				-tcfs_rq->walt_stats.pred_demands_sum);
->>>>>>> 6a2de27b
 
 	/*
 	 * We remove the throttled cfs_rq's tasks's contribution from the
@@ -12757,7 +12635,6 @@
 	 */
 	if (stats == &rq->walt_stats)
 		walt_fixup_cum_window_demand(rq,
-<<<<<<< HEAD
 			-tcfs_rq->walt_stats.cumulative_runnable_avg_scaled);
 }
 
@@ -12771,18 +12648,6 @@
 			      p->ravg.demand_scaled;
 	s64 pred_demand_delta = (s64)updated_pred_demand_scaled -
 				p->ravg.pred_demand_scaled;
-=======
-			-tcfs_rq->walt_stats.cumulative_runnable_avg);
-}
-
-static void walt_fixup_sched_stats_fair(struct rq *rq, struct task_struct *p,
-				       u32 new_task_load, u32 new_pred_demand)
-{
-	struct cfs_rq *cfs_rq;
-	struct sched_entity *se = &p->se;
-	s64 task_load_delta = (s64)new_task_load - task_load(p);
-	s64 pred_demand_delta = PRED_DEMAND_DELTA;
->>>>>>> 6a2de27b
 
 	for_each_sched_entity(se) {
 		cfs_rq = cfs_rq_of(se);
@@ -12854,17 +12719,11 @@
 #else /* CONFIG_CFS_BANDWIDTH */
 
 static void walt_fixup_sched_stats_fair(struct rq *rq, struct task_struct *p,
-<<<<<<< HEAD
 					u16 updated_demand_scaled,
 					u16 updated_pred_demand_scaled)
 {
 	fixup_walt_sched_stats_common(rq, p, updated_demand_scaled,
 				      updated_pred_demand_scaled);
-=======
-				       u32 new_task_load, u32 new_pred_demand)
-{
-	fixup_walt_sched_stats_common(rq, p, new_task_load, new_pred_demand);
->>>>>>> 6a2de27b
 }
 
 static void walt_fixup_nr_big_tasks(struct rq *rq, struct task_struct *p,
@@ -12954,11 +12813,7 @@
 	if (!is_min_capacity_cpu(src_cpu))
 		return;
 
-<<<<<<< HEAD
 	wc = sched_ktime_clock();
-=======
-	wc = ktime_get_ns();
->>>>>>> 6a2de27b
 	for_each_possible_cpu(i) {
 		struct rq *rq = cpu_rq(i);
 
