--- conflicted
+++ resolved
@@ -456,25 +456,13 @@
 	sched_setscheduler(current, policy, &param);
 }
 
-<<<<<<< HEAD
-=======
-/* Must be called with hotplug lock (lock_device_hotplug()) held. */
->>>>>>> 6a2de27b
 void watchdog_enable(unsigned int cpu)
 {
 	struct hrtimer *hrtimer = this_cpu_ptr(&watchdog_hrtimer);
 	unsigned int *enabled = this_cpu_ptr(&watchdog_en);
 
-<<<<<<< HEAD
 	if (*enabled)
 		return;
-=======
-	lock_device_hotplug_assert();
-
-	if (*enabled)
-		return;
-	*enabled = 1;
->>>>>>> 6a2de27b
 
 	/*
 	 * Start the timer first to prevent the NMI watchdog triggering
@@ -503,25 +491,13 @@
 	*enabled = 1;
 }
 
-<<<<<<< HEAD
-=======
-/* Must be called with hotplug lock (lock_device_hotplug()) held. */
->>>>>>> 6a2de27b
 void watchdog_disable(unsigned int cpu)
 {
 	struct hrtimer *hrtimer = this_cpu_ptr(&watchdog_hrtimer);
 	unsigned int *enabled = this_cpu_ptr(&watchdog_en);
 
-<<<<<<< HEAD
 	if (!*enabled)
 		return;
-=======
-	lock_device_hotplug_assert();
-
-	if (!*enabled)
-		return;
-	*enabled = 0;
->>>>>>> 6a2de27b
 
 	watchdog_set_prio(SCHED_NORMAL, 0);
 	/*
