--- conflicted
+++ resolved
@@ -377,11 +377,6 @@
 CFLAGS_KERNEL	=
 AFLAGS_KERNEL	=
 LDFLAGS_vmlinux =
-<<<<<<< HEAD
-CFLAGS_GCOV	:= -fprofile-arcs -ftest-coverage -fno-tree-loop-im $(call cc-disable-warning,maybe-uninitialized,)
-CFLAGS_KCOV	:= $(call cc-option,-fsanitize-coverage=trace-pc,)
-=======
->>>>>>> 3afae843
 
 # Use USERINCLUDE when you must reference the UAPI directories only.
 USERINCLUDE    := \
