--- conflicted
+++ resolved
@@ -855,7 +855,6 @@
 
 	if (!sde_kms->aspace[0]) {
 		SDE_ERROR("aspace not found for sde kms node\n");
-<<<<<<< HEAD
 		return -EINVAL;
 	}
 
@@ -870,22 +869,6 @@
 		return -EINVAL;
 	}
 
-=======
-		return -EINVAL;
-	}
-
-	mmu = sde_kms->aspace[0]->mmu;
-	if (!mmu) {
-		SDE_ERROR("mmu not found for aspace\n");
-		return -EINVAL;
-	}
-
-	if (!splash || !mmu->funcs || !mmu->funcs->one_to_one_map) {
-		SDE_ERROR("invalid input params for map\n");
-		return -EINVAL;
-	}
-
->>>>>>> 0482853e
 	if (!splash->ref_cnt) {
 		ret = mmu->funcs->one_to_one_map(mmu, splash->splash_buf_base,
 				splash->splash_buf_base,
@@ -1069,12 +1052,9 @@
 {
 	struct msm_drm_private *priv;
 	struct sde_splash_display *splash_display;
-<<<<<<< HEAD
-=======
 	struct drm_plane *plane;
 	enum sde_sspp plane_id;
 	bool is_virtual;
->>>>>>> 0482853e
 	int i;
 
 	if (!sde_kms || !crtc)
@@ -1097,19 +1077,6 @@
 	if (i >= MAX_DSI_DISPLAYS)
 		return;
 
-<<<<<<< HEAD
-	_sde_kms_splash_mem_put(sde_kms, splash_display->splash);
-
-	if (splash_display->cont_splash_enabled) {
-		sde_encoder_update_caps_for_cont_splash(splash_display->encoder,
-				splash_display, false);
-		splash_display->cont_splash_enabled = false;
-		sde_kms->splash_data.num_splash_displays--;
-		SDE_DEBUG("cont_splash handoff done for dpy:%d remaining:%d\n",
-				i, sde_kms->splash_data.num_splash_displays);
-		memset(splash_display, 0x0, sizeof(struct sde_splash_display));
-
-=======
 	/*
 	 * For planes attached in continuous splash, reset the plane state
 	 * only if first commit is not using the plane for display.
@@ -1144,7 +1111,6 @@
 				i, sde_kms->splash_data.num_splash_displays);
 		memset(splash_display, 0x0, sizeof(struct sde_splash_display));
 
->>>>>>> 0482853e
 	}
 
 	/* remove the votes if all displays are done with splash */
@@ -2648,11 +2614,7 @@
 		sde_encoder_update_caps_for_cont_splash(encoder,
 				splash_display, true);
 
-<<<<<<< HEAD
-		sde_crtc_update_cont_splash_mixer_settings(crtc);
-=======
 		sde_crtc_update_cont_splash_settings(crtc);
->>>>>>> 0482853e
 
 		sde_conn = to_sde_connector(connector);
 		if (sde_conn && sde_conn->ops.cont_splash_config)
@@ -3387,13 +3349,8 @@
 	 * splash memory is found & release resources on any error
 	 * in finding display hw config in splash
 	 */
-<<<<<<< HEAD
-	if (sde_kms->splash_data.num_splash_regions)
-		sde_rm_cont_splash_res_init(priv, &sde_kms->rm,
-=======
 	if (sde_kms->splash_data.num_splash_regions &&
 			sde_rm_cont_splash_res_init(priv, &sde_kms->rm,
->>>>>>> 0482853e
 					&sde_kms->splash_data,
 					sde_kms->catalog)) {
 		SDE_DEBUG("freeing continuous splash resources\n");
