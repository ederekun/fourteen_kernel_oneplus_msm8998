/*
 * Copyright (c) 2012-2018, The Linux Foundation. All rights reserved.
 *
 * This program is free software; you can redistribute it and/or modify
 * it under the terms of the GNU General Public License version 2 and
 * only version 2 as published by the Free Software Foundation.
 *
 * This program is distributed in the hope that it will be useful,
 * but WITHOUT ANY WARRANTY; without even the implied warranty of
 * MERCHANTABILITY or FITNESS FOR A PARTICULAR PURPOSE.  See the
 * GNU General Public License for more details.
 *
 */

#define pr_fmt(fmt)	"[drm-dp] %s: " fmt, __func__

#include <linux/soc/qcom/fsa4480-i2c.h>
#include <linux/usb/usbpd.h>
#include <linux/delay.h>

#include "dp_aux.h"

#define DP_AUX_ENUM_STR(x)		#x

enum {
	DP_AUX_DATA_INDEX_WRITE = BIT(31),
};

struct dp_aux_private {
	struct device *dev;
	struct dp_aux dp_aux;
	struct dp_catalog_aux *catalog;
	struct dp_aux_cfg *cfg;
	struct device_node *aux_switch_node;
	struct mutex mutex;
	struct completion comp;
	struct drm_dp_aux drm_aux;

	bool cmd_busy;
	bool native;
	bool read;
	bool no_send_addr;
	bool no_send_stop;
	bool enabled;

	u32 offset;
	u32 segment;
	u32 aux_error_num;
	u32 retry_cnt;

	atomic_t aborted;

	u8 *dpcd;
	u8 *edid;
};

#ifdef CONFIG_DYNAMIC_DEBUG
static void dp_aux_hex_dump(struct drm_dp_aux *drm_aux,
		struct drm_dp_aux_msg *msg)
{
	char prefix[64];
	int i, linelen, remaining = msg->size;
	const int rowsize = 16;
	u8 linebuf[64];
	struct dp_aux_private *aux = container_of(drm_aux,
		struct dp_aux_private, drm_aux);
<<<<<<< HEAD

	snprintf(prefix, sizeof(prefix), "%s %s %4xh(%2zu): ",
		aux->native ? "NAT" : "I2C",
		aux->read ? "RD" : "WR",
		msg->address, msg->size);

	for (i = 0; i < msg->size; i += rowsize) {
		linelen = min(remaining, rowsize);
		remaining -= rowsize;

		hex_dump_to_buffer(msg->buffer + i, linelen, rowsize, 1,
			linebuf, sizeof(linebuf), false);

=======

	snprintf(prefix, sizeof(prefix), "%s %s %4xh(%2zu): ",
		aux->native ? "NAT" : "I2C",
		aux->read ? "RD" : "WR",
		msg->address, msg->size);

	for (i = 0; i < msg->size; i += rowsize) {
		linelen = min(remaining, rowsize);
		remaining -= rowsize;

		hex_dump_to_buffer(msg->buffer + i, linelen, rowsize, 1,
			linebuf, sizeof(linebuf), false);

>>>>>>> e0615925
		pr_debug("%s%s\n", prefix, linebuf);
	}
}
#else
static void dp_aux_hex_dump(struct drm_dp_aux *drm_aux,
		struct drm_dp_aux_msg *msg)
{
}
#endif

static char *dp_aux_get_error(u32 aux_error)
{
	switch (aux_error) {
	case DP_AUX_ERR_NONE:
		return DP_AUX_ENUM_STR(DP_AUX_ERR_NONE);
	case DP_AUX_ERR_ADDR:
		return DP_AUX_ENUM_STR(DP_AUX_ERR_ADDR);
	case DP_AUX_ERR_TOUT:
		return DP_AUX_ENUM_STR(DP_AUX_ERR_TOUT);
	case DP_AUX_ERR_NACK:
		return DP_AUX_ENUM_STR(DP_AUX_ERR_NACK);
	case DP_AUX_ERR_DEFER:
		return DP_AUX_ENUM_STR(DP_AUX_ERR_DEFER);
	case DP_AUX_ERR_NACK_DEFER:
		return DP_AUX_ENUM_STR(DP_AUX_ERR_NACK_DEFER);
	default:
		return "unknown";
	}
}

static u32 dp_aux_write(struct dp_aux_private *aux,
		struct drm_dp_aux_msg *msg)
{
	u32 data[4], reg, len;
	u8 *msgdata = msg->buffer;
	int const aux_cmd_fifo_len = 128;
	int i = 0;

	if (aux->read)
		len = 4;
	else
		len = msg->size + 4;

	/*
	 * cmd fifo only has depth of 144 bytes
	 * limit buf length to 128 bytes here
	 */
	if (len > aux_cmd_fifo_len) {
		pr_err("buf len error\n");
		return 0;
	}

	/* Pack cmd and write to HW */
	data[0] = (msg->address >> 16) & 0xf; /* addr[19:16] */
	if (aux->read)
		data[0] |=  BIT(4); /* R/W */

	data[1] = (msg->address >> 8) & 0xff;	/* addr[15:8] */
	data[2] = msg->address & 0xff;		/* addr[7:0] */
	data[3] = (msg->size - 1) & 0xff;	/* len[7:0] */

	for (i = 0; i < len; i++) {
		reg = (i < 4) ? data[i] : msgdata[i - 4];
		reg = ((reg) << 8) & 0x0000ff00; /* index = 0, write */
		if (i == 0)
			reg |= DP_AUX_DATA_INDEX_WRITE;
		aux->catalog->data = reg;
		aux->catalog->write_data(aux->catalog);
	}

	aux->catalog->clear_trans(aux->catalog, false);
	aux->catalog->clear_hw_interrupts(aux->catalog);

	reg = 0; /* Transaction number == 1 */
	if (!aux->native) { /* i2c */
		reg |= BIT(8);

		if (aux->no_send_addr)
			reg |= BIT(10);

		if (aux->no_send_stop)
			reg |= BIT(11);
	}

	reg |= BIT(9);
	aux->catalog->data = reg;
	aux->catalog->write_trans(aux->catalog);

	return len;
}

static int dp_aux_cmd_fifo_tx(struct dp_aux_private *aux,
		struct drm_dp_aux_msg *msg)
{
	u32 ret = 0, len = 0, timeout;
	int const aux_timeout_ms = HZ/4;

	reinit_completion(&aux->comp);

	len = dp_aux_write(aux, msg);
	if (len == 0) {
		pr_err("DP AUX write failed\n");
		return -EINVAL;
	}

	timeout = wait_for_completion_timeout(&aux->comp, aux_timeout_ms);
	if (!timeout) {
		pr_err("aux %s timeout\n", (aux->read ? "read" : "write"));
		return -ETIMEDOUT;
	}

	if (aux->aux_error_num == DP_AUX_ERR_NONE) {
		ret = len;
	} else {
		pr_err_ratelimited("aux err: %s\n",
			dp_aux_get_error(aux->aux_error_num));

		ret = -EINVAL;
	}

	return ret;
}

static void dp_aux_cmd_fifo_rx(struct dp_aux_private *aux,
		struct drm_dp_aux_msg *msg)
{
	u32 data;
	u8 *dp;
	u32 i, actual_i;
	u32 len = msg->size;

	aux->catalog->clear_trans(aux->catalog, true);

	data = 0;
	data |= DP_AUX_DATA_INDEX_WRITE; /* INDEX_WRITE */
	data |= BIT(0);  /* read */

	aux->catalog->data = data;
	aux->catalog->write_data(aux->catalog);

	dp = msg->buffer;

	/* discard first byte */
	data = aux->catalog->read_data(aux->catalog);

	for (i = 0; i < len; i++) {
		data = aux->catalog->read_data(aux->catalog);
		*dp++ = (u8)((data >> 8) & 0xff);

		actual_i = (data >> 16) & 0xFF;
		if (i != actual_i)
			pr_warn("Index mismatch: expected %d, found %d\n",
				i, actual_i);
	}
}

static void dp_aux_native_handler(struct dp_aux_private *aux)
{
	u32 isr = aux->catalog->isr;

	if (isr & DP_INTR_AUX_I2C_DONE)
		aux->aux_error_num = DP_AUX_ERR_NONE;
	else if (isr & DP_INTR_WRONG_ADDR)
		aux->aux_error_num = DP_AUX_ERR_ADDR;
	else if (isr & DP_INTR_TIMEOUT)
		aux->aux_error_num = DP_AUX_ERR_TOUT;
	if (isr & DP_INTR_NACK_DEFER)
		aux->aux_error_num = DP_AUX_ERR_NACK;
	if (isr & DP_INTR_AUX_ERROR) {
		aux->aux_error_num = DP_AUX_ERR_PHY;
		aux->catalog->clear_hw_interrupts(aux->catalog);
	}

	complete(&aux->comp);
}

static void dp_aux_i2c_handler(struct dp_aux_private *aux)
{
	u32 isr = aux->catalog->isr;

	if (isr & DP_INTR_AUX_I2C_DONE) {
		if (isr & (DP_INTR_I2C_NACK | DP_INTR_I2C_DEFER))
			aux->aux_error_num = DP_AUX_ERR_NACK;
		else
			aux->aux_error_num = DP_AUX_ERR_NONE;
	} else {
		if (isr & DP_INTR_WRONG_ADDR)
			aux->aux_error_num = DP_AUX_ERR_ADDR;
		else if (isr & DP_INTR_TIMEOUT)
			aux->aux_error_num = DP_AUX_ERR_TOUT;
		if (isr & DP_INTR_NACK_DEFER)
			aux->aux_error_num = DP_AUX_ERR_NACK_DEFER;
		if (isr & DP_INTR_I2C_NACK)
			aux->aux_error_num = DP_AUX_ERR_NACK;
		if (isr & DP_INTR_I2C_DEFER)
			aux->aux_error_num = DP_AUX_ERR_DEFER;
		if (isr & DP_INTR_AUX_ERROR) {
			aux->aux_error_num = DP_AUX_ERR_PHY;
			aux->catalog->clear_hw_interrupts(aux->catalog);
		}
	}

	complete(&aux->comp);
}

static void dp_aux_isr(struct dp_aux *dp_aux)
{
	struct dp_aux_private *aux;

	if (!dp_aux) {
		pr_err("invalid input\n");
		return;
	}

	aux = container_of(dp_aux, struct dp_aux_private, dp_aux);

	aux->catalog->get_irq(aux->catalog, aux->cmd_busy);

	if (!aux->cmd_busy)
		return;

	if (aux->native)
		dp_aux_native_handler(aux);
	else
		dp_aux_i2c_handler(aux);
}

static void dp_aux_reconfig(struct dp_aux *dp_aux)
{
	struct dp_aux_private *aux;

	if (!dp_aux) {
		pr_err("invalid input\n");
		return;
	}

	aux = container_of(dp_aux, struct dp_aux_private, dp_aux);

	aux->catalog->update_aux_cfg(aux->catalog,
			aux->cfg, PHY_AUX_CFG1);
	aux->catalog->reset(aux->catalog);
}

static void dp_aux_abort_transaction(struct dp_aux *dp_aux)
{
	struct dp_aux_private *aux;

	if (!dp_aux) {
		pr_err("invalid input\n");
		return;
	}

	aux = container_of(dp_aux, struct dp_aux_private, dp_aux);

	atomic_set(&aux->aborted, 1);
}

static void dp_aux_update_offset_and_segment(struct dp_aux_private *aux,
		struct drm_dp_aux_msg *input_msg)
{
	u32 const edid_address = 0x50;
	u32 const segment_address = 0x30;
	bool i2c_read = input_msg->request &
		(DP_AUX_I2C_READ & DP_AUX_NATIVE_READ);
	u8 *data = NULL;

	if (aux->native || i2c_read || ((input_msg->address != edid_address) &&
		(input_msg->address != segment_address)))
		return;


	data = input_msg->buffer;
	if (input_msg->address == segment_address)
		aux->segment = *data;
	else
		aux->offset = *data;
}

/**
 * dp_aux_transfer_helper() - helper function for EDID read transactions
 *
 * @aux: DP AUX private structure
 * @input_msg: input message from DRM upstream APIs
 * @send_seg: send the seg to sink
 *
 * return: void
 *
 * This helper function is used to fix EDID reads for non-compliant
 * sinks that do not handle the i2c middle-of-transaction flag correctly.
 */
static void dp_aux_transfer_helper(struct dp_aux_private *aux,
		struct drm_dp_aux_msg *input_msg, bool send_seg)
{
	struct drm_dp_aux_msg helper_msg;
	u32 const message_size = 0x10;
	u32 const segment_address = 0x30;
	u32 const edid_block_length = 0x80;
	bool i2c_mot = input_msg->request & DP_AUX_I2C_MOT;
	bool i2c_read = input_msg->request &
		(DP_AUX_I2C_READ & DP_AUX_NATIVE_READ);

	if (!i2c_mot || !i2c_read || (input_msg->size == 0))
		return;

	/*
	 * Sending the segment value and EDID offset will be performed
	 * from the DRM upstream EDID driver for each block. Avoid
	 * duplicate AUX transactions related to this while reading the
	 * first 16 bytes of each block.
	 */
	if (!(aux->offset % edid_block_length) || !send_seg)
		goto end;

	aux->read = false;
	aux->cmd_busy = true;
	aux->no_send_addr = true;
	aux->no_send_stop = true;

	/*
	 * Send the segment address for i2c reads for segment > 0 and for which
	 * the middle-of-transaction flag is set. This is required to support
	 * EDID reads of more than 2 blocks as the segment address is reset to 0
	 * since we are overriding the middle-of-transaction flag for read
	 * transactions.
	 */
	if (aux->segment) {
		memset(&helper_msg, 0, sizeof(helper_msg));
		helper_msg.address = segment_address;
		helper_msg.buffer = &aux->segment;
		helper_msg.size = 1;
		dp_aux_cmd_fifo_tx(aux, &helper_msg);
	}

	/*
	 * Send the offset address for every i2c read in which the
	 * middle-of-transaction flag is set. This will ensure that the sink
	 * will update its read pointer and return the correct portion of the
	 * EDID buffer in the subsequent i2c read trasntion triggered in the
	 * native AUX transfer function.
	 */
	memset(&helper_msg, 0, sizeof(helper_msg));
	helper_msg.address = input_msg->address;
	helper_msg.buffer = &aux->offset;
	helper_msg.size = 1;
	dp_aux_cmd_fifo_tx(aux, &helper_msg);
end:
	aux->offset += message_size;
	if (aux->offset == 0x80 || aux->offset == 0x100)
		aux->segment = 0x0; /* reset segment at end of block */
}

static int dp_aux_transfer_ready(struct dp_aux_private *aux,
		struct drm_dp_aux_msg *msg, bool send_seg)
{
	int ret = 0;
	int const aux_cmd_native_max = 16;
	int const aux_cmd_i2c_max = 128;

	if (atomic_read(&aux->aborted)) {
		ret = -ETIMEDOUT;
		goto error;
	}

	aux->native = msg->request & (DP_AUX_NATIVE_WRITE & DP_AUX_NATIVE_READ);

	/* Ignore address only message */
	if ((msg->size == 0) || (msg->buffer == NULL)) {
		msg->reply = aux->native ?
			DP_AUX_NATIVE_REPLY_ACK : DP_AUX_I2C_REPLY_ACK;
		goto error;
	}

	/* msg sanity check */
	if ((aux->native && (msg->size > aux_cmd_native_max)) ||
		(msg->size > aux_cmd_i2c_max)) {
		pr_err("%s: invalid msg: size(%zu), request(%x)\n",
			__func__, msg->size, msg->request);
		ret = -EINVAL;
		goto error;
	}

	dp_aux_update_offset_and_segment(aux, msg);

	dp_aux_transfer_helper(aux, msg, send_seg);

	aux->read = msg->request & (DP_AUX_I2C_READ & DP_AUX_NATIVE_READ);

	if (aux->read) {
		aux->no_send_addr = true;
		aux->no_send_stop = false;
	} else {
		aux->no_send_addr = true;
		aux->no_send_stop = true;
	}

	aux->cmd_busy = true;
error:
	return ret;
}

static ssize_t dp_aux_transfer_debug(struct drm_dp_aux *drm_aux,
		struct drm_dp_aux_msg *msg)
{
	u32 timeout;
	ssize_t ret;
	struct dp_aux_private *aux = container_of(drm_aux,
		struct dp_aux_private, drm_aux);

	mutex_lock(&aux->mutex);

	ret = dp_aux_transfer_ready(aux, msg, false);
	if (ret)
		goto end;

	aux->aux_error_num = DP_AUX_ERR_NONE;

	if (!aux->dpcd || !aux->edid) {
		pr_err("invalid aux/dpcd structure\n");
		goto end;
	}

	if ((msg->address + msg->size) > SZ_4K) {
<<<<<<< HEAD
		pr_err("invalid dpcd access: addr=0x%x, size=0x%x\n",
				msg->address + msg->size);
=======
		pr_debug("invalid dpcd access: addr=0x%x, size=0x%x\n",
				msg->address, msg->size);
>>>>>>> e0615925
		goto address_error;
	}

	if (aux->native) {
		aux->dp_aux.reg = msg->address;
		aux->dp_aux.read = aux->read;
		aux->dp_aux.size = msg->size;
<<<<<<< HEAD

		reinit_completion(&aux->comp);

=======

		reinit_completion(&aux->comp);

>>>>>>> e0615925
		if (aux->read) {
			timeout = wait_for_completion_timeout(&aux->comp, HZ);
			if (!timeout) {
				pr_err("aux timeout for 0x%x\n", msg->address);
<<<<<<< HEAD
=======
				atomic_set(&aux->aborted, 1);
>>>>>>> e0615925
				ret = -ETIMEDOUT;
				goto end;
			}

			memcpy(msg->buffer, aux->dpcd + msg->address,
				msg->size);
		} else {
			memcpy(aux->dpcd + msg->address, msg->buffer,
				msg->size);

			timeout = wait_for_completion_timeout(&aux->comp, HZ);
			if (!timeout) {
				pr_err("aux timeout for 0x%x\n", msg->address);
				ret = -ETIMEDOUT;
				goto end;
			}
		}

		aux->aux_error_num = DP_AUX_ERR_NONE;
	} else {
		if (aux->read && msg->address == 0x50) {
			memcpy(msg->buffer,
				aux->edid + aux->offset - 16,
				msg->size);
		}
	}

	if (aux->aux_error_num == DP_AUX_ERR_NONE) {
		dp_aux_hex_dump(drm_aux, msg);

		if (!aux->read)
			memset(msg->buffer, 0, msg->size);

		msg->reply = aux->native ?
			DP_AUX_NATIVE_REPLY_ACK : DP_AUX_I2C_REPLY_ACK;
	} else {
		/* Reply defer to retry */
		msg->reply = aux->native ?
			DP_AUX_NATIVE_REPLY_DEFER : DP_AUX_I2C_REPLY_DEFER;
	}

	ret = msg->size;
	goto end;

address_error:
	memset(msg->buffer, 0, msg->size);
	ret = msg->size;
end:
	aux->dp_aux.reg = 0xFFFF;
	aux->dp_aux.read = true;
	aux->dp_aux.size = 0;

	mutex_unlock(&aux->mutex);
	return ret;
}

/*
 * This function does the real job to process an AUX transaction.
 * It will call aux_reset() function to reset the AUX channel,
 * if the waiting is timeout.
 */
static ssize_t dp_aux_transfer(struct drm_dp_aux *drm_aux,
		struct drm_dp_aux_msg *msg)
{
	ssize_t ret;
	int const retry_count = 5;
	struct dp_aux_private *aux = container_of(drm_aux,
		struct dp_aux_private, drm_aux);

	mutex_lock(&aux->mutex);

	ret = dp_aux_transfer_ready(aux, msg, true);
	if (ret)
		goto unlock_exit;

	if (!aux->cmd_busy) {
		ret = msg->size;
		goto unlock_exit;
	}

	ret = dp_aux_cmd_fifo_tx(aux, msg);
	if ((ret < 0) && !atomic_read(&aux->aborted)) {
		aux->retry_cnt++;
		if (!(aux->retry_cnt % retry_count))
			aux->catalog->update_aux_cfg(aux->catalog,
				aux->cfg, PHY_AUX_CFG1);
		aux->catalog->reset(aux->catalog);
		goto unlock_exit;
	} else if (ret < 0) {
		goto unlock_exit;
	}

	if (aux->aux_error_num == DP_AUX_ERR_NONE) {
		if (aux->read)
			dp_aux_cmd_fifo_rx(aux, msg);

		dp_aux_hex_dump(drm_aux, msg);

		msg->reply = aux->native ?
			DP_AUX_NATIVE_REPLY_ACK : DP_AUX_I2C_REPLY_ACK;
	} else {
		/* Reply defer to retry */
		msg->reply = aux->native ?
			DP_AUX_NATIVE_REPLY_DEFER : DP_AUX_I2C_REPLY_DEFER;
	}

	/* Return requested size for success or retry */
	ret = msg->size;
	aux->retry_cnt = 0;

unlock_exit:
	aux->cmd_busy = false;
	mutex_unlock(&aux->mutex);
	return ret;
}

static void dp_aux_reset_phy_config_indices(struct dp_aux_cfg *aux_cfg)
{
	int i = 0;

	for (i = 0; i < PHY_AUX_CFG_MAX; i++)
		aux_cfg[i].current_index = 0;
}

static void dp_aux_init(struct dp_aux *dp_aux, struct dp_aux_cfg *aux_cfg)
{
	struct dp_aux_private *aux;

	if (!dp_aux || !aux_cfg) {
		pr_err("invalid input\n");
		return;
	}

	aux = container_of(dp_aux, struct dp_aux_private, dp_aux);

	if (aux->enabled)
		return;

	dp_aux_reset_phy_config_indices(aux_cfg);
	aux->catalog->setup(aux->catalog, aux_cfg);
	aux->catalog->reset(aux->catalog);
	aux->catalog->enable(aux->catalog, true);
	atomic_set(&aux->aborted, 0);
	aux->retry_cnt = 0;
	aux->enabled = true;
}

static void dp_aux_deinit(struct dp_aux *dp_aux)
{
	struct dp_aux_private *aux;

	if (!dp_aux) {
		pr_err("invalid input\n");
		return;
	}

	aux = container_of(dp_aux, struct dp_aux_private, dp_aux);

	if (!aux->enabled)
		return;

	atomic_set(&aux->aborted, 1);
	aux->catalog->enable(aux->catalog, false);
	aux->enabled = false;
}

static int dp_aux_register(struct dp_aux *dp_aux)
{
	struct dp_aux_private *aux;
	int ret = 0;

	if (!dp_aux) {
		pr_err("invalid input\n");
		ret = -EINVAL;
		goto exit;
	}

	aux = container_of(dp_aux, struct dp_aux_private, dp_aux);

	aux->drm_aux.name = "sde_dp_aux";
	aux->drm_aux.dev = aux->dev;
	aux->drm_aux.transfer = dp_aux_transfer;
	ret = drm_dp_aux_register(&aux->drm_aux);
	if (ret) {
		pr_err("%s: failed to register drm aux: %d\n", __func__, ret);
		goto exit;
	}
	dp_aux->drm_aux = &aux->drm_aux;
exit:
	return ret;
}

static void dp_aux_deregister(struct dp_aux *dp_aux)
{
	struct dp_aux_private *aux;

	if (!dp_aux) {
		pr_err("invalid input\n");
		return;
	}

	aux = container_of(dp_aux, struct dp_aux_private, dp_aux);
	drm_dp_aux_unregister(&aux->drm_aux);
}

static void dp_aux_dpcd_updated(struct dp_aux *dp_aux)
{
	struct dp_aux_private *aux;

	if (!dp_aux) {
		pr_err("invalid input\n");
		return;
	}

	aux = container_of(dp_aux, struct dp_aux_private, dp_aux);

	complete(&aux->comp);
}

static void dp_aux_set_sim_mode(struct dp_aux *dp_aux, bool en,
		u8 *edid, u8 *dpcd)
{
	struct dp_aux_private *aux;

	if (!dp_aux) {
		pr_err("invalid input\n");
		return;
	}

	aux = container_of(dp_aux, struct dp_aux_private, dp_aux);

	mutex_lock(&aux->mutex);

	aux->edid = edid;
	aux->dpcd = dpcd;

	if (en) {
		atomic_set(&aux->aborted, 0);
		aux->drm_aux.transfer = dp_aux_transfer_debug;
	} else {
		aux->drm_aux.transfer = dp_aux_transfer;
	}

	mutex_unlock(&aux->mutex);
}

static int dp_aux_configure_aux_switch(struct dp_aux *dp_aux,
		bool enable, int orientation)
{
	struct dp_aux_private *aux;
	int rc = 0;
	enum fsa_function event = FSA_USBC_DISPLAYPORT_DISCONNECTED;

	if (!dp_aux) {
		pr_err("invalid input\n");
		rc = -EINVAL;
		goto end;
	}

	aux = container_of(dp_aux, struct dp_aux_private, dp_aux);

	if (!aux->aux_switch_node) {
		pr_debug("undefined fsa4480 handle\n");
		rc = -EINVAL;
		goto end;
	}

	if (enable) {
		switch (orientation) {
		case ORIENTATION_CC1:
			event = FSA_USBC_ORIENTATION_CC1;
			break;
		case ORIENTATION_CC2:
			event = FSA_USBC_ORIENTATION_CC2;
			break;
		default:
			pr_err("invalid orientation\n");
			rc = -EINVAL;
			goto end;
		}
	}

	pr_debug("enable=%d, orientation=%d, event=%d\n",
			enable, orientation, event);

	rc = fsa4480_switch_event(aux->aux_switch_node, event);
	if (rc)
		pr_err("failed to configure fsa4480 i2c device (%d)\n", rc);
end:
	return rc;
}

struct dp_aux *dp_aux_get(struct device *dev, struct dp_catalog_aux *catalog,
		struct dp_parser *parser, struct device_node *aux_switch)
{
	int rc = 0;
	struct dp_aux_private *aux;
	struct dp_aux *dp_aux;

	if (!catalog || !parser ||
			(!parser->no_aux_switch && !aux_switch)) {
		pr_err("invalid input\n");
		rc = -ENODEV;
		goto error;
	}

	aux = devm_kzalloc(dev, sizeof(*aux), GFP_KERNEL);
	if (!aux) {
		rc = -ENOMEM;
		goto error;
	}

	init_completion(&aux->comp);
	aux->cmd_busy = false;
	mutex_init(&aux->mutex);

	aux->dev = dev;
	aux->catalog = catalog;
	aux->cfg = parser->aux_cfg;
	aux->aux_switch_node = aux_switch;
	dp_aux = &aux->dp_aux;
	aux->retry_cnt = 0;
	aux->dp_aux.reg = 0xFFFF;

	dp_aux->isr     = dp_aux_isr;
	dp_aux->init    = dp_aux_init;
	dp_aux->deinit  = dp_aux_deinit;
	dp_aux->drm_aux_register = dp_aux_register;
	dp_aux->drm_aux_deregister = dp_aux_deregister;
	dp_aux->reconfig = dp_aux_reconfig;
	dp_aux->abort = dp_aux_abort_transaction;
	dp_aux->dpcd_updated = dp_aux_dpcd_updated;
	dp_aux->set_sim_mode = dp_aux_set_sim_mode;
	dp_aux->aux_switch = dp_aux_configure_aux_switch;

	return dp_aux;
error:
	return ERR_PTR(rc);
}

void dp_aux_put(struct dp_aux *dp_aux)
{
	struct dp_aux_private *aux;

	if (!dp_aux)
		return;

	aux = container_of(dp_aux, struct dp_aux_private, dp_aux);

	mutex_destroy(&aux->mutex);

	devm_kfree(aux->dev, aux);
}<|MERGE_RESOLUTION|>--- conflicted
+++ resolved
@@ -64,7 +64,6 @@
 	u8 linebuf[64];
 	struct dp_aux_private *aux = container_of(drm_aux,
 		struct dp_aux_private, drm_aux);
-<<<<<<< HEAD
 
 	snprintf(prefix, sizeof(prefix), "%s %s %4xh(%2zu): ",
 		aux->native ? "NAT" : "I2C",
@@ -78,21 +77,6 @@
 		hex_dump_to_buffer(msg->buffer + i, linelen, rowsize, 1,
 			linebuf, sizeof(linebuf), false);
 
-=======
-
-	snprintf(prefix, sizeof(prefix), "%s %s %4xh(%2zu): ",
-		aux->native ? "NAT" : "I2C",
-		aux->read ? "RD" : "WR",
-		msg->address, msg->size);
-
-	for (i = 0; i < msg->size; i += rowsize) {
-		linelen = min(remaining, rowsize);
-		remaining -= rowsize;
-
-		hex_dump_to_buffer(msg->buffer + i, linelen, rowsize, 1,
-			linebuf, sizeof(linebuf), false);
-
->>>>>>> e0615925
 		pr_debug("%s%s\n", prefix, linebuf);
 	}
 }
@@ -515,13 +499,8 @@
 	}
 
 	if ((msg->address + msg->size) > SZ_4K) {
-<<<<<<< HEAD
-		pr_err("invalid dpcd access: addr=0x%x, size=0x%x\n",
-				msg->address + msg->size);
-=======
 		pr_debug("invalid dpcd access: addr=0x%x, size=0x%x\n",
 				msg->address, msg->size);
->>>>>>> e0615925
 		goto address_error;
 	}
 
@@ -529,23 +508,14 @@
 		aux->dp_aux.reg = msg->address;
 		aux->dp_aux.read = aux->read;
 		aux->dp_aux.size = msg->size;
-<<<<<<< HEAD
 
 		reinit_completion(&aux->comp);
 
-=======
-
-		reinit_completion(&aux->comp);
-
->>>>>>> e0615925
 		if (aux->read) {
 			timeout = wait_for_completion_timeout(&aux->comp, HZ);
 			if (!timeout) {
 				pr_err("aux timeout for 0x%x\n", msg->address);
-<<<<<<< HEAD
-=======
 				atomic_set(&aux->aborted, 1);
->>>>>>> e0615925
 				ret = -ETIMEDOUT;
 				goto end;
 			}
