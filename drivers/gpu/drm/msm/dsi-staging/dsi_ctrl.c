--- conflicted
+++ resolved
@@ -846,24 +846,10 @@
 		num_of_lanes = split_link->lanes_per_sublink;
 
 	if (config->bit_clk_rate_hz_override == 0) {
-<<<<<<< HEAD
-		if (config->panel_mode == DSI_OP_CMD_MODE) {
-			h_period = DSI_H_ACTIVE_DSC(timing);
-			v_period = timing->v_active;
-
-			do_div(refresh_rate, timing->mdp_transfer_time_us);
-		} else {
-			h_period = DSI_H_TOTAL_DSC(timing);
-			v_period = DSI_V_TOTAL(timing);
-			refresh_rate = timing->refresh_rate;
-		}
-		bit_rate = h_period * v_period * refresh_rate * bpp;
-=======
 		h_period = DSI_H_TOTAL_DSC(timing);
 		h_period += timing->overlap_pixels;
 		v_period = DSI_V_TOTAL(timing);
 		bit_rate = h_period * v_period * timing->refresh_rate * bpp;
->>>>>>> ae9e2788
 	} else {
 		bit_rate = config->bit_clk_rate_hz_override * num_of_lanes;
 	}
