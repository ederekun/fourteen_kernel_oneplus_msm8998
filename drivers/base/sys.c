/*
 * sys.c - pseudo-bus for system 'devices' (cpus, PICs, timers, etc)
 *
 * Copyright (c) 2002-3 Patrick Mochel
 *               2002-3 Open Source Development Lab
 *
 * This file is released under the GPLv2
 *
 * This exports a 'system' bus type.
 * By default, a 'sys' bus gets added to the root of the system. There will
 * always be core system devices. Devices can use sysdev_register() to
 * add themselves as children of the system bus.
 */

#include <linux/sysdev.h>
#include <linux/err.h>
#include <linux/module.h>
#include <linux/kernel.h>
#include <linux/init.h>
#include <linux/string.h>
#include <linux/pm.h>
#include <linux/device.h>
#include <linux/mutex.h>
#include <linux/interrupt.h>

#include "base.h"

#define to_sysdev(k) container_of(k, struct sys_device, kobj)
#define to_sysdev_attr(a) container_of(a, struct sysdev_attribute, attr)


static ssize_t
sysdev_show(struct kobject *kobj, struct attribute *attr, char *buffer)
{
	struct sys_device *sysdev = to_sysdev(kobj);
	struct sysdev_attribute *sysdev_attr = to_sysdev_attr(attr);

	if (sysdev_attr->show)
		return sysdev_attr->show(sysdev, sysdev_attr, buffer);
	return -EIO;
}


static ssize_t
sysdev_store(struct kobject *kobj, struct attribute *attr,
	     const char *buffer, size_t count)
{
	struct sys_device *sysdev = to_sysdev(kobj);
	struct sysdev_attribute *sysdev_attr = to_sysdev_attr(attr);

	if (sysdev_attr->store)
		return sysdev_attr->store(sysdev, sysdev_attr, buffer, count);
	return -EIO;
}

static const struct sysfs_ops sysfs_ops = {
	.show	= sysdev_show,
	.store	= sysdev_store,
};

static struct kobj_type ktype_sysdev = {
	.sysfs_ops	= &sysfs_ops,
};


int sysdev_create_file(struct sys_device *s, struct sysdev_attribute *a)
{
	return sysfs_create_file(&s->kobj, &a->attr);
}


void sysdev_remove_file(struct sys_device *s, struct sysdev_attribute *a)
{
	sysfs_remove_file(&s->kobj, &a->attr);
}

EXPORT_SYMBOL_GPL(sysdev_create_file);
EXPORT_SYMBOL_GPL(sysdev_remove_file);

#define to_sysdev_class(k) container_of(k, struct sysdev_class, kset.kobj)
#define to_sysdev_class_attr(a) container_of(a, \
	struct sysdev_class_attribute, attr)

static ssize_t sysdev_class_show(struct kobject *kobj, struct attribute *attr,
				 char *buffer)
{
	struct sysdev_class *class = to_sysdev_class(kobj);
	struct sysdev_class_attribute *class_attr = to_sysdev_class_attr(attr);

	if (class_attr->show)
		return class_attr->show(class, class_attr, buffer);
	return -EIO;
}

static ssize_t sysdev_class_store(struct kobject *kobj, struct attribute *attr,
				  const char *buffer, size_t count)
{
	struct sysdev_class *class = to_sysdev_class(kobj);
	struct sysdev_class_attribute *class_attr = to_sysdev_class_attr(attr);

	if (class_attr->store)
		return class_attr->store(class, class_attr, buffer, count);
	return -EIO;
}

static const struct sysfs_ops sysfs_class_ops = {
	.show	= sysdev_class_show,
	.store	= sysdev_class_store,
};

static struct kobj_type ktype_sysdev_class = {
	.sysfs_ops	= &sysfs_class_ops,
};

int sysdev_class_create_file(struct sysdev_class *c,
			     struct sysdev_class_attribute *a)
{
	return sysfs_create_file(&c->kset.kobj, &a->attr);
}
EXPORT_SYMBOL_GPL(sysdev_class_create_file);

void sysdev_class_remove_file(struct sysdev_class *c,
			      struct sysdev_class_attribute *a)
{
	sysfs_remove_file(&c->kset.kobj, &a->attr);
}
EXPORT_SYMBOL_GPL(sysdev_class_remove_file);

static struct kset *system_kset;

int sysdev_class_register(struct sysdev_class *cls)
{
	int retval;

	pr_debug("Registering sysdev class '%s'\n", cls->name);

	INIT_LIST_HEAD(&cls->drivers);
	memset(&cls->kset.kobj, 0x00, sizeof(struct kobject));
	cls->kset.kobj.parent = &system_kset->kobj;
	cls->kset.kobj.ktype = &ktype_sysdev_class;
	cls->kset.kobj.kset = system_kset;

	retval = kobject_set_name(&cls->kset.kobj, "%s", cls->name);
	if (retval)
		return retval;

	retval = kset_register(&cls->kset);
	if (!retval && cls->attrs)
		retval = sysfs_create_files(&cls->kset.kobj,
					    (const struct attribute **)cls->attrs);
	return retval;
}

void sysdev_class_unregister(struct sysdev_class *cls)
{
	pr_debug("Unregistering sysdev class '%s'\n",
		 kobject_name(&cls->kset.kobj));
	if (cls->attrs)
		sysfs_remove_files(&cls->kset.kobj,
				   (const struct attribute **)cls->attrs);
	kset_unregister(&cls->kset);
}

EXPORT_SYMBOL_GPL(sysdev_class_register);
EXPORT_SYMBOL_GPL(sysdev_class_unregister);

static DEFINE_MUTEX(sysdev_drivers_lock);

/*
 * @dev != NULL means that we're unwinding because some drv->add()
 * failed for some reason. You need to grab sysdev_drivers_lock before
 * calling this.
 */
static void __sysdev_driver_remove(struct sysdev_class *cls,
				   struct sysdev_driver *drv,
				   struct sys_device *from_dev)
{
	struct sys_device *dev = from_dev;

	list_del_init(&drv->entry);
	if (!cls)
		return;

	if (!drv->remove)
		goto kset_put;

	if (dev)
		list_for_each_entry_continue_reverse(dev, &cls->kset.list,
						     kobj.entry)
			drv->remove(dev);
	else
		list_for_each_entry(dev, &cls->kset.list, kobj.entry)
			drv->remove(dev);

kset_put:
	kset_put(&cls->kset);
}

/**
 *	sysdev_driver_register - Register auxiliary driver
 *	@cls:	Device class driver belongs to.
 *	@drv:	Driver.
 *
 *	@drv is inserted into @cls->drivers to be
 *	called on each operation on devices of that class. The refcount
 *	of @cls is incremented.
 */
int sysdev_driver_register(struct sysdev_class *cls, struct sysdev_driver *drv)
{
	struct sys_device *dev = NULL;
	int err = 0;

	if (!cls) {
		WARN(1, KERN_WARNING "sysdev: invalid class passed to %s!\n",
			__func__);
		return -EINVAL;
	}

	/* Check whether this driver has already been added to a class. */
	if (drv->entry.next && !list_empty(&drv->entry))
		WARN(1, KERN_WARNING "sysdev: class %s: driver (%p) has already"
			" been registered to a class, something is wrong, but "
			"will forge on!\n", cls->name, drv);

	mutex_lock(&sysdev_drivers_lock);
	if (cls && kset_get(&cls->kset)) {
		list_add_tail(&drv->entry, &cls->drivers);

		/* If devices of this class already exist, tell the driver */
		if (drv->add) {
			list_for_each_entry(dev, &cls->kset.list, kobj.entry) {
				err = drv->add(dev);
				if (err)
					goto unwind;
			}
		}
	} else {
		err = -EINVAL;
		WARN(1, KERN_ERR "%s: invalid device class\n", __func__);
	}

	goto unlock;

unwind:
	__sysdev_driver_remove(cls, drv, dev);

unlock:
	mutex_unlock(&sysdev_drivers_lock);
	return err;
}

/**
 *	sysdev_driver_unregister - Remove an auxiliary driver.
 *	@cls:	Class driver belongs to.
 *	@drv:	Driver.
 */
void sysdev_driver_unregister(struct sysdev_class *cls,
			      struct sysdev_driver *drv)
{
	mutex_lock(&sysdev_drivers_lock);
	__sysdev_driver_remove(cls, drv, NULL);
	mutex_unlock(&sysdev_drivers_lock);
}
EXPORT_SYMBOL_GPL(sysdev_driver_register);
EXPORT_SYMBOL_GPL(sysdev_driver_unregister);

/**
 *	sysdev_register - add a system device to the tree
 *	@sysdev:	device in question
 *
 */
int sysdev_register(struct sys_device *sysdev)
{
	int error;
	struct sysdev_class *cls = sysdev->cls;

	if (!cls)
		return -EINVAL;

	pr_debug("Registering sys device of class '%s'\n",
		 kobject_name(&cls->kset.kobj));

	/* initialize the kobject to 0, in case it had previously been used */
	memset(&sysdev->kobj, 0x00, sizeof(struct kobject));

	/* Make sure the kset is set */
	sysdev->kobj.kset = &cls->kset;

	/* Register the object */
	error = kobject_init_and_add(&sysdev->kobj, &ktype_sysdev, NULL,
				     "%s%d", kobject_name(&cls->kset.kobj),
				     sysdev->id);

	if (!error) {
		struct sysdev_driver *drv;

		pr_debug("Registering sys device '%s'\n",
			 kobject_name(&sysdev->kobj));

		mutex_lock(&sysdev_drivers_lock);
		/* Generic notification is implicit, because it's that
		 * code that should have called us.
		 */

		/* Notify class auxiliary drivers */
		list_for_each_entry(drv, &cls->drivers, entry) {
			if (drv->add)
				drv->add(sysdev);
		}
		mutex_unlock(&sysdev_drivers_lock);
		kobject_uevent(&sysdev->kobj, KOBJ_ADD);
	}

	return error;
}

void sysdev_unregister(struct sys_device *sysdev)
{
	struct sysdev_driver *drv;

	mutex_lock(&sysdev_drivers_lock);
	list_for_each_entry(drv, &sysdev->cls->drivers, entry) {
		if (drv->remove)
			drv->remove(sysdev);
	}
	mutex_unlock(&sysdev_drivers_lock);

	kobject_put(&sysdev->kobj);
}

<<<<<<< HEAD

#ifndef CONFIG_ARCH_NO_SYSDEV_OPS
/**
 *	sysdev_shutdown - Shut down all system devices.
 *
 *	Loop over each class of system devices, and the devices in each
 *	of those classes. For each device, we call the shutdown method for
 *	each driver registered for the device - the auxiliaries,
 *	and the class driver.
 *
 *	Note: The list is iterated in reverse order, so that we shut down
 *	child devices before we shut down their parents. The list ordering
 *	is guaranteed by virtue of the fact that child devices are registered
 *	after their parents.
 */
void sysdev_shutdown(void)
{
	struct sysdev_class *cls;

	pr_debug("Shutting Down System Devices\n");

	mutex_lock(&sysdev_drivers_lock);
	list_for_each_entry_reverse(cls, &system_kset->list, kset.kobj.entry) {
		struct sys_device *sysdev;

		pr_debug("Shutting down type '%s':\n",
			 kobject_name(&cls->kset.kobj));

		list_for_each_entry(sysdev, &cls->kset.list, kobj.entry) {
			struct sysdev_driver *drv;
			pr_debug(" %s\n", kobject_name(&sysdev->kobj));

			/* Call auxiliary drivers first */
			list_for_each_entry(drv, &cls->drivers, entry) {
				if (drv->shutdown)
					drv->shutdown(sysdev);
			}

			/* Now call the generic one */
			if (cls->shutdown)
				cls->shutdown(sysdev);
		}
	}
	mutex_unlock(&sysdev_drivers_lock);
}

static void __sysdev_resume(struct sys_device *dev)
{
	struct sysdev_class *cls = dev->cls;
	struct sysdev_driver *drv;

	/* First, call the class-specific one */
	if (cls->resume)
		cls->resume(dev);
	WARN_ONCE(!irqs_disabled(),
		"Interrupts enabled after %pF\n", cls->resume);

	/* Call auxiliary drivers next. */
	list_for_each_entry(drv, &cls->drivers, entry) {
		if (drv->resume)
			drv->resume(dev);
		WARN_ONCE(!irqs_disabled(),
			"Interrupts enabled after %pF\n", drv->resume);
	}
}

/**
 *	sysdev_suspend - Suspend all system devices.
 *	@state:		Power state to enter.
 *
 *	We perform an almost identical operation as sysdev_shutdown()
 *	above, though calling ->suspend() instead. Interrupts are disabled
 *	when this called. Devices are responsible for both saving state and
 *	quiescing or powering down the device.
 *
 *	This is only called by the device PM core, so we let them handle
 *	all synchronization.
 */
int sysdev_suspend(pm_message_t state)
{
	struct sysdev_class *cls;
	struct sys_device *sysdev, *err_dev;
	struct sysdev_driver *drv, *err_drv;
	int ret;

	pr_debug("Checking wake-up interrupts\n");

	/* Return error code if there are any wake-up interrupts pending */
	ret = check_wakeup_irqs();
	if (ret)
		return ret;

	WARN_ONCE(!irqs_disabled(),
		"Interrupts enabled while suspending system devices\n");

	pr_debug("Suspending System Devices\n");

	list_for_each_entry_reverse(cls, &system_kset->list, kset.kobj.entry) {
		pr_debug("Suspending type '%s':\n",
			 kobject_name(&cls->kset.kobj));

		list_for_each_entry(sysdev, &cls->kset.list, kobj.entry) {
			pr_debug(" %s\n", kobject_name(&sysdev->kobj));

			/* Call auxiliary drivers first */
			list_for_each_entry(drv, &cls->drivers, entry) {
				if (drv->suspend) {
					ret = drv->suspend(sysdev, state);
					if (ret)
						goto aux_driver;
				}
				WARN_ONCE(!irqs_disabled(),
					"Interrupts enabled after %pF\n",
					drv->suspend);
			}

			/* Now call the generic one */
			if (cls->suspend) {
				ret = cls->suspend(sysdev, state);
				if (ret)
					goto cls_driver;
				WARN_ONCE(!irqs_disabled(),
					"Interrupts enabled after %pF\n",
					cls->suspend);
			}
		}
	}
	return 0;
	/* resume current sysdev */
cls_driver:
	drv = NULL;
	printk(KERN_ERR "Class suspend failed for %s: %d\n",
		kobject_name(&sysdev->kobj), ret);

aux_driver:
	if (drv)
		printk(KERN_ERR "Class driver suspend failed for %s: %d\n",
				kobject_name(&sysdev->kobj), ret);
	list_for_each_entry(err_drv, &cls->drivers, entry) {
		if (err_drv == drv)
			break;
		if (err_drv->resume)
			err_drv->resume(sysdev);
	}

	/* resume other sysdevs in current class */
	list_for_each_entry(err_dev, &cls->kset.list, kobj.entry) {
		if (err_dev == sysdev)
			break;
		pr_debug(" %s\n", kobject_name(&err_dev->kobj));
		__sysdev_resume(err_dev);
	}

	/* resume other classes */
	list_for_each_entry_continue(cls, &system_kset->list, kset.kobj.entry) {
		list_for_each_entry(err_dev, &cls->kset.list, kobj.entry) {
			pr_debug(" %s\n", kobject_name(&err_dev->kobj));
			__sysdev_resume(err_dev);
		}
	}
	return ret;
}
EXPORT_SYMBOL_GPL(sysdev_suspend);

/**
 *	sysdev_resume - Bring system devices back to life.
 *
 *	Similar to sysdev_suspend(), but we iterate the list forwards
 *	to guarantee that parent devices are resumed before their children.
 *
 *	Note: Interrupts are disabled when called.
 */
int sysdev_resume(void)
{
	struct sysdev_class *cls;

	WARN_ONCE(!irqs_disabled(),
		"Interrupts enabled while resuming system devices\n");

	pr_debug("Resuming System Devices\n");

	list_for_each_entry(cls, &system_kset->list, kset.kobj.entry) {
		struct sys_device *sysdev;

		pr_debug("Resuming type '%s':\n",
			 kobject_name(&cls->kset.kobj));

		list_for_each_entry(sysdev, &cls->kset.list, kobj.entry) {
			pr_debug(" %s\n", kobject_name(&sysdev->kobj));

			__sysdev_resume(sysdev);
		}
	}
	return 0;
}
EXPORT_SYMBOL_GPL(sysdev_resume);
#endif /* CONFIG_ARCH_NO_SYSDEV_OPS */
=======
EXPORT_SYMBOL_GPL(sysdev_register);
EXPORT_SYMBOL_GPL(sysdev_unregister);
>>>>>>> d762f438

int __init system_bus_init(void)
{
	system_kset = kset_create_and_add("system", NULL, &devices_kset->kobj);
	if (!system_kset)
		return -ENOMEM;
	return 0;
}

#define to_ext_attr(x) container_of(x, struct sysdev_ext_attribute, attr)

ssize_t sysdev_store_ulong(struct sys_device *sysdev,
			   struct sysdev_attribute *attr,
			   const char *buf, size_t size)
{
	struct sysdev_ext_attribute *ea = to_ext_attr(attr);
	char *end;
	unsigned long new = simple_strtoul(buf, &end, 0);
	if (end == buf)
		return -EINVAL;
	*(unsigned long *)(ea->var) = new;
	/* Always return full write size even if we didn't consume all */
	return size;
}
EXPORT_SYMBOL_GPL(sysdev_store_ulong);

ssize_t sysdev_show_ulong(struct sys_device *sysdev,
			  struct sysdev_attribute *attr,
			  char *buf)
{
	struct sysdev_ext_attribute *ea = to_ext_attr(attr);
	return snprintf(buf, PAGE_SIZE, "%lx\n", *(unsigned long *)(ea->var));
}
EXPORT_SYMBOL_GPL(sysdev_show_ulong);

ssize_t sysdev_store_int(struct sys_device *sysdev,
			   struct sysdev_attribute *attr,
			   const char *buf, size_t size)
{
	struct sysdev_ext_attribute *ea = to_ext_attr(attr);
	char *end;
	long new = simple_strtol(buf, &end, 0);
	if (end == buf || new > INT_MAX || new < INT_MIN)
		return -EINVAL;
	*(int *)(ea->var) = new;
	/* Always return full write size even if we didn't consume all */
	return size;
}
EXPORT_SYMBOL_GPL(sysdev_store_int);

ssize_t sysdev_show_int(struct sys_device *sysdev,
			  struct sysdev_attribute *attr,
			  char *buf)
{
	struct sysdev_ext_attribute *ea = to_ext_attr(attr);
	return snprintf(buf, PAGE_SIZE, "%d\n", *(int *)(ea->var));
}
EXPORT_SYMBOL_GPL(sysdev_show_int);
<|MERGE_RESOLUTION|>--- conflicted
+++ resolved
@@ -328,208 +328,8 @@
 	kobject_put(&sysdev->kobj);
 }
 
-<<<<<<< HEAD
-
-#ifndef CONFIG_ARCH_NO_SYSDEV_OPS
-/**
- *	sysdev_shutdown - Shut down all system devices.
- *
- *	Loop over each class of system devices, and the devices in each
- *	of those classes. For each device, we call the shutdown method for
- *	each driver registered for the device - the auxiliaries,
- *	and the class driver.
- *
- *	Note: The list is iterated in reverse order, so that we shut down
- *	child devices before we shut down their parents. The list ordering
- *	is guaranteed by virtue of the fact that child devices are registered
- *	after their parents.
- */
-void sysdev_shutdown(void)
-{
-	struct sysdev_class *cls;
-
-	pr_debug("Shutting Down System Devices\n");
-
-	mutex_lock(&sysdev_drivers_lock);
-	list_for_each_entry_reverse(cls, &system_kset->list, kset.kobj.entry) {
-		struct sys_device *sysdev;
-
-		pr_debug("Shutting down type '%s':\n",
-			 kobject_name(&cls->kset.kobj));
-
-		list_for_each_entry(sysdev, &cls->kset.list, kobj.entry) {
-			struct sysdev_driver *drv;
-			pr_debug(" %s\n", kobject_name(&sysdev->kobj));
-
-			/* Call auxiliary drivers first */
-			list_for_each_entry(drv, &cls->drivers, entry) {
-				if (drv->shutdown)
-					drv->shutdown(sysdev);
-			}
-
-			/* Now call the generic one */
-			if (cls->shutdown)
-				cls->shutdown(sysdev);
-		}
-	}
-	mutex_unlock(&sysdev_drivers_lock);
-}
-
-static void __sysdev_resume(struct sys_device *dev)
-{
-	struct sysdev_class *cls = dev->cls;
-	struct sysdev_driver *drv;
-
-	/* First, call the class-specific one */
-	if (cls->resume)
-		cls->resume(dev);
-	WARN_ONCE(!irqs_disabled(),
-		"Interrupts enabled after %pF\n", cls->resume);
-
-	/* Call auxiliary drivers next. */
-	list_for_each_entry(drv, &cls->drivers, entry) {
-		if (drv->resume)
-			drv->resume(dev);
-		WARN_ONCE(!irqs_disabled(),
-			"Interrupts enabled after %pF\n", drv->resume);
-	}
-}
-
-/**
- *	sysdev_suspend - Suspend all system devices.
- *	@state:		Power state to enter.
- *
- *	We perform an almost identical operation as sysdev_shutdown()
- *	above, though calling ->suspend() instead. Interrupts are disabled
- *	when this called. Devices are responsible for both saving state and
- *	quiescing or powering down the device.
- *
- *	This is only called by the device PM core, so we let them handle
- *	all synchronization.
- */
-int sysdev_suspend(pm_message_t state)
-{
-	struct sysdev_class *cls;
-	struct sys_device *sysdev, *err_dev;
-	struct sysdev_driver *drv, *err_drv;
-	int ret;
-
-	pr_debug("Checking wake-up interrupts\n");
-
-	/* Return error code if there are any wake-up interrupts pending */
-	ret = check_wakeup_irqs();
-	if (ret)
-		return ret;
-
-	WARN_ONCE(!irqs_disabled(),
-		"Interrupts enabled while suspending system devices\n");
-
-	pr_debug("Suspending System Devices\n");
-
-	list_for_each_entry_reverse(cls, &system_kset->list, kset.kobj.entry) {
-		pr_debug("Suspending type '%s':\n",
-			 kobject_name(&cls->kset.kobj));
-
-		list_for_each_entry(sysdev, &cls->kset.list, kobj.entry) {
-			pr_debug(" %s\n", kobject_name(&sysdev->kobj));
-
-			/* Call auxiliary drivers first */
-			list_for_each_entry(drv, &cls->drivers, entry) {
-				if (drv->suspend) {
-					ret = drv->suspend(sysdev, state);
-					if (ret)
-						goto aux_driver;
-				}
-				WARN_ONCE(!irqs_disabled(),
-					"Interrupts enabled after %pF\n",
-					drv->suspend);
-			}
-
-			/* Now call the generic one */
-			if (cls->suspend) {
-				ret = cls->suspend(sysdev, state);
-				if (ret)
-					goto cls_driver;
-				WARN_ONCE(!irqs_disabled(),
-					"Interrupts enabled after %pF\n",
-					cls->suspend);
-			}
-		}
-	}
-	return 0;
-	/* resume current sysdev */
-cls_driver:
-	drv = NULL;
-	printk(KERN_ERR "Class suspend failed for %s: %d\n",
-		kobject_name(&sysdev->kobj), ret);
-
-aux_driver:
-	if (drv)
-		printk(KERN_ERR "Class driver suspend failed for %s: %d\n",
-				kobject_name(&sysdev->kobj), ret);
-	list_for_each_entry(err_drv, &cls->drivers, entry) {
-		if (err_drv == drv)
-			break;
-		if (err_drv->resume)
-			err_drv->resume(sysdev);
-	}
-
-	/* resume other sysdevs in current class */
-	list_for_each_entry(err_dev, &cls->kset.list, kobj.entry) {
-		if (err_dev == sysdev)
-			break;
-		pr_debug(" %s\n", kobject_name(&err_dev->kobj));
-		__sysdev_resume(err_dev);
-	}
-
-	/* resume other classes */
-	list_for_each_entry_continue(cls, &system_kset->list, kset.kobj.entry) {
-		list_for_each_entry(err_dev, &cls->kset.list, kobj.entry) {
-			pr_debug(" %s\n", kobject_name(&err_dev->kobj));
-			__sysdev_resume(err_dev);
-		}
-	}
-	return ret;
-}
-EXPORT_SYMBOL_GPL(sysdev_suspend);
-
-/**
- *	sysdev_resume - Bring system devices back to life.
- *
- *	Similar to sysdev_suspend(), but we iterate the list forwards
- *	to guarantee that parent devices are resumed before their children.
- *
- *	Note: Interrupts are disabled when called.
- */
-int sysdev_resume(void)
-{
-	struct sysdev_class *cls;
-
-	WARN_ONCE(!irqs_disabled(),
-		"Interrupts enabled while resuming system devices\n");
-
-	pr_debug("Resuming System Devices\n");
-
-	list_for_each_entry(cls, &system_kset->list, kset.kobj.entry) {
-		struct sys_device *sysdev;
-
-		pr_debug("Resuming type '%s':\n",
-			 kobject_name(&cls->kset.kobj));
-
-		list_for_each_entry(sysdev, &cls->kset.list, kobj.entry) {
-			pr_debug(" %s\n", kobject_name(&sysdev->kobj));
-
-			__sysdev_resume(sysdev);
-		}
-	}
-	return 0;
-}
-EXPORT_SYMBOL_GPL(sysdev_resume);
-#endif /* CONFIG_ARCH_NO_SYSDEV_OPS */
-=======
 EXPORT_SYMBOL_GPL(sysdev_register);
 EXPORT_SYMBOL_GPL(sysdev_unregister);
->>>>>>> d762f438
 
 int __init system_bus_init(void)
 {
