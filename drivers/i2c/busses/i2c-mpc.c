/*
 * (C) Copyright 2003-2004
 * Humboldt Solutions Ltd, adrian@humboldt.co.uk.

 * This is a combined i2c adapter and algorithm driver for the
 * MPC107/Tsi107 PowerPC northbridge and processors that include
 * the same I2C unit (8240, 8245, 85xx).
 *
 * Release 0.8
 *
 * This file is licensed under the terms of the GNU General Public
 * License version 2. This program is licensed "as is" without any
 * warranty of any kind, whether express or implied.
 */

#include <linux/kernel.h>
#include <linux/module.h>
#include <linux/sched.h>
#include <linux/init.h>
#include <linux/of_platform.h>
#include <linux/of_i2c.h>

#include <linux/io.h>
#include <linux/fsl_devices.h>
#include <linux/i2c.h>
#include <linux/interrupt.h>
#include <linux/delay.h>

#include <asm/mpc52xx.h>
#include <sysdev/fsl_soc.h>

#define DRV_NAME "mpc-i2c"

#define MPC_I2C_FDR   0x04
#define MPC_I2C_CR    0x08
#define MPC_I2C_SR    0x0c
#define MPC_I2C_DR    0x10
#define MPC_I2C_DFSRR 0x14

#define CCR_MEN  0x80
#define CCR_MIEN 0x40
#define CCR_MSTA 0x20
#define CCR_MTX  0x10
#define CCR_TXAK 0x08
#define CCR_RSTA 0x04

#define CSR_MCF  0x80
#define CSR_MAAS 0x40
#define CSR_MBB  0x20
#define CSR_MAL  0x10
#define CSR_SRW  0x04
#define CSR_MIF  0x02
#define CSR_RXAK 0x01

struct mpc_i2c {
	struct device *dev;
	void __iomem *base;
	u32 interrupt;
	wait_queue_head_t queue;
	struct i2c_adapter adap;
	int irq;
};

struct mpc_i2c_divider {
	u16 divider;
	u16 fdr;	/* including dfsrr */
};

struct mpc_i2c_match_data {
	void (*setclock)(struct device_node *node,
			 struct mpc_i2c *i2c,
			 u32 clock, u32 prescaler);
	u32 prescaler;
};

static inline void writeccr(struct mpc_i2c *i2c, u32 x)
{
	writeb(x, i2c->base + MPC_I2C_CR);
}

static irqreturn_t mpc_i2c_isr(int irq, void *dev_id)
{
	struct mpc_i2c *i2c = dev_id;
	if (readb(i2c->base + MPC_I2C_SR) & CSR_MIF) {
		/* Read again to allow register to stabilise */
		i2c->interrupt = readb(i2c->base + MPC_I2C_SR);
		writeb(0, i2c->base + MPC_I2C_SR);
		wake_up(&i2c->queue);
	}
	return IRQ_HANDLED;
}

/* Sometimes 9th clock pulse isn't generated, and slave doesn't release
 * the bus, because it wants to send ACK.
 * Following sequence of enabling/disabling and sending start/stop generates
 * the pulse, so it's all OK.
 */
static void mpc_i2c_fixup(struct mpc_i2c *i2c)
{
	writeccr(i2c, 0);
	udelay(30);
	writeccr(i2c, CCR_MEN);
	udelay(30);
	writeccr(i2c, CCR_MSTA | CCR_MTX);
	udelay(30);
	writeccr(i2c, CCR_MSTA | CCR_MTX | CCR_MEN);
	udelay(30);
	writeccr(i2c, CCR_MEN);
	udelay(30);
}

static int i2c_wait(struct mpc_i2c *i2c, unsigned timeout, int writing)
{
	unsigned long orig_jiffies = jiffies;
	u32 x;
	int result = 0;

	if (i2c->irq == NO_IRQ) {
		while (!(readb(i2c->base + MPC_I2C_SR) & CSR_MIF)) {
			schedule();
			if (time_after(jiffies, orig_jiffies + timeout)) {
				dev_dbg(i2c->dev, "timeout\n");
				writeccr(i2c, 0);
				result = -EIO;
				break;
			}
		}
		x = readb(i2c->base + MPC_I2C_SR);
		writeb(0, i2c->base + MPC_I2C_SR);
	} else {
		/* Interrupt mode */
		result = wait_event_timeout(i2c->queue,
			(i2c->interrupt & CSR_MIF), timeout);

		if (unlikely(!(i2c->interrupt & CSR_MIF))) {
<<<<<<< HEAD
			pr_debug("I2C: wait timeout\n");
=======
			dev_dbg(i2c->dev, "wait timeout\n");
>>>>>>> 93cfb3c9
			writeccr(i2c, 0);
			result = -ETIMEDOUT;
		}

		x = i2c->interrupt;
		i2c->interrupt = 0;
	}

	if (result < 0)
		return result;

	if (!(x & CSR_MCF)) {
		dev_dbg(i2c->dev, "unfinished\n");
		return -EIO;
	}

	if (x & CSR_MAL) {
		dev_dbg(i2c->dev, "MAL\n");
		return -EIO;
	}

	if (writing && (x & CSR_RXAK)) {
		dev_dbg(i2c->dev, "No RXAK\n");
		/* generate stop */
		writeccr(i2c, CCR_MEN);
		return -EIO;
	}
	return 0;
}

#ifdef CONFIG_PPC_52xx
static const struct mpc_i2c_divider mpc_i2c_dividers_52xx[] = {
	{20, 0x20}, {22, 0x21}, {24, 0x22}, {26, 0x23},
	{28, 0x24}, {30, 0x01}, {32, 0x25}, {34, 0x02},
	{36, 0x26}, {40, 0x27}, {44, 0x04}, {48, 0x28},
	{52, 0x63}, {56, 0x29}, {60, 0x41}, {64, 0x2a},
	{68, 0x07}, {72, 0x2b}, {80, 0x2c}, {88, 0x09},
	{96, 0x2d}, {104, 0x0a}, {112, 0x2e}, {120, 0x81},
	{128, 0x2f}, {136, 0x47}, {144, 0x0c}, {160, 0x30},
	{176, 0x49}, {192, 0x31}, {208, 0x4a}, {224, 0x32},
	{240, 0x0f}, {256, 0x33}, {272, 0x87}, {288, 0x10},
	{320, 0x34}, {352, 0x89}, {384, 0x35}, {416, 0x8a},
	{448, 0x36}, {480, 0x13}, {512, 0x37}, {576, 0x14},
	{640, 0x38}, {768, 0x39}, {896, 0x3a}, {960, 0x17},
	{1024, 0x3b}, {1152, 0x18}, {1280, 0x3c}, {1536, 0x3d},
	{1792, 0x3e}, {1920, 0x1b}, {2048, 0x3f}, {2304, 0x1c},
	{2560, 0x1d}, {3072, 0x1e}, {3584, 0x7e}, {3840, 0x1f},
	{4096, 0x7f}, {4608, 0x5c}, {5120, 0x5d}, {6144, 0x5e},
	{7168, 0xbe}, {7680, 0x5f}, {8192, 0xbf}, {9216, 0x9c},
	{10240, 0x9d}, {12288, 0x9e}, {15360, 0x9f}
};

int mpc_i2c_get_fdr_52xx(struct device_node *node, u32 clock, int prescaler)
{
	const struct mpc52xx_i2c_divider *div = NULL;
	unsigned int pvr = mfspr(SPRN_PVR);
	u32 divider;
	int i;

	if (!clock)
		return -EINVAL;

	/* Determine divider value */
	divider = mpc52xx_find_ipb_freq(node) / clock;

	/*
	 * We want to choose an FDR/DFSR that generates an I2C bus speed that
	 * is equal to or lower than the requested speed.
	 */
	for (i = 0; i < ARRAY_SIZE(mpc52xx_i2c_dividers); i++) {
		div = &mpc_i2c_dividers_52xx[i];
		/* Old MPC5200 rev A CPUs do not support the high bits */
		if (div->fdr & 0xc0 && pvr == 0x80822011)
			continue;
		if (div->divider >= divider)
			break;
	}

	return div ? (int)div->fdr : -EINVAL;
}

static void mpc_i2c_setclock_52xx(struct device_node *node,
				  struct mpc_i2c *i2c,
				  u32 clock, u32 prescaler)
{
	int fdr = mpc52xx_i2c_get_fdr(node, clock, prescaler);

	if (fdr < 0)
		fdr = 0x3f; /* backward compatibility */
	writeb(fdr & 0xff, i2c->base + MPC_I2C_FDR);
	dev_info(i2c->dev, "clock %d Hz (fdr=%d)\n", clock, fdr);
}
#else /* !CONFIG_PPC_52xx */
static void mpc_i2c_setclock_52xx(struct device_node *node,
				  struct mpc_i2c *i2c,
				  u32 clock, u32 prescaler)
{
}
#endif /* CONFIG_PPC_52xx*/

#ifdef CONFIG_FSL_SOC
static const struct mpc_i2c_divider mpc_i2c_dividers_8xxx[] = {
	{160, 0x0120}, {192, 0x0121}, {224, 0x0122}, {256, 0x0123},
	{288, 0x0100}, {320, 0x0101}, {352, 0x0601}, {384, 0x0102},
	{416, 0x0602}, {448, 0x0126}, {480, 0x0103}, {512, 0x0127},
	{544, 0x0b03}, {576, 0x0104}, {608, 0x1603}, {640, 0x0105},
	{672, 0x2003}, {704, 0x0b05}, {736, 0x2b03}, {768, 0x0106},
	{800, 0x3603}, {832, 0x0b06}, {896, 0x012a}, {960, 0x0107},
	{1024, 0x012b}, {1088, 0x1607}, {1152, 0x0108}, {1216, 0x2b07},
	{1280, 0x0109}, {1408, 0x1609}, {1536, 0x010a}, {1664, 0x160a},
	{1792, 0x012e}, {1920, 0x010b}, {2048, 0x012f}, {2176, 0x2b0b},
	{2304, 0x010c}, {2560, 0x010d}, {2816, 0x2b0d}, {3072, 0x010e},
	{3328, 0x2b0e}, {3584, 0x0132}, {3840, 0x010f}, {4096, 0x0133},
	{4608, 0x0110}, {5120, 0x0111}, {6144, 0x0112}, {7168, 0x0136},
	{7680, 0x0113}, {8192, 0x0137}, {9216, 0x0114}, {10240, 0x0115},
	{12288, 0x0116}, {14336, 0x013a}, {15360, 0x0117}, {16384, 0x013b},
	{18432, 0x0118}, {20480, 0x0119}, {24576, 0x011a}, {28672, 0x013e},
	{30720, 0x011b}, {32768, 0x013f}, {36864, 0x011c}, {40960, 0x011d},
	{49152, 0x011e}, {61440, 0x011f}
};

u32 mpc_i2c_get_sec_cfg_8xxx(void)
{
	struct device_node *node = NULL;
	u32 __iomem *reg;
	u32 val = 0;

	node = of_find_node_by_name(NULL, "global-utilities");
	if (node) {
		const u32 *prop = of_get_property(node, "reg", NULL);
		if (prop) {
			/*
			 * Map and check POR Device Status Register 2
			 * (PORDEVSR2) at 0xE0014
			 */
			reg = ioremap(get_immrbase() + *prop + 0x14, 0x4);
			if (!reg)
				printk(KERN_ERR
				       "Error: couldn't map PORDEVSR2\n");
			else
				val = in_be32(reg) & 0x00000080; /* sec-cfg */
			iounmap(reg);
		}
	}
	if (node)
		of_node_put(node);

	return val;
}

int mpc_i2c_get_fdr_8xxx(struct device_node *node, u32 clock, u32 prescaler)
{
	const struct mpc_i2c_divider *div = NULL;
	u32 divider;
	int i;

	if (!clock)
		return -EINVAL;

	/* Determine proper divider value */
	if (of_device_is_compatible(node, "fsl,mpc8544-i2c"))
		prescaler = mpc_i2c_get_sec_cfg_8xxx() ? 3 : 2;
	if (!prescaler)
		prescaler = 1;

	divider = fsl_get_sys_freq() / clock / prescaler;

	pr_debug("I2C: src_clock=%d clock=%d divider=%d\n",
		 fsl_get_sys_freq(), clock, divider);

	/*
	 * We want to choose an FDR/DFSR that generates an I2C bus speed that
	 * is equal to or lower than the requested speed.
	 */
	for (i = 0; i < ARRAY_SIZE(mpc_i2c_dividers_8xxx); i++) {
		div = &mpc_i2c_dividers_8xxx[i];
		if (div->divider >= divider)
			break;
	}

	return div ? (int)div->fdr : -EINVAL;
}

static void mpc_i2c_setclock_8xxx(struct device_node *node,
				  struct mpc_i2c *i2c,
				  u32 clock, u32 prescaler)
{
	int fdr = mpc_i2c_get_fdr_8xxx(node, clock, prescaler);

	if (fdr < 0)
		fdr = 0x1031; /* backward compatibility */
	writeb(fdr & 0xff, i2c->base + MPC_I2C_FDR);
	writeb((fdr >> 8) & 0xff, i2c->base + MPC_I2C_DFSRR);
	dev_info(i2c->dev, "clock %d Hz (dfsrr=%d fdr=%d)\n",
		 clock, fdr >> 8, fdr & 0xff);
}

#else /* !CONFIG_FSL_SOC */
static void mpc_i2c_setclock_8xxx(struct device_node *node,
				  struct mpc_i2c *i2c,
				  u32 clock, u32 prescaler)
{
}
#endif /* CONFIG_FSL_SOC */

static void mpc_i2c_start(struct mpc_i2c *i2c)
{
	/* Clear arbitration */
	writeb(0, i2c->base + MPC_I2C_SR);
	/* Start with MEN */
	writeccr(i2c, CCR_MEN);
}

static void mpc_i2c_stop(struct mpc_i2c *i2c)
{
	writeccr(i2c, CCR_MEN);
}

static int mpc_write(struct mpc_i2c *i2c, int target,
		     const u8 *data, int length, int restart)
{
	int i, result;
	unsigned timeout = i2c->adap.timeout;
	u32 flags = restart ? CCR_RSTA : 0;

	/* Start with MEN */
	if (!restart)
		writeccr(i2c, CCR_MEN);
	/* Start as master */
	writeccr(i2c, CCR_MIEN | CCR_MEN | CCR_MSTA | CCR_MTX | flags);
	/* Write target byte */
	writeb((target << 1), i2c->base + MPC_I2C_DR);

	result = i2c_wait(i2c, timeout, 1);
	if (result < 0)
		return result;

	for (i = 0; i < length; i++) {
		/* Write data byte */
		writeb(data[i], i2c->base + MPC_I2C_DR);

		result = i2c_wait(i2c, timeout, 1);
		if (result < 0)
			return result;
	}

	return 0;
}

static int mpc_read(struct mpc_i2c *i2c, int target,
		    u8 *data, int length, int restart)
{
	unsigned timeout = i2c->adap.timeout;
	int i, result;
	u32 flags = restart ? CCR_RSTA : 0;

	/* Start with MEN */
	if (!restart)
		writeccr(i2c, CCR_MEN);
	/* Switch to read - restart */
	writeccr(i2c, CCR_MIEN | CCR_MEN | CCR_MSTA | CCR_MTX | flags);
	/* Write target address byte - this time with the read flag set */
	writeb((target << 1) | 1, i2c->base + MPC_I2C_DR);

	result = i2c_wait(i2c, timeout, 1);
	if (result < 0)
		return result;

	if (length) {
		if (length == 1)
			writeccr(i2c, CCR_MIEN | CCR_MEN | CCR_MSTA | CCR_TXAK);
		else
			writeccr(i2c, CCR_MIEN | CCR_MEN | CCR_MSTA);
		/* Dummy read */
		readb(i2c->base + MPC_I2C_DR);
	}

	for (i = 0; i < length; i++) {
		result = i2c_wait(i2c, timeout, 0);
		if (result < 0)
			return result;

		/* Generate txack on next to last byte */
		if (i == length - 2)
			writeccr(i2c, CCR_MIEN | CCR_MEN | CCR_MSTA | CCR_TXAK);
		/* Generate stop on last byte */
		if (i == length - 1)
			writeccr(i2c, CCR_MIEN | CCR_MEN | CCR_TXAK);
		data[i] = readb(i2c->base + MPC_I2C_DR);
	}

	return length;
}

static int mpc_xfer(struct i2c_adapter *adap, struct i2c_msg *msgs, int num)
{
	struct i2c_msg *pmsg;
	int i;
	int ret = 0;
	unsigned long orig_jiffies = jiffies;
	struct mpc_i2c *i2c = i2c_get_adapdata(adap);

	mpc_i2c_start(i2c);

	/* Allow bus up to 1s to become not busy */
	while (readb(i2c->base + MPC_I2C_SR) & CSR_MBB) {
		if (signal_pending(current)) {
			dev_dbg(i2c->dev, "Interrupted\n");
			writeccr(i2c, 0);
			return -EINTR;
		}
		if (time_after(jiffies, orig_jiffies + HZ)) {
			dev_dbg(i2c->dev, "timeout\n");
			if (readb(i2c->base + MPC_I2C_SR) ==
			    (CSR_MCF | CSR_MBB | CSR_RXAK))
				mpc_i2c_fixup(i2c);
			return -EIO;
		}
		schedule();
	}

	for (i = 0; ret >= 0 && i < num; i++) {
		pmsg = &msgs[i];
		dev_dbg(i2c->dev,
			"Doing %s %d bytes to 0x%02x - %d of %d messages\n",
			pmsg->flags & I2C_M_RD ? "read" : "write",
			pmsg->len, pmsg->addr, i + 1, num);
		if (pmsg->flags & I2C_M_RD)
			ret =
			    mpc_read(i2c, pmsg->addr, pmsg->buf, pmsg->len, i);
		else
			ret =
			    mpc_write(i2c, pmsg->addr, pmsg->buf, pmsg->len, i);
	}
	mpc_i2c_stop(i2c);
	return (ret < 0) ? ret : num;
}

static u32 mpc_functionality(struct i2c_adapter *adap)
{
	return I2C_FUNC_I2C | I2C_FUNC_SMBUS_EMUL;
}

static const struct i2c_algorithm mpc_algo = {
	.master_xfer = mpc_xfer,
	.functionality = mpc_functionality,
};

static struct i2c_adapter mpc_ops = {
	.owner = THIS_MODULE,
	.name = "MPC adapter",
	.algo = &mpc_algo,
	.timeout = HZ,
};

static int __devinit fsl_i2c_probe(struct of_device *op,
				   const struct of_device_id *match)
{
	struct mpc_i2c *i2c;
	const u32 *prop;
	u32 clock = 0;
	int result = 0;
	int plen;

	i2c = kzalloc(sizeof(*i2c), GFP_KERNEL);
	if (!i2c)
		return -ENOMEM;

	i2c->dev = &op->dev; /* for debug and error output */

	init_waitqueue_head(&i2c->queue);

	i2c->base = of_iomap(op->node, 0);
	if (!i2c->base) {
		dev_err(i2c->dev, "failed to map controller\n");
		result = -ENOMEM;
		goto fail_map;
	}

	i2c->irq = irq_of_parse_and_map(op->node, 0);
	if (i2c->irq != NO_IRQ) { /* i2c->irq = NO_IRQ implies polling */
		result = request_irq(i2c->irq, mpc_i2c_isr,
				     IRQF_SHARED, "i2c-mpc", i2c);
		if (result < 0) {
			dev_err(i2c->dev, "failed to attach interrupt\n");
			goto fail_request;
		}
	}

	if (!of_get_property(op->node, "fsl,preserve-clocking", NULL)) {
		prop = of_get_property(op->node, "clock-frequency", &plen);
		if (prop && plen == sizeof(u32))
			clock = *prop;

		if (match->data) {
			struct mpc_i2c_match_data *data =
				(struct mpc_i2c_match_data *)match->data;
			data->setclock(op->node, i2c, clock, data->prescaler);
		} else {
			/* Backwards compatibility */
			if (of_get_property(op->node, "dfsrr", NULL))
				mpc_i2c_setclock_8xxx(op->node, i2c,
						      clock, 0);
		}
	}

	dev_set_drvdata(&op->dev, i2c);

	i2c->adap = mpc_ops;
	i2c_set_adapdata(&i2c->adap, i2c);
	i2c->adap.dev.parent = &op->dev;

	result = i2c_add_adapter(&i2c->adap);
	if (result < 0) {
		dev_err(i2c->dev, "failed to add adapter\n");
		goto fail_add;
	}
	of_register_i2c_devices(&i2c->adap, op->node);

	return result;

 fail_add:
	dev_set_drvdata(&op->dev, NULL);
	free_irq(i2c->irq, i2c);
 fail_request:
	irq_dispose_mapping(i2c->irq);
	iounmap(i2c->base);
 fail_map:
	kfree(i2c);
	return result;
};

static int __devexit fsl_i2c_remove(struct of_device *op)
{
	struct mpc_i2c *i2c = dev_get_drvdata(&op->dev);

	i2c_del_adapter(&i2c->adap);
	dev_set_drvdata(&op->dev, NULL);

	if (i2c->irq != NO_IRQ)
		free_irq(i2c->irq, i2c);

	irq_dispose_mapping(i2c->irq);
	iounmap(i2c->base);
	kfree(i2c);
	return 0;
};

static const struct of_device_id mpc_i2c_of_match[] = {
	{.compatible = "mpc5200-i2c",
	 .data = &(struct mpc_i2c_match_data) {
			.setclock = mpc_i2c_setclock_52xx,
		},
	},
	{.compatible = "fsl,mpc5200b-i2c",
	 .data = &(struct mpc_i2c_match_data) {
			.setclock = mpc_i2c_setclock_52xx,
		},
	},
	{.compatible = "fsl,mpc5200-i2c",
	 .data = &(struct mpc_i2c_match_data) {
			.setclock = mpc_i2c_setclock_52xx,
		},
	},
	{.compatible = "fsl,mpc8313-i2c",
	 .data = &(struct mpc_i2c_match_data) {
			.setclock = mpc_i2c_setclock_8xxx,
		},
	},
	{.compatible = "fsl,mpc8543-i2c",
	 .data = &(struct mpc_i2c_match_data) {
			.setclock = mpc_i2c_setclock_8xxx,
			.prescaler = 2,
		},
	},
	{.compatible = "fsl,mpc8544-i2c",
	 .data = &(struct mpc_i2c_match_data) {
			.setclock = mpc_i2c_setclock_8xxx,
			.prescaler = 3,
		},
	/* Backward compatibility */
	},
	{.compatible = "fsl-i2c", },
	{},
};

MODULE_DEVICE_TABLE(of, mpc_i2c_of_match);


/* Structure for a device driver */
static struct of_platform_driver mpc_i2c_driver = {
	.match_table	= mpc_i2c_of_match,
	.probe		= fsl_i2c_probe,
	.remove		= __devexit_p(fsl_i2c_remove),
	.driver		= {
		.owner	= THIS_MODULE,
		.name	= DRV_NAME,
	},
};

static int __init fsl_i2c_init(void)
{
	int rv;

	rv = of_register_platform_driver(&mpc_i2c_driver);
	if (rv)
		printk(KERN_ERR DRV_NAME
		       " of_register_platform_driver failed (%i)\n", rv);
	return rv;
}

static void __exit fsl_i2c_exit(void)
{
	of_unregister_platform_driver(&mpc_i2c_driver);
}

module_init(fsl_i2c_init);
module_exit(fsl_i2c_exit);

MODULE_AUTHOR("Adrian Cox <adrian@humboldt.co.uk>");
MODULE_DESCRIPTION("I2C-Bus adapter for MPC107 bridge and "
		   "MPC824x/85xx/52xx processors");
MODULE_LICENSE("GPL");<|MERGE_RESOLUTION|>--- conflicted
+++ resolved
@@ -133,11 +133,7 @@
 			(i2c->interrupt & CSR_MIF), timeout);
 
 		if (unlikely(!(i2c->interrupt & CSR_MIF))) {
-<<<<<<< HEAD
-			pr_debug("I2C: wait timeout\n");
-=======
 			dev_dbg(i2c->dev, "wait timeout\n");
->>>>>>> 93cfb3c9
 			writeccr(i2c, 0);
 			result = -ETIMEDOUT;
 		}
