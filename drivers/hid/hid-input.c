/*
 *  Copyright (c) 2000-2001 Vojtech Pavlik
 *  Copyright (c) 2006-2010 Jiri Kosina
 *
 *  HID to Linux Input mapping
 */

/*
 * This program is free software; you can redistribute it and/or modify
 * it under the terms of the GNU General Public License as published by
 * the Free Software Foundation; either version 2 of the License, or
 * (at your option) any later version.
 *
 * This program is distributed in the hope that it will be useful,
 * but WITHOUT ANY WARRANTY; without even the implied warranty of
 * MERCHANTABILITY or FITNESS FOR A PARTICULAR PURPOSE.  See the
 * GNU General Public License for more details.
 *
 * You should have received a copy of the GNU General Public License
 * along with this program; if not, write to the Free Software
 * Foundation, Inc., 59 Temple Place, Suite 330, Boston, MA 02111-1307 USA
 *
 * Should you need to contact me, the author, you can do so either by
 * e-mail - mail your message to <vojtech@ucw.cz>, or by paper mail:
 * Vojtech Pavlik, Simunkova 1594, Prague 8, 182 00 Czech Republic
 */

#include <linux/module.h>
#include <linux/slab.h>
#include <linux/kernel.h>

#include <linux/hid.h>
#include <linux/hid-debug.h>

#define unk	KEY_UNKNOWN

static const unsigned char hid_keyboard[256] = {
	  0,  0,  0,  0, 30, 48, 46, 32, 18, 33, 34, 35, 23, 36, 37, 38,
	 50, 49, 24, 25, 16, 19, 31, 20, 22, 47, 17, 45, 21, 44,  2,  3,
	  4,  5,  6,  7,  8,  9, 10, 11, 28,  1, 14, 15, 57, 12, 13, 26,
	 27, 43, 43, 39, 40, 41, 51, 52, 53, 58, 59, 60, 61, 62, 63, 64,
	 65, 66, 67, 68, 87, 88, 99, 70,119,110,102,104,111,107,109,106,
	105,108,103, 69, 98, 55, 74, 78, 96, 79, 80, 81, 75, 76, 77, 71,
	 72, 73, 82, 83, 86,127,116,117,183,184,185,186,187,188,189,190,
	191,192,193,194,134,138,130,132,128,129,131,137,133,135,136,113,
	115,114,unk,unk,unk,121,unk, 89, 93,124, 92, 94, 95,unk,unk,unk,
	122,123, 90, 91, 85,unk,unk,unk,unk,unk,unk,unk,unk,unk,unk,unk,
	unk,unk,unk,unk,unk,unk,unk,unk,unk,unk,unk,unk,unk,unk,unk,unk,
	unk,unk,unk,unk,unk,unk,179,180,unk,unk,unk,unk,unk,unk,unk,unk,
	unk,unk,unk,unk,unk,unk,unk,unk,unk,unk,unk,unk,unk,unk,unk,unk,
	unk,unk,unk,unk,unk,unk,unk,unk,unk,unk,unk,unk,unk,unk,unk,unk,
	 29, 42, 56,125, 97, 54,100,126,164,166,165,163,161,115,114,113,
	150,158,159,128,136,177,178,176,142,152,173,140,unk,unk,unk,unk
};

static const struct {
	__s32 x;
	__s32 y;
}  hid_hat_to_axis[] = {{ 0, 0}, { 0,-1}, { 1,-1}, { 1, 0}, { 1, 1}, { 0, 1}, {-1, 1}, {-1, 0}, {-1,-1}};

#define map_abs(c)	hid_map_usage(hidinput, usage, &bit, &max, EV_ABS, (c))
#define map_rel(c)	hid_map_usage(hidinput, usage, &bit, &max, EV_REL, (c))
#define map_key(c)	hid_map_usage(hidinput, usage, &bit, &max, EV_KEY, (c))
#define map_led(c)	hid_map_usage(hidinput, usage, &bit, &max, EV_LED, (c))

#define map_abs_clear(c)	hid_map_usage_clear(hidinput, usage, &bit, \
		&max, EV_ABS, (c))
#define map_key_clear(c)	hid_map_usage_clear(hidinput, usage, &bit, \
		&max, EV_KEY, (c))

static bool match_scancode(struct hid_usage *usage,
			   unsigned int cur_idx, unsigned int scancode)
{
	return (usage->hid & (HID_USAGE_PAGE | HID_USAGE)) == scancode;
}

static bool match_keycode(struct hid_usage *usage,
			  unsigned int cur_idx, unsigned int keycode)
{
	/*
	 * We should exclude unmapped usages when doing lookup by keycode.
	 */
	return (usage->type == EV_KEY && usage->code == keycode);
}

static bool match_index(struct hid_usage *usage,
			unsigned int cur_idx, unsigned int idx)
{
	return cur_idx == idx;
}

typedef bool (*hid_usage_cmp_t)(struct hid_usage *usage,
				unsigned int cur_idx, unsigned int val);

static struct hid_usage *hidinput_find_key(struct hid_device *hid,
					   hid_usage_cmp_t match,
					   unsigned int value,
					   unsigned int *usage_idx)
{
	unsigned int i, j, k, cur_idx = 0;
	struct hid_report *report;
	struct hid_usage *usage;

	for (k = HID_INPUT_REPORT; k <= HID_OUTPUT_REPORT; k++) {
		list_for_each_entry(report, &hid->report_enum[k].report_list, list) {
			for (i = 0; i < report->maxfield; i++) {
				for (j = 0; j < report->field[i]->maxusage; j++) {
					usage = report->field[i]->usage + j;
					if (usage->type == EV_KEY || usage->type == 0) {
						if (match(usage, cur_idx, value)) {
							if (usage_idx)
								*usage_idx = cur_idx;
							return usage;
						}
						cur_idx++;
					}
				}
			}
		}
	}
	return NULL;
}

static struct hid_usage *hidinput_locate_usage(struct hid_device *hid,
					const struct input_keymap_entry *ke,
					unsigned int *index)
{
	struct hid_usage *usage;
	unsigned int scancode;

	if (ke->flags & INPUT_KEYMAP_BY_INDEX)
		usage = hidinput_find_key(hid, match_index, ke->index, index);
	else if (input_scancode_to_scalar(ke, &scancode) == 0)
		usage = hidinput_find_key(hid, match_scancode, scancode, index);
	else
		usage = NULL;

	return usage;
}

static int hidinput_getkeycode(struct input_dev *dev,
			       struct input_keymap_entry *ke)
{
	struct hid_device *hid = input_get_drvdata(dev);
	struct hid_usage *usage;
	unsigned int scancode, index;

	usage = hidinput_locate_usage(hid, ke, &index);
	if (usage) {
		ke->keycode = usage->type == EV_KEY ?
				usage->code : KEY_RESERVED;
		ke->index = index;
		scancode = usage->hid & (HID_USAGE_PAGE | HID_USAGE);
		ke->len = sizeof(scancode);
		memcpy(ke->scancode, &scancode, sizeof(scancode));
		return 0;
	}

	return -EINVAL;
}

static int hidinput_setkeycode(struct input_dev *dev,
			       const struct input_keymap_entry *ke,
			       unsigned int *old_keycode)
{
	struct hid_device *hid = input_get_drvdata(dev);
	struct hid_usage *usage;

	usage = hidinput_locate_usage(hid, ke, NULL);
	if (usage) {
		*old_keycode = usage->type == EV_KEY ?
				usage->code : KEY_RESERVED;
		usage->code = ke->keycode;

		clear_bit(*old_keycode, dev->keybit);
		set_bit(usage->code, dev->keybit);
		dbg_hid("Assigned keycode %d to HID usage code %x\n",
			usage->code, usage->hid);

		/*
		 * Set the keybit for the old keycode if the old keycode is used
		 * by another key
		 */
		if (hidinput_find_key(hid, match_keycode, *old_keycode, NULL))
			set_bit(*old_keycode, dev->keybit);

		return 0;
	}

	return -EINVAL;
}


/**
 * hidinput_calc_abs_res - calculate an absolute axis resolution
 * @field: the HID report field to calculate resolution for
 * @code: axis code
 *
 * The formula is:
 *                         (logical_maximum - logical_minimum)
 * resolution = ----------------------------------------------------------
 *              (physical_maximum - physical_minimum) * 10 ^ unit_exponent
 *
 * as seen in the HID specification v1.11 6.2.2.7 Global Items.
 *
 * Only exponent 1 length units are processed. Centimeters and inches are
 * converted to millimeters. Degrees are converted to radians.
 */
static __s32 hidinput_calc_abs_res(const struct hid_field *field, __u16 code)
{
	__s32 unit_exponent = field->unit_exponent;
	__s32 logical_extents = field->logical_maximum -
					field->logical_minimum;
	__s32 physical_extents = field->physical_maximum -
					field->physical_minimum;
	__s32 prev;

	/* Check if the extents are sane */
	if (logical_extents <= 0 || physical_extents <= 0)
		return 0;

	/*
	 * Verify and convert units.
	 * See HID specification v1.11 6.2.2.7 Global Items for unit decoding
	 */
	if (code == ABS_X || code == ABS_Y || code == ABS_Z) {
		if (field->unit == 0x11) {		/* If centimeters */
			/* Convert to millimeters */
			unit_exponent += 1;
		} else if (field->unit == 0x13) {	/* If inches */
			/* Convert to millimeters */
			prev = physical_extents;
			physical_extents *= 254;
			if (physical_extents < prev)
				return 0;
			unit_exponent -= 1;
		} else {
			return 0;
		}
	} else if (code == ABS_RX || code == ABS_RY || code == ABS_RZ) {
		if (field->unit == 0x14) {		/* If degrees */
			/* Convert to radians */
			prev = logical_extents;
			logical_extents *= 573;
			if (logical_extents < prev)
				return 0;
			unit_exponent += 1;
		} else if (field->unit != 0x12) {	/* If not radians */
			return 0;
		}
	} else {
		return 0;
	}

	/* Apply negative unit exponent */
	for (; unit_exponent < 0; unit_exponent++) {
		prev = logical_extents;
		logical_extents *= 10;
		if (logical_extents < prev)
			return 0;
	}
	/* Apply positive unit exponent */
	for (; unit_exponent > 0; unit_exponent--) {
		prev = physical_extents;
		physical_extents *= 10;
		if (physical_extents < prev)
			return 0;
	}

	/* Calculate resolution */
	return logical_extents / physical_extents;
}

static void hidinput_configure_usage(struct hid_input *hidinput, struct hid_field *field,
				     struct hid_usage *usage)
{
	struct input_dev *input = hidinput->input;
	struct hid_device *device = input_get_drvdata(input);
	int max = 0, code;
	unsigned long *bit = NULL;

	field->hidinput = hidinput;

	if (field->flags & HID_MAIN_ITEM_CONSTANT)
		goto ignore;

	/* only LED usages are supported in output fields */
	if (field->report_type == HID_OUTPUT_REPORT &&
			(usage->hid & HID_USAGE_PAGE) != HID_UP_LED) {
		goto ignore;
	}

	if (field->report_type == HID_FEATURE_REPORT) {
		if (device->driver->feature_mapping) {
			device->driver->feature_mapping(device, hidinput, field,
				usage);
		}
		goto ignore;
	}

	if (device->driver->input_mapping) {
		int ret = device->driver->input_mapping(device, hidinput, field,
				usage, &bit, &max);
		if (ret > 0)
			goto mapped;
		if (ret < 0)
			goto ignore;
	}

	switch (usage->hid & HID_USAGE_PAGE) {
	case HID_UP_UNDEFINED:
		goto ignore;

	case HID_UP_KEYBOARD:
		set_bit(EV_REP, input->evbit);

		if ((usage->hid & HID_USAGE) < 256) {
			if (!hid_keyboard[usage->hid & HID_USAGE]) goto ignore;
			map_key_clear(hid_keyboard[usage->hid & HID_USAGE]);
		} else
			map_key(KEY_UNKNOWN);

		break;

	case HID_UP_BUTTON:
		code = ((usage->hid - 1) & HID_USAGE);

		switch (field->application) {
		case HID_GD_MOUSE:
		case HID_GD_POINTER:  code += BTN_MOUSE; break;
		case HID_GD_JOYSTICK:
				if (code <= 0xf)
					code += BTN_JOYSTICK;
				else
					code += BTN_TRIGGER_HAPPY;
				break;
		case HID_GD_GAMEPAD:  code += BTN_GAMEPAD; break;
		default:
			switch (field->physical) {
			case HID_GD_MOUSE:
			case HID_GD_POINTER:  code += BTN_MOUSE; break;
			case HID_GD_JOYSTICK: code += BTN_JOYSTICK; break;
			case HID_GD_GAMEPAD:  code += BTN_GAMEPAD; break;
			default:              code += BTN_MISC;
			}
		}

		map_key(code);
		break;

	case HID_UP_SIMULATION:
		switch (usage->hid & 0xffff) {
		case 0xba: map_abs(ABS_RUDDER);   break;
		case 0xbb: map_abs(ABS_THROTTLE); break;
		case 0xc4: map_abs(ABS_GAS);      break;
		case 0xc5: map_abs(ABS_BRAKE);    break;
		case 0xc8: map_abs(ABS_WHEEL);    break;
		default:   goto ignore;
		}
		break;

	case HID_UP_GENDESK:
		if ((usage->hid & 0xf0) == 0x80) {	/* SystemControl */
			switch (usage->hid & 0xf) {
			case 0x1: map_key_clear(KEY_POWER);  break;
			case 0x2: map_key_clear(KEY_SLEEP);  break;
			case 0x3: map_key_clear(KEY_WAKEUP); break;
			default: goto unknown;
			}
			break;
		}

		if ((usage->hid & 0xf0) == 0x90) {	/* D-pad */
			switch (usage->hid) {
			case HID_GD_UP:	   usage->hat_dir = 1; break;
			case HID_GD_DOWN:  usage->hat_dir = 5; break;
			case HID_GD_RIGHT: usage->hat_dir = 3; break;
			case HID_GD_LEFT:  usage->hat_dir = 7; break;
			default: goto unknown;
			}
			if (field->dpad) {
				map_abs(field->dpad);
				goto ignore;
			}
			map_abs(ABS_HAT0X);
			break;
		}

		switch (usage->hid) {
		/* These usage IDs map directly to the usage codes. */
		case HID_GD_X: case HID_GD_Y: case HID_GD_Z:
		case HID_GD_RX: case HID_GD_RY: case HID_GD_RZ:
		case HID_GD_SLIDER: case HID_GD_DIAL: case HID_GD_WHEEL:
			if (field->flags & HID_MAIN_ITEM_RELATIVE)
				map_rel(usage->hid & 0xf);
			else
				map_abs(usage->hid & 0xf);
			break;

		case HID_GD_HATSWITCH:
			usage->hat_min = field->logical_minimum;
			usage->hat_max = field->logical_maximum;
			map_abs(ABS_HAT0X);
			break;

		case HID_GD_START:	map_key_clear(BTN_START);	break;
		case HID_GD_SELECT:	map_key_clear(BTN_SELECT);	break;

		default: goto unknown;
		}

		break;

	case HID_UP_LED:
		switch (usage->hid & 0xffff) {		      /* HID-Value:                   */
		case 0x01:  map_led (LED_NUML);     break;    /*   "Num Lock"                 */
		case 0x02:  map_led (LED_CAPSL);    break;    /*   "Caps Lock"                */
		case 0x03:  map_led (LED_SCROLLL);  break;    /*   "Scroll Lock"              */
		case 0x04:  map_led (LED_COMPOSE);  break;    /*   "Compose"                  */
		case 0x05:  map_led (LED_KANA);     break;    /*   "Kana"                     */
		case 0x27:  map_led (LED_SLEEP);    break;    /*   "Stand-By"                 */
		case 0x4c:  map_led (LED_SUSPEND);  break;    /*   "System Suspend"           */
		case 0x09:  map_led (LED_MUTE);     break;    /*   "Mute"                     */
		case 0x4b:  map_led (LED_MISC);     break;    /*   "Generic Indicator"        */
		case 0x19:  map_led (LED_MAIL);     break;    /*   "Message Waiting"          */
		case 0x4d:  map_led (LED_CHARGING); break;    /*   "External Power Connected" */

		default: goto ignore;
		}
		break;

	case HID_UP_DIGITIZER:
		switch (usage->hid & 0xff) {
		case 0x00: /* Undefined */
			goto ignore;

		case 0x30: /* TipPressure */
			if (!test_bit(BTN_TOUCH, input->keybit)) {
				device->quirks |= HID_QUIRK_NOTOUCH;
				set_bit(EV_KEY, input->evbit);
				set_bit(BTN_TOUCH, input->keybit);
			}
			map_abs_clear(ABS_PRESSURE);
			break;

		case 0x32: /* InRange */
			switch (field->physical & 0xff) {
			case 0x21: map_key(BTN_TOOL_MOUSE); break;
			case 0x22: map_key(BTN_TOOL_FINGER); break;
			default: map_key(BTN_TOOL_PEN); break;
			}
			break;

		case 0x3c: /* Invert */
			map_key_clear(BTN_TOOL_RUBBER);
			break;

		case 0x33: /* Touch */
		case 0x42: /* TipSwitch */
		case 0x43: /* TipSwitch2 */
			device->quirks &= ~HID_QUIRK_NOTOUCH;
			map_key_clear(BTN_TOUCH);
			break;

		case 0x44: /* BarrelSwitch */
			map_key_clear(BTN_STYLUS);
			break;

		case 0x46: /* TabletPick */
			map_key_clear(BTN_STYLUS2);
			break;

		default:  goto unknown;
		}
		break;

	case HID_UP_CONSUMER:	/* USB HUT v1.1, pages 56-62 */
		switch (usage->hid & HID_USAGE) {
		case 0x000: goto ignore;
		case 0x034: map_key_clear(KEY_SLEEP);		break;
		case 0x036: map_key_clear(BTN_MISC);		break;

		case 0x040: map_key_clear(KEY_MENU);		break;
		case 0x045: map_key_clear(KEY_RADIO);		break;

		case 0x083: map_key_clear(KEY_LAST);		break;
		case 0x088: map_key_clear(KEY_PC);		break;
		case 0x089: map_key_clear(KEY_TV);		break;
		case 0x08a: map_key_clear(KEY_WWW);		break;
		case 0x08b: map_key_clear(KEY_DVD);		break;
		case 0x08c: map_key_clear(KEY_PHONE);		break;
		case 0x08d: map_key_clear(KEY_PROGRAM);		break;
		case 0x08e: map_key_clear(KEY_VIDEOPHONE);	break;
		case 0x08f: map_key_clear(KEY_GAMES);		break;
		case 0x090: map_key_clear(KEY_MEMO);		break;
		case 0x091: map_key_clear(KEY_CD);		break;
		case 0x092: map_key_clear(KEY_VCR);		break;
		case 0x093: map_key_clear(KEY_TUNER);		break;
		case 0x094: map_key_clear(KEY_EXIT);		break;
		case 0x095: map_key_clear(KEY_HELP);		break;
		case 0x096: map_key_clear(KEY_TAPE);		break;
		case 0x097: map_key_clear(KEY_TV2);		break;
		case 0x098: map_key_clear(KEY_SAT);		break;
		case 0x09a: map_key_clear(KEY_PVR);		break;

		case 0x09c: map_key_clear(KEY_CHANNELUP);	break;
		case 0x09d: map_key_clear(KEY_CHANNELDOWN);	break;
		case 0x0a0: map_key_clear(KEY_VCR2);		break;

		case 0x0b0: map_key_clear(KEY_PLAY);		break;
		case 0x0b1: map_key_clear(KEY_PAUSE);		break;
		case 0x0b2: map_key_clear(KEY_RECORD);		break;
		case 0x0b3: map_key_clear(KEY_FASTFORWARD);	break;
		case 0x0b4: map_key_clear(KEY_REWIND);		break;
		case 0x0b5: map_key_clear(KEY_NEXTSONG);	break;
		case 0x0b6: map_key_clear(KEY_PREVIOUSSONG);	break;
		case 0x0b7: map_key_clear(KEY_STOPCD);		break;
		case 0x0b8: map_key_clear(KEY_EJECTCD);		break;
		case 0x0bc: map_key_clear(KEY_MEDIA_REPEAT);	break;

		case 0x0cd: map_key_clear(KEY_PLAYPAUSE);	break;
		case 0x0e0: map_abs_clear(ABS_VOLUME);		break;
		case 0x0e2: map_key_clear(KEY_MUTE);		break;
		case 0x0e5: map_key_clear(KEY_BASSBOOST);	break;
		case 0x0e9: map_key_clear(KEY_VOLUMEUP);	break;
		case 0x0ea: map_key_clear(KEY_VOLUMEDOWN);	break;

		case 0x182: map_key_clear(KEY_BOOKMARKS);	break;
		case 0x183: map_key_clear(KEY_CONFIG);		break;
		case 0x184: map_key_clear(KEY_WORDPROCESSOR);	break;
		case 0x185: map_key_clear(KEY_EDITOR);		break;
		case 0x186: map_key_clear(KEY_SPREADSHEET);	break;
		case 0x187: map_key_clear(KEY_GRAPHICSEDITOR);	break;
		case 0x188: map_key_clear(KEY_PRESENTATION);	break;
		case 0x189: map_key_clear(KEY_DATABASE);	break;
		case 0x18a: map_key_clear(KEY_MAIL);		break;
		case 0x18b: map_key_clear(KEY_NEWS);		break;
		case 0x18c: map_key_clear(KEY_VOICEMAIL);	break;
		case 0x18d: map_key_clear(KEY_ADDRESSBOOK);	break;
		case 0x18e: map_key_clear(KEY_CALENDAR);	break;
		case 0x191: map_key_clear(KEY_FINANCE);		break;
		case 0x192: map_key_clear(KEY_CALC);		break;
		case 0x194: map_key_clear(KEY_FILE);		break;
		case 0x196: map_key_clear(KEY_WWW);		break;
		case 0x199: map_key_clear(KEY_CHAT);		break;
		case 0x19c: map_key_clear(KEY_LOGOFF);		break;
		case 0x19e: map_key_clear(KEY_COFFEE);		break;
		case 0x1a6: map_key_clear(KEY_HELP);		break;
		case 0x1a7: map_key_clear(KEY_DOCUMENTS);	break;
		case 0x1ab: map_key_clear(KEY_SPELLCHECK);	break;
		case 0x1b6: map_key_clear(KEY_MEDIA);		break;
		case 0x1b7: map_key_clear(KEY_SOUND);		break;
		case 0x1bc: map_key_clear(KEY_MESSENGER);	break;
		case 0x1bd: map_key_clear(KEY_INFO);		break;
		case 0x201: map_key_clear(KEY_NEW);		break;
		case 0x202: map_key_clear(KEY_OPEN);		break;
		case 0x203: map_key_clear(KEY_CLOSE);		break;
		case 0x204: map_key_clear(KEY_EXIT);		break;
		case 0x207: map_key_clear(KEY_SAVE);		break;
		case 0x208: map_key_clear(KEY_PRINT);		break;
		case 0x209: map_key_clear(KEY_PROPS);		break;
		case 0x21a: map_key_clear(KEY_UNDO);		break;
		case 0x21b: map_key_clear(KEY_COPY);		break;
		case 0x21c: map_key_clear(KEY_CUT);		break;
		case 0x21d: map_key_clear(KEY_PASTE);		break;
		case 0x21f: map_key_clear(KEY_FIND);		break;
		case 0x221: map_key_clear(KEY_SEARCH);		break;
		case 0x222: map_key_clear(KEY_GOTO);		break;
		case 0x223: map_key_clear(KEY_HOMEPAGE);	break;
		case 0x224: map_key_clear(KEY_BACK);		break;
		case 0x225: map_key_clear(KEY_FORWARD);		break;
		case 0x226: map_key_clear(KEY_STOP);		break;
		case 0x227: map_key_clear(KEY_REFRESH);		break;
		case 0x22a: map_key_clear(KEY_BOOKMARKS);	break;
		case 0x22d: map_key_clear(KEY_ZOOMIN);		break;
		case 0x22e: map_key_clear(KEY_ZOOMOUT);		break;
		case 0x22f: map_key_clear(KEY_ZOOMRESET);	break;
		case 0x233: map_key_clear(KEY_SCROLLUP);	break;
		case 0x234: map_key_clear(KEY_SCROLLDOWN);	break;
		case 0x238: map_rel(REL_HWHEEL);		break;
		case 0x25f: map_key_clear(KEY_CANCEL);		break;
		case 0x279: map_key_clear(KEY_REDO);		break;

		case 0x289: map_key_clear(KEY_REPLY);		break;
		case 0x28b: map_key_clear(KEY_FORWARDMAIL);	break;
		case 0x28c: map_key_clear(KEY_SEND);		break;

		default:    goto ignore;
		}
		break;

	case HID_UP_HPVENDOR:	/* Reported on a Dutch layout HP5308 */
		set_bit(EV_REP, input->evbit);
		switch (usage->hid & HID_USAGE) {
		case 0x021: map_key_clear(KEY_PRINT);           break;
		case 0x070: map_key_clear(KEY_HP);		break;
		case 0x071: map_key_clear(KEY_CAMERA);		break;
		case 0x072: map_key_clear(KEY_SOUND);		break;
		case 0x073: map_key_clear(KEY_QUESTION);	break;
		case 0x080: map_key_clear(KEY_EMAIL);		break;
		case 0x081: map_key_clear(KEY_CHAT);		break;
		case 0x082: map_key_clear(KEY_SEARCH);		break;
		case 0x083: map_key_clear(KEY_CONNECT);	        break;
		case 0x084: map_key_clear(KEY_FINANCE);		break;
		case 0x085: map_key_clear(KEY_SPORT);		break;
		case 0x086: map_key_clear(KEY_SHOP);	        break;
		default:    goto ignore;
		}
		break;

	case HID_UP_MSVENDOR:
		goto ignore;

	case HID_UP_CUSTOM: /* Reported on Logitech and Apple USB keyboards */
		set_bit(EV_REP, input->evbit);
		goto ignore;

	case HID_UP_LOGIVENDOR:
		goto ignore;

	case HID_UP_PID:
		switch (usage->hid & HID_USAGE) {
		case 0xa4: map_key_clear(BTN_DEAD);	break;
		default: goto ignore;
		}
		break;

	default:
	unknown:
		if (field->report_size == 1) {
			if (field->report->type == HID_OUTPUT_REPORT) {
				map_led(LED_MISC);
				break;
			}
			map_key(BTN_MISC);
			break;
		}
		if (field->flags & HID_MAIN_ITEM_RELATIVE) {
			map_rel(REL_MISC);
			break;
		}
		map_abs(ABS_MISC);
		break;
	}

mapped:
	if (device->driver->input_mapped && device->driver->input_mapped(device,
				hidinput, field, usage, &bit, &max) < 0)
		goto ignore;

	set_bit(usage->type, input->evbit);

	while (usage->code <= max && test_and_set_bit(usage->code, bit))
		usage->code = find_next_zero_bit(bit, max + 1, usage->code);

	if (usage->code > max)
		goto ignore;


	if (usage->type == EV_ABS) {

		int a = field->logical_minimum;
		int b = field->logical_maximum;

		if ((device->quirks & HID_QUIRK_BADPAD) && (usage->code == ABS_X || usage->code == ABS_Y)) {
			a = field->logical_minimum = 0;
			b = field->logical_maximum = 255;
		}

		if (field->application == HID_GD_GAMEPAD || field->application == HID_GD_JOYSTICK)
			input_set_abs_params(input, usage->code, a, b, (b - a) >> 8, (b - a) >> 4);
		else	input_set_abs_params(input, usage->code, a, b, 0, 0);

		input_abs_set_res(input, usage->code,
				  hidinput_calc_abs_res(field, usage->code));

		/* use a larger default input buffer for MT devices */
		if (usage->code == ABS_MT_POSITION_X && input->hint_events_per_packet == 0)
			input_set_events_per_packet(input, 60);
	}

	if (usage->type == EV_ABS &&
	    (usage->hat_min < usage->hat_max || usage->hat_dir)) {
		int i;
		for (i = usage->code; i < usage->code + 2 && i <= max; i++) {
			input_set_abs_params(input, i, -1, 1, 0, 0);
			set_bit(i, input->absbit);
		}
		if (usage->hat_dir && !field->dpad)
			field->dpad = usage->code;
	}

	/* for those devices which produce Consumer volume usage as relative,
	 * we emulate pressing volumeup/volumedown appropriate number of times
	 * in hidinput_hid_event()
	 */
	if ((usage->type == EV_ABS) && (field->flags & HID_MAIN_ITEM_RELATIVE) &&
			(usage->code == ABS_VOLUME)) {
		set_bit(KEY_VOLUMEUP, input->keybit);
		set_bit(KEY_VOLUMEDOWN, input->keybit);
	}

	if (usage->type == EV_KEY) {
		set_bit(EV_MSC, input->evbit);
		set_bit(MSC_SCAN, input->mscbit);
	}

ignore:
	return;

}

void hidinput_hid_event(struct hid_device *hid, struct hid_field *field, struct hid_usage *usage, __s32 value)
{
	struct input_dev *input;
	unsigned *quirks = &hid->quirks;

	if (!field->hidinput)
		return;

	input = field->hidinput->input;

	if (!usage->type)
		return;

	if (usage->hat_min < usage->hat_max || usage->hat_dir) {
		int hat_dir = usage->hat_dir;
		if (!hat_dir)
			hat_dir = (value - usage->hat_min) * 8 / (usage->hat_max - usage->hat_min + 1) + 1;
		if (hat_dir < 0 || hat_dir > 8) hat_dir = 0;
		input_event(input, usage->type, usage->code    , hid_hat_to_axis[hat_dir].x);
		input_event(input, usage->type, usage->code + 1, hid_hat_to_axis[hat_dir].y);
		return;
	}

	if (usage->hid == (HID_UP_DIGITIZER | 0x003c)) { /* Invert */
		*quirks = value ? (*quirks | HID_QUIRK_INVERT) : (*quirks & ~HID_QUIRK_INVERT);
		return;
	}

	if (usage->hid == (HID_UP_DIGITIZER | 0x0032)) { /* InRange */
		if (value) {
			input_event(input, usage->type, (*quirks & HID_QUIRK_INVERT) ? BTN_TOOL_RUBBER : usage->code, 1);
			return;
		}
		input_event(input, usage->type, usage->code, 0);
		input_event(input, usage->type, BTN_TOOL_RUBBER, 0);
		return;
	}

	if (usage->hid == (HID_UP_DIGITIZER | 0x0030) && (*quirks & HID_QUIRK_NOTOUCH)) { /* Pressure */
		int a = field->logical_minimum;
		int b = field->logical_maximum;
		input_event(input, EV_KEY, BTN_TOUCH, value > a + ((b - a) >> 3));
	}

	if (usage->hid == (HID_UP_PID | 0x83UL)) { /* Simultaneous Effects Max */
		dbg_hid("Maximum Effects - %d\n",value);
		return;
	}

	if (usage->hid == (HID_UP_PID | 0x7fUL)) {
		dbg_hid("PID Pool Report\n");
		return;
	}

	if ((usage->type == EV_KEY) && (usage->code == 0)) /* Key 0 is "unassigned", not KEY_UNKNOWN */
		return;

	if ((usage->type == EV_ABS) && (field->flags & HID_MAIN_ITEM_RELATIVE) &&
			(usage->code == ABS_VOLUME)) {
		int count = abs(value);
		int direction = value > 0 ? KEY_VOLUMEUP : KEY_VOLUMEDOWN;
		int i;

		for (i = 0; i < count; i++) {
			input_event(input, EV_KEY, direction, 1);
			input_sync(input);
			input_event(input, EV_KEY, direction, 0);
			input_sync(input);
		}
		return;
	}

	/* report the usage code as scancode if the key status has changed */
	if (usage->type == EV_KEY && !!test_bit(usage->code, input->key) != value)
		input_event(input, EV_MSC, MSC_SCAN, usage->hid);

	input_event(input, usage->type, usage->code, value);

	if ((field->flags & HID_MAIN_ITEM_RELATIVE) && (usage->type == EV_KEY))
		input_event(input, usage->type, usage->code, 0);
}

void hidinput_report_event(struct hid_device *hid, struct hid_report *report)
{
	struct hid_input *hidinput;

	if (hid->quirks & HID_QUIRK_NO_INPUT_SYNC)
		return;

	list_for_each_entry(hidinput, &hid->inputs, list)
		input_sync(hidinput->input);
}
EXPORT_SYMBOL_GPL(hidinput_report_event);

int hidinput_find_field(struct hid_device *hid, unsigned int type, unsigned int code, struct hid_field **field)
{
	struct hid_report *report;
	int i, j;

	list_for_each_entry(report, &hid->report_enum[HID_OUTPUT_REPORT].report_list, list) {
		for (i = 0; i < report->maxfield; i++) {
			*field = report->field[i];
			for (j = 0; j < (*field)->maxusage; j++)
				if ((*field)->usage[j].type == type && (*field)->usage[j].code == code)
					return j;
		}
	}
	return -1;
}
EXPORT_SYMBOL_GPL(hidinput_find_field);

static int hidinput_open(struct input_dev *dev)
{
	struct hid_device *hid = input_get_drvdata(dev);

	return hid_hw_open(hid);
}

static void hidinput_close(struct input_dev *dev)
{
	struct hid_device *hid = input_get_drvdata(dev);

	hid_hw_close(hid);
<<<<<<< HEAD
}

static void report_features(struct hid_device *hid)
{
	struct hid_driver *drv = hid->driver;
	struct hid_report_enum *rep_enum;
	struct hid_report *rep;
	int i, j;

	if (!drv->feature_mapping)
		return;

	rep_enum = &hid->report_enum[HID_FEATURE_REPORT];
	list_for_each_entry(rep, &rep_enum->report_list, list)
		for (i = 0; i < rep->maxfield; i++)
			for (j = 0; j < rep->field[i]->maxusage; j++)
				drv->feature_mapping(hid, rep->field[i],
						     rep->field[i]->usage + j);
=======
>>>>>>> 97eb3f24
}

/*
 * Register the input device; print a message.
 * Configure the input layer interface
 * Read all reports and initialize the absolute field values.
 */

int hidinput_connect(struct hid_device *hid, unsigned int force)
{
	struct hid_report *report;
	struct hid_input *hidinput = NULL;
	struct input_dev *input_dev;
	int i, j, k;

	INIT_LIST_HEAD(&hid->inputs);

	if (!force) {
		for (i = 0; i < hid->maxcollection; i++) {
			struct hid_collection *col = &hid->collection[i];
			if (col->type == HID_COLLECTION_APPLICATION ||
					col->type == HID_COLLECTION_PHYSICAL)
				if (IS_INPUT_APPLICATION(col->usage))
					break;
		}

		if (i == hid->maxcollection)
			return -1;
	}

<<<<<<< HEAD
	report_features(hid);

	for (k = HID_INPUT_REPORT; k <= HID_OUTPUT_REPORT; k++) {
=======
	for (k = HID_INPUT_REPORT; k <= HID_FEATURE_REPORT; k++) {
>>>>>>> 97eb3f24
		if (k == HID_OUTPUT_REPORT &&
			hid->quirks & HID_QUIRK_SKIP_OUTPUT_REPORTS)
			continue;

		list_for_each_entry(report, &hid->report_enum[k].report_list, list) {

			if (!report->maxfield)
				continue;

			if (!hidinput) {
				hidinput = kzalloc(sizeof(*hidinput), GFP_KERNEL);
				input_dev = input_allocate_device();
				if (!hidinput || !input_dev) {
					kfree(hidinput);
					input_free_device(input_dev);
					hid_err(hid, "Out of memory during hid input probe\n");
					goto out_unwind;
				}

				input_set_drvdata(input_dev, hid);
				input_dev->event =
					hid->ll_driver->hidinput_input_event;
				input_dev->open = hidinput_open;
				input_dev->close = hidinput_close;
				input_dev->setkeycode = hidinput_setkeycode;
				input_dev->getkeycode = hidinput_getkeycode;

				input_dev->name = hid->name;
				input_dev->phys = hid->phys;
				input_dev->uniq = hid->uniq;
				input_dev->id.bustype = hid->bus;
				input_dev->id.vendor  = hid->vendor;
				input_dev->id.product = hid->product;
				input_dev->id.version = hid->version;
				input_dev->dev.parent = hid->dev.parent;
				hidinput->input = input_dev;
				list_add_tail(&hidinput->list, &hid->inputs);
			}

			for (i = 0; i < report->maxfield; i++)
				for (j = 0; j < report->field[i]->maxusage; j++)
					hidinput_configure_usage(hidinput, report->field[i],
								 report->field[i]->usage + j);

			if (hid->quirks & HID_QUIRK_MULTI_INPUT) {
				/* This will leave hidinput NULL, so that it
				 * allocates another one if we have more inputs on
				 * the same interface. Some devices (e.g. Happ's
				 * UGCI) cram a lot of unrelated inputs into the
				 * same interface. */
				hidinput->report = report;
				if (input_register_device(hidinput->input))
					goto out_cleanup;
				hidinput = NULL;
			}
		}
	}

	if (hidinput && input_register_device(hidinput->input))
		goto out_cleanup;

	return 0;

out_cleanup:
	list_del(&hidinput->list);
	input_free_device(hidinput->input);
	kfree(hidinput);
out_unwind:
	/* unwind the ones we already registered */
	hidinput_disconnect(hid);

	return -1;
}
EXPORT_SYMBOL_GPL(hidinput_connect);

void hidinput_disconnect(struct hid_device *hid)
{
	struct hid_input *hidinput, *next;

	list_for_each_entry_safe(hidinput, next, &hid->inputs, list) {
		list_del(&hidinput->list);
		input_unregister_device(hidinput->input);
		kfree(hidinput);
	}
}
EXPORT_SYMBOL_GPL(hidinput_disconnect);
<|MERGE_RESOLUTION|>--- conflicted
+++ resolved
@@ -287,14 +287,6 @@
 	/* only LED usages are supported in output fields */
 	if (field->report_type == HID_OUTPUT_REPORT &&
 			(usage->hid & HID_USAGE_PAGE) != HID_UP_LED) {
-		goto ignore;
-	}
-
-	if (field->report_type == HID_FEATURE_REPORT) {
-		if (device->driver->feature_mapping) {
-			device->driver->feature_mapping(device, hidinput, field,
-				usage);
-		}
 		goto ignore;
 	}
 
@@ -833,7 +825,6 @@
 	struct hid_device *hid = input_get_drvdata(dev);
 
 	hid_hw_close(hid);
-<<<<<<< HEAD
 }
 
 static void report_features(struct hid_device *hid)
@@ -852,8 +843,6 @@
 			for (j = 0; j < rep->field[i]->maxusage; j++)
 				drv->feature_mapping(hid, rep->field[i],
 						     rep->field[i]->usage + j);
-=======
->>>>>>> 97eb3f24
 }
 
 /*
@@ -884,13 +873,9 @@
 			return -1;
 	}
 
-<<<<<<< HEAD
 	report_features(hid);
 
 	for (k = HID_INPUT_REPORT; k <= HID_OUTPUT_REPORT; k++) {
-=======
-	for (k = HID_INPUT_REPORT; k <= HID_FEATURE_REPORT; k++) {
->>>>>>> 97eb3f24
 		if (k == HID_OUTPUT_REPORT &&
 			hid->quirks & HID_QUIRK_SKIP_OUTPUT_REPORTS)
 			continue;
