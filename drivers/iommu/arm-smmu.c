--- conflicted
+++ resolved
@@ -4693,12 +4693,15 @@
 	if (err)
 		goto out_power_off;
 
-	if (smmu->version == ARM_SMMU_V2 &&
-	    smmu->num_context_banks != smmu->num_context_irqs) {
-		dev_err(dev,
-			"found %d context interrupt(s) but have %d context banks. assuming %d context interrupts.\n",
-			smmu->num_context_irqs, smmu->num_context_banks,
-			smmu->num_context_banks);
+	if (smmu->version == ARM_SMMU_V2) {
+		if (smmu->num_context_banks > smmu->num_context_irqs) {
+			dev_err(dev,
+				"found %d context irq(s) but have %d context banks. assuming %d context interrupts.\n",
+				smmu->num_context_irqs, smmu->num_context_banks,
+				smmu->num_context_banks);
+		}
+
+		/* Ignore superfluous interrupts */
 		smmu->num_context_irqs = smmu->num_context_banks;
 	}
 
@@ -5373,28 +5376,10 @@
 		actlrs[i].actlr = of_read_number(cell++, 1);
 	}
 
-<<<<<<< HEAD
 	data->actlrs = actlrs;
 	data->actlr_tbl_size = len;
 	return 0;
 }
-=======
-	err = arm_smmu_device_cfg_probe(smmu);
-	if (err)
-		return err;
-
-	if (smmu->version == ARM_SMMU_V2) {
-		if (smmu->num_context_banks > smmu->num_context_irqs) {
-			dev_err(dev,
-			      "found only %d context irq(s) but %d required\n",
-			      smmu->num_context_irqs, smmu->num_context_banks);
-			return -ENODEV;
-		}
-
-		/* Ignore superfluous interrupts */
-		smmu->num_context_irqs = smmu->num_context_banks;
-	}
->>>>>>> 2c795786
 
 static int qsmmuv500_arch_init(struct arm_smmu_device *smmu)
 {
