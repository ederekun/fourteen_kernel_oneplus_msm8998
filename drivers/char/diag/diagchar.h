--- conflicted
+++ resolved
@@ -617,11 +617,7 @@
 	int dci_tag;
 	int dci_client_id[MAX_DCI_CLIENTS];
 	struct mutex dci_mutex;
-<<<<<<< HEAD
-	struct mutex rpmsginfo_mutex[NUM_PERIPHERALS];
-=======
 	spinlock_t rpmsginfo_lock[NUM_PERIPHERALS];
->>>>>>> 399c1bb3
 	int num_dci_client;
 	unsigned char *apps_dci_buf;
 	int dci_state;
