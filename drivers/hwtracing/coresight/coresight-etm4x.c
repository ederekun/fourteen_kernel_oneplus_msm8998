--- conflicted
+++ resolved
@@ -1039,12 +1039,8 @@
 
 	pm_runtime_put(&adev->dev);
 	etmdrvdata[drvdata->cpu] = drvdata;
-<<<<<<< HEAD
-	dev_info(dev, "%s initialized\n", (char *)id->data);
-=======
 	dev_info(dev, "CPU%d: ETM v%d.%d initialized\n",
 		 drvdata->cpu, drvdata->arch >> 4, drvdata->arch & 0xf);
->>>>>>> 6a2de27b
 
 	if (boot_enable) {
 		coresight_enable(drvdata->csdev);
