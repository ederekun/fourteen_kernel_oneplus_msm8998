/*
 * OMAP2plus display device setup / initialization.
 *
 * Copyright (C) 2010 Texas Instruments Incorporated - http://www.ti.com/
 *	Senthilvadivu Guruswamy
 *	Sumit Semwal
 *
 * This program is free software; you can redistribute it and/or modify
 * it under the terms of the GNU General Public License version 2 as
 * published by the Free Software Foundation.
 *
 * This program is distributed "as is" WITHOUT ANY WARRANTY of any
 * kind, whether express or implied; without even the implied warranty
 * of MERCHANTABILITY or FITNESS FOR A PARTICULAR PURPOSE.  See the
 * GNU General Public License for more details.
 */

#include <linux/string.h>
#include <linux/kernel.h>
#include <linux/init.h>
#include <linux/platform_device.h>
#include <linux/io.h>
#include <linux/clk.h>
#include <linux/err.h>
#include <linux/delay.h>

#include <video/omapdss.h>
#include "omap_hwmod.h"
#include "omap_device.h"
#include "omap-pm.h"
#include "common.h"

#include "soc.h"
#include "iomap.h"
#include "control.h"
#include "display.h"
#include "prm.h"

#define DISPC_CONTROL		0x0040
#define DISPC_CONTROL2		0x0238
#define DISPC_CONTROL3		0x0848
#define DISPC_IRQSTATUS		0x0018

#define DSS_SYSCONFIG		0x10
#define DSS_SYSSTATUS		0x14
#define DSS_CONTROL		0x40
#define DSS_SDI_CONTROL		0x44
#define DSS_PLL_CONTROL		0x48

#define LCD_EN_MASK		(0x1 << 0)
#define DIGIT_EN_MASK		(0x1 << 1)

#define FRAMEDONE_IRQ_SHIFT	0
#define EVSYNC_EVEN_IRQ_SHIFT	2
#define EVSYNC_ODD_IRQ_SHIFT	3
#define FRAMEDONE2_IRQ_SHIFT	22
#define FRAMEDONE3_IRQ_SHIFT	30
#define FRAMEDONETV_IRQ_SHIFT	24

/*
 * FRAMEDONE_IRQ_TIMEOUT: how long (in milliseconds) to wait during DISPC
 *     reset before deciding that something has gone wrong
 */
#define FRAMEDONE_IRQ_TIMEOUT		100

static struct platform_device omap_display_device = {
	.name          = "omapdss",
	.id            = -1,
	.dev            = {
		.platform_data = NULL,
	},
};

struct omap_dss_hwmod_data {
	const char *oh_name;
	const char *dev_name;
	const int id;
};

static const struct omap_dss_hwmod_data omap2_dss_hwmod_data[] __initconst = {
	{ "dss_core", "omapdss_dss", -1 },
	{ "dss_dispc", "omapdss_dispc", -1 },
	{ "dss_rfbi", "omapdss_rfbi", -1 },
	{ "dss_venc", "omapdss_venc", -1 },
};

static const struct omap_dss_hwmod_data omap3_dss_hwmod_data[] __initconst = {
	{ "dss_core", "omapdss_dss", -1 },
	{ "dss_dispc", "omapdss_dispc", -1 },
	{ "dss_rfbi", "omapdss_rfbi", -1 },
	{ "dss_venc", "omapdss_venc", -1 },
	{ "dss_dsi1", "omapdss_dsi", 0 },
};

static const struct omap_dss_hwmod_data omap4_dss_hwmod_data[] __initconst = {
	{ "dss_core", "omapdss_dss", -1 },
	{ "dss_dispc", "omapdss_dispc", -1 },
	{ "dss_rfbi", "omapdss_rfbi", -1 },
	{ "dss_dsi1", "omapdss_dsi", 0 },
	{ "dss_dsi2", "omapdss_dsi", 1 },
	{ "dss_hdmi", "omapdss_hdmi", -1 },
};

<<<<<<< HEAD
=======
static int omap4_dsi_mux_pads(int dsi_id, unsigned lanes)
{
	u32 enable_mask, enable_shift;
	u32 pipd_mask, pipd_shift;
	u32 reg;

	if (dsi_id == 0) {
		enable_mask = OMAP4_DSI1_LANEENABLE_MASK;
		enable_shift = OMAP4_DSI1_LANEENABLE_SHIFT;
		pipd_mask = OMAP4_DSI1_PIPD_MASK;
		pipd_shift = OMAP4_DSI1_PIPD_SHIFT;
	} else if (dsi_id == 1) {
		enable_mask = OMAP4_DSI2_LANEENABLE_MASK;
		enable_shift = OMAP4_DSI2_LANEENABLE_SHIFT;
		pipd_mask = OMAP4_DSI2_PIPD_MASK;
		pipd_shift = OMAP4_DSI2_PIPD_SHIFT;
	} else {
		return -ENODEV;
	}

	reg = omap4_ctrl_pad_readl(OMAP4_CTRL_MODULE_PAD_CORE_CONTROL_DSIPHY);

	reg &= ~enable_mask;
	reg &= ~pipd_mask;

	reg |= (lanes << enable_shift) & enable_mask;
	reg |= (lanes << pipd_shift) & pipd_mask;

	omap4_ctrl_pad_writel(reg, OMAP4_CTRL_MODULE_PAD_CORE_CONTROL_DSIPHY);

	return 0;
}

>>>>>>> 30d83115
static int omap_dsi_enable_pads(int dsi_id, unsigned lane_mask)
{
	return 0;
}

static void omap_dsi_disable_pads(int dsi_id, unsigned lane_mask)
{
}

static int omap_dss_set_min_bus_tput(struct device *dev, unsigned long tput)
{
	return omap_pm_set_min_bus_tput(dev, OCP_INITIATOR_AGENT, tput);
}

static struct platform_device *create_dss_pdev(const char *pdev_name,
		int pdev_id, const char *oh_name, void *pdata, int pdata_len,
		struct platform_device *parent)
{
	struct platform_device *pdev;
	struct omap_device *od;
	struct omap_hwmod *ohs[1];
	struct omap_hwmod *oh;
	int r;

	oh = omap_hwmod_lookup(oh_name);
	if (!oh) {
		pr_err("Could not look up %s\n", oh_name);
		r = -ENODEV;
		goto err;
	}

	pdev = platform_device_alloc(pdev_name, pdev_id);
	if (!pdev) {
		pr_err("Could not create pdev for %s\n", pdev_name);
		r = -ENOMEM;
		goto err;
	}

	if (parent != NULL)
		pdev->dev.parent = &parent->dev;

	if (pdev->id != -1)
		dev_set_name(&pdev->dev, "%s.%d", pdev->name, pdev->id);
	else
		dev_set_name(&pdev->dev, "%s", pdev->name);

	ohs[0] = oh;
	od = omap_device_alloc(pdev, ohs, 1);
	if (IS_ERR(od)) {
		pr_err("Could not alloc omap_device for %s\n", pdev_name);
		r = -ENOMEM;
		goto err;
	}

	r = platform_device_add_data(pdev, pdata, pdata_len);
	if (r) {
		pr_err("Could not set pdata for %s\n", pdev_name);
		goto err;
	}

	r = omap_device_register(pdev);
	if (r) {
		pr_err("Could not register omap_device for %s\n", pdev_name);
		goto err;
	}

	return pdev;

err:
	return ERR_PTR(r);
}

static struct platform_device *create_simple_dss_pdev(const char *pdev_name,
		int pdev_id, void *pdata, int pdata_len,
		struct platform_device *parent)
{
	struct platform_device *pdev;
	int r;

	pdev = platform_device_alloc(pdev_name, pdev_id);
	if (!pdev) {
		pr_err("Could not create pdev for %s\n", pdev_name);
		r = -ENOMEM;
		goto err;
	}

	if (parent != NULL)
		pdev->dev.parent = &parent->dev;

	if (pdev->id != -1)
		dev_set_name(&pdev->dev, "%s.%d", pdev->name, pdev->id);
	else
		dev_set_name(&pdev->dev, "%s", pdev->name);

	r = platform_device_add_data(pdev, pdata, pdata_len);
	if (r) {
		pr_err("Could not set pdata for %s\n", pdev_name);
		goto err;
	}

	r = platform_device_add(pdev);
	if (r) {
		pr_err("Could not register platform_device for %s\n", pdev_name);
		goto err;
	}

	return pdev;

err:
	return ERR_PTR(r);
}

static enum omapdss_version __init omap_display_get_version(void)
{
	if (cpu_is_omap24xx())
		return OMAPDSS_VER_OMAP24xx;
	else if (cpu_is_omap3630())
		return OMAPDSS_VER_OMAP3630;
	else if (cpu_is_omap34xx()) {
		if (soc_is_am35xx()) {
			return OMAPDSS_VER_AM35xx;
		} else {
			if (omap_rev() < OMAP3430_REV_ES3_0)
				return OMAPDSS_VER_OMAP34xx_ES1;
			else
				return OMAPDSS_VER_OMAP34xx_ES3;
		}
	} else if (omap_rev() == OMAP4430_REV_ES1_0)
		return OMAPDSS_VER_OMAP4430_ES1;
	else if (omap_rev() == OMAP4430_REV_ES2_0 ||
			omap_rev() == OMAP4430_REV_ES2_1 ||
			omap_rev() == OMAP4430_REV_ES2_2)
		return OMAPDSS_VER_OMAP4430_ES2;
	else if (cpu_is_omap44xx())
		return OMAPDSS_VER_OMAP4;
	else if (soc_is_omap54xx())
		return OMAPDSS_VER_OMAP5;
	else
		return OMAPDSS_VER_UNKNOWN;
}

int __init omap_display_init(struct omap_dss_board_info *board_data)
{
	int r = 0;
	struct platform_device *pdev;
	int i, oh_count;
	const struct omap_dss_hwmod_data *curr_dss_hwmod;
	struct platform_device *dss_pdev;
	enum omapdss_version ver;

	/* create omapdss device */

	ver = omap_display_get_version();

	if (ver == OMAPDSS_VER_UNKNOWN) {
		pr_err("DSS not supported on this SoC\n");
		return -ENODEV;
	}

	board_data->version = ver;
	board_data->dsi_enable_pads = omap_dsi_enable_pads;
	board_data->dsi_disable_pads = omap_dsi_disable_pads;
	board_data->get_context_loss_count = omap_pm_get_dev_context_loss_count;
	board_data->set_min_bus_tput = omap_dss_set_min_bus_tput;

	omap_display_device.dev.platform_data = board_data;

	r = platform_device_register(&omap_display_device);
	if (r < 0) {
		pr_err("Unable to register omapdss device\n");
		return r;
	}

	/* create devices for dss hwmods */

	if (cpu_is_omap24xx()) {
		curr_dss_hwmod = omap2_dss_hwmod_data;
		oh_count = ARRAY_SIZE(omap2_dss_hwmod_data);
	} else if (cpu_is_omap34xx()) {
		curr_dss_hwmod = omap3_dss_hwmod_data;
		oh_count = ARRAY_SIZE(omap3_dss_hwmod_data);
	} else {
		curr_dss_hwmod = omap4_dss_hwmod_data;
		oh_count = ARRAY_SIZE(omap4_dss_hwmod_data);
	}

	/*
	 * First create the pdev for dss_core, which is used as a parent device
	 * by the other dss pdevs. Note: dss_core has to be the first item in
	 * the hwmod list.
	 */
	dss_pdev = create_dss_pdev(curr_dss_hwmod[0].dev_name,
			curr_dss_hwmod[0].id,
			curr_dss_hwmod[0].oh_name,
			board_data, sizeof(*board_data),
			NULL);

	if (IS_ERR(dss_pdev)) {
		pr_err("Could not build omap_device for %s\n",
				curr_dss_hwmod[0].oh_name);

		return PTR_ERR(dss_pdev);
	}

	for (i = 1; i < oh_count; i++) {
		pdev = create_dss_pdev(curr_dss_hwmod[i].dev_name,
				curr_dss_hwmod[i].id,
				curr_dss_hwmod[i].oh_name,
				board_data, sizeof(*board_data),
				dss_pdev);

		if (IS_ERR(pdev)) {
			pr_err("Could not build omap_device for %s\n",
					curr_dss_hwmod[i].oh_name);

			return PTR_ERR(pdev);
		}
	}

	/* Create devices for DPI and SDI */

	pdev = create_simple_dss_pdev("omapdss_dpi", 0,
			board_data, sizeof(*board_data), dss_pdev);
	if (IS_ERR(pdev)) {
		pr_err("Could not build platform_device for omapdss_dpi\n");
		return PTR_ERR(pdev);
	}

	if (cpu_is_omap34xx()) {
		pdev = create_simple_dss_pdev("omapdss_sdi", 0,
				board_data, sizeof(*board_data), dss_pdev);
		if (IS_ERR(pdev)) {
			pr_err("Could not build platform_device for omapdss_sdi\n");
			return PTR_ERR(pdev);
		}
	}

	/* create DRM device */
	r = omap_init_drm();
	if (r < 0) {
		pr_err("Unable to register omapdrm device\n");
		return r;
	}

	/* create vrfb device */
	r = omap_init_vrfb();
	if (r < 0) {
		pr_err("Unable to register omapvrfb device\n");
		return r;
	}

	/* create FB device */
	r = omap_init_fb();
	if (r < 0) {
		pr_err("Unable to register omapfb device\n");
		return r;
	}

	/* create V4L2 display device */
	r = omap_init_vout();
	if (r < 0) {
		pr_err("Unable to register omap_vout device\n");
		return r;
	}

	return 0;
}

static void dispc_disable_outputs(void)
{
	u32 v, irq_mask = 0;
	bool lcd_en, digit_en, lcd2_en = false, lcd3_en = false;
	int i;
	struct omap_dss_dispc_dev_attr *da;
	struct omap_hwmod *oh;

	oh = omap_hwmod_lookup("dss_dispc");
	if (!oh) {
		WARN(1, "display: could not disable outputs during reset - could not find dss_dispc hwmod\n");
		return;
	}

	if (!oh->dev_attr) {
		pr_err("display: could not disable outputs during reset due to missing dev_attr\n");
		return;
	}

	da = (struct omap_dss_dispc_dev_attr *)oh->dev_attr;

	/* store value of LCDENABLE and DIGITENABLE bits */
	v = omap_hwmod_read(oh, DISPC_CONTROL);
	lcd_en = v & LCD_EN_MASK;
	digit_en = v & DIGIT_EN_MASK;

	/* store value of LCDENABLE for LCD2 */
	if (da->manager_count > 2) {
		v = omap_hwmod_read(oh, DISPC_CONTROL2);
		lcd2_en = v & LCD_EN_MASK;
	}

	/* store value of LCDENABLE for LCD3 */
	if (da->manager_count > 3) {
		v = omap_hwmod_read(oh, DISPC_CONTROL3);
		lcd3_en = v & LCD_EN_MASK;
	}

	if (!(lcd_en | digit_en | lcd2_en | lcd3_en))
		return; /* no managers currently enabled */

	/*
	 * If any manager was enabled, we need to disable it before
	 * DSS clocks are disabled or DISPC module is reset
	 */
	if (lcd_en)
		irq_mask |= 1 << FRAMEDONE_IRQ_SHIFT;

	if (digit_en) {
		if (da->has_framedonetv_irq) {
			irq_mask |= 1 << FRAMEDONETV_IRQ_SHIFT;
		} else {
			irq_mask |= 1 << EVSYNC_EVEN_IRQ_SHIFT |
				1 << EVSYNC_ODD_IRQ_SHIFT;
		}
	}

	if (lcd2_en)
		irq_mask |= 1 << FRAMEDONE2_IRQ_SHIFT;
	if (lcd3_en)
		irq_mask |= 1 << FRAMEDONE3_IRQ_SHIFT;

	/*
	 * clear any previous FRAMEDONE, FRAMEDONETV,
	 * EVSYNC_EVEN/ODD, FRAMEDONE2 or FRAMEDONE3 interrupts
	 */
	omap_hwmod_write(irq_mask, oh, DISPC_IRQSTATUS);

	/* disable LCD and TV managers */
	v = omap_hwmod_read(oh, DISPC_CONTROL);
	v &= ~(LCD_EN_MASK | DIGIT_EN_MASK);
	omap_hwmod_write(v, oh, DISPC_CONTROL);

	/* disable LCD2 manager */
	if (da->manager_count > 2) {
		v = omap_hwmod_read(oh, DISPC_CONTROL2);
		v &= ~LCD_EN_MASK;
		omap_hwmod_write(v, oh, DISPC_CONTROL2);
	}

	/* disable LCD3 manager */
	if (da->manager_count > 3) {
		v = omap_hwmod_read(oh, DISPC_CONTROL3);
		v &= ~LCD_EN_MASK;
		omap_hwmod_write(v, oh, DISPC_CONTROL3);
	}

	i = 0;
	while ((omap_hwmod_read(oh, DISPC_IRQSTATUS) & irq_mask) !=
	       irq_mask) {
		i++;
		if (i > FRAMEDONE_IRQ_TIMEOUT) {
			pr_err("didn't get FRAMEDONE1/2/3 or TV interrupt\n");
			break;
		}
		mdelay(1);
	}
}

int omap_dss_reset(struct omap_hwmod *oh)
{
	struct omap_hwmod_opt_clk *oc;
	int c = 0;
	int i, r;

	if (!(oh->class->sysc->sysc_flags & SYSS_HAS_RESET_STATUS)) {
		pr_err("dss_core: hwmod data doesn't contain reset data\n");
		return -EINVAL;
	}

	for (i = oh->opt_clks_cnt, oc = oh->opt_clks; i > 0; i--, oc++)
		if (oc->_clk)
			clk_prepare_enable(oc->_clk);

	dispc_disable_outputs();

	/* clear SDI registers */
	if (cpu_is_omap3430()) {
		omap_hwmod_write(0x0, oh, DSS_SDI_CONTROL);
		omap_hwmod_write(0x0, oh, DSS_PLL_CONTROL);
	}

	/*
	 * clear DSS_CONTROL register to switch DSS clock sources to
	 * PRCM clock, if any
	 */
	omap_hwmod_write(0x0, oh, DSS_CONTROL);

	omap_test_timeout((omap_hwmod_read(oh, oh->class->sysc->syss_offs)
				& SYSS_RESETDONE_MASK),
			MAX_MODULE_SOFTRESET_WAIT, c);

	if (c == MAX_MODULE_SOFTRESET_WAIT)
		pr_warning("dss_core: waiting for reset to finish failed\n");
	else
		pr_debug("dss_core: softreset done\n");

	for (i = oh->opt_clks_cnt, oc = oh->opt_clks; i > 0; i--, oc++)
		if (oc->_clk)
			clk_disable_unprepare(oc->_clk);

	r = (c == MAX_MODULE_SOFTRESET_WAIT) ? -ETIMEDOUT : 0;

	return r;
}<|MERGE_RESOLUTION|>--- conflicted
+++ resolved
@@ -101,8 +101,6 @@
 	{ "dss_hdmi", "omapdss_hdmi", -1 },
 };
 
-<<<<<<< HEAD
-=======
 static int omap4_dsi_mux_pads(int dsi_id, unsigned lanes)
 {
 	u32 enable_mask, enable_shift;
@@ -136,14 +134,18 @@
 	return 0;
 }
 
->>>>>>> 30d83115
 static int omap_dsi_enable_pads(int dsi_id, unsigned lane_mask)
 {
+	if (cpu_is_omap44xx())
+		return omap4_dsi_mux_pads(dsi_id, lane_mask);
+
 	return 0;
 }
 
 static void omap_dsi_disable_pads(int dsi_id, unsigned lane_mask)
 {
+	if (cpu_is_omap44xx())
+		omap4_dsi_mux_pads(dsi_id, 0);
 }
 
 static int omap_dss_set_min_bus_tput(struct device *dev, unsigned long tput)
