--- conflicted
+++ resolved
@@ -535,19 +535,11 @@
 		compatible = "qcom,cam-sensor";
 		reg = <0x6>;
 		csiphy-sd-index = <2>;
-<<<<<<< HEAD
-		sensor-position-roll = <270>;
-		sensor-position-pitch = <0>;
-		sensor-position-yaw = <0>;
-		eeprom-src = <&eeprom_triple_uw>;
-		led-flash-src = <&led_flash_rear_aux>;
-=======
 		sensor-position-roll = <90>;
 		sensor-position-pitch = <0>;
 		sensor-position-yaw = <180>;
 		eeprom-src = <&eeprom_triple_uw>;
 		led-flash-src = <&led_flash_rear_aux2>;
->>>>>>> fa7623b2
 		actuator-src = <&actuator_rear_aux>;
 		cam_vio-supply = <&pm8009_l7>;
 		cam_vana-supply = <&pm8009_l6>;
