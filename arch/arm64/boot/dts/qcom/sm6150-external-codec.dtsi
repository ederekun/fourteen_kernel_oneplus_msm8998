/*
 * Copyright (c) 2018, The Linux Foundation. All rights reserved.
 *
 * This program is free software; you can redistribute it and/or modify
 * it under the terms of the GNU General Public License version 2 and
 * only version 2 as published by the Free Software Foundation.
 *
 * This program is distributed in the hope that it will be useful,
 * but WITHOUT ANY WARRANTY; without even the implied warranty of
 * MERCHANTABILITY or FITNESS FOR A PARTICULAR PURPOSE.  See the
 * GNU General Public License for more details.
 */

#include <dt-bindings/sound/audio-codec-port-types.h>
#include "sm6150-wcd.dtsi"

&sm6150_snd {
	qcom,model = "sm6150-tavil-snd-card";
	qcom,tavil_codec = <1>;
	qcom,audio-routing =
		"AIF4 VI", "MCLK",
		"RX_BIAS", "MCLK",
		"MADINPUT", "MCLK",
		"hifi amp", "LINEOUT1",
		"hifi amp", "LINEOUT2",
		"AMIC2", "MIC BIAS2",
		"MIC BIAS2", "Headset Mic",
		"AMIC3", "MIC BIAS2",
		"MIC BIAS2", "ANCRight Headset Mic",
		"AMIC4", "MIC BIAS2",
		"MIC BIAS2", "ANCLeft Headset Mic",
		"AMIC5", "MIC BIAS3",
		"MIC BIAS3", "Handset Mic",
		"DMIC0", "MIC BIAS1",
		"MIC BIAS1", "Digital Mic0",
		"DMIC1", "MIC BIAS1",
		"MIC BIAS1", "Digital Mic1",
		"DMIC2", "MIC BIAS3",
		"MIC BIAS3", "Digital Mic2",
		"DMIC3", "MIC BIAS3",
		"MIC BIAS3", "Digital Mic3",
		"DMIC4", "MIC BIAS4",
		"MIC BIAS4", "Digital Mic4",
		"DMIC5", "MIC BIAS4",
		"MIC BIAS4", "Digital Mic5",
		"SpkrLeft IN", "SPK1 OUT",
		"SpkrRight IN", "SPK2 OUT";
	asoc-cpu = <&dai_dp>, <&dai_mi2s0>, <&dai_mi2s1>,
		<&dai_mi2s2>, <&dai_mi2s3>, <&dai_mi2s4>,
		<&dai_pri_auxpcm>, <&dai_sec_auxpcm>,
		<&dai_tert_auxpcm>, <&dai_quat_auxpcm>,
		<&dai_quin_auxpcm>,
		<&sb_0_rx>, <&sb_0_tx>, <&sb_1_rx>, <&sb_1_tx>,
		<&sb_2_rx>, <&sb_2_tx>, <&sb_3_rx>, <&sb_3_tx>,
		<&sb_4_rx>, <&sb_4_tx>, <&sb_5_rx>, <&sb_5_tx>,
		<&sb_6_rx>, <&sb_7_rx>, <&sb_7_tx>,
		<&sb_8_rx>, <&sb_8_tx>,
		<&afe_pcm_rx>, <&afe_pcm_tx>, <&afe_proxy_rx>,
		<&afe_proxy_tx>, <&incall_record_rx>,
		<&incall_record_tx>, <&incall_music_rx>,
		<&incall_music_2_rx>,
		<&usb_audio_rx>, <&usb_audio_tx>,
		<&dai_pri_tdm_rx_0>, <&dai_pri_tdm_tx_0>,
		<&dai_sec_tdm_rx_0>, <&dai_sec_tdm_tx_0>,
		<&dai_tert_tdm_rx_0>, <&dai_tert_tdm_tx_0>,
		<&dai_quat_tdm_rx_0>, <&dai_quat_tdm_tx_0>,
		<&dai_quin_tdm_rx_0>, <&dai_quin_tdm_tx_0>;
	asoc-cpu-names = "msm-dai-q6-dp.24608",
		"msm-dai-q6-mi2s.0", "msm-dai-q6-mi2s.1",
		"msm-dai-q6-mi2s.2", "msm-dai-q6-mi2s.3",
		"msm-dai-q6-mi2s.4",
		"msm-dai-q6-auxpcm.1", "msm-dai-q6-auxpcm.2",
		"msm-dai-q6-auxpcm.3", "msm-dai-q6-auxpcm.4",
		"msm-dai-q6-auxpcm.5",
		"msm-dai-q6-dev.16384", "msm-dai-q6-dev.16385",
		"msm-dai-q6-dev.16386", "msm-dai-q6-dev.16387",
		"msm-dai-q6-dev.16388", "msm-dai-q6-dev.16389",
		"msm-dai-q6-dev.16390", "msm-dai-q6-dev.16391",
		"msm-dai-q6-dev.16392", "msm-dai-q6-dev.16393",
		"msm-dai-q6-dev.16394", "msm-dai-q6-dev.16395",
		"msm-dai-q6-dev.16396",
		"msm-dai-q6-dev.16398", "msm-dai-q6-dev.16399",
		"msm-dai-q6-dev.16400", "msm-dai-q6-dev.16401",
		"msm-dai-q6-dev.224", "msm-dai-q6-dev.225",
		"msm-dai-q6-dev.241", "msm-dai-q6-dev.240",
		"msm-dai-q6-dev.32771", "msm-dai-q6-dev.32772",
		"msm-dai-q6-dev.32773", "msm-dai-q6-dev.32770",
		"msm-dai-q6-dev.28672", "msm-dai-q6-dev.28673",
		"msm-dai-q6-tdm.36864", "msm-dai-q6-tdm.36865",
		"msm-dai-q6-tdm.36880", "msm-dai-q6-tdm.36881",
		"msm-dai-q6-tdm.36896", "msm-dai-q6-tdm.36897",
		"msm-dai-q6-tdm.36912", "msm-dai-q6-tdm.36913",
		"msm-dai-q6-tdm.36928", "msm-dai-q6-tdm.36929";
	asoc-codec = <&stub_codec>;
	asoc-codec-names = "msm-stub-codec.1";
	qcom,hph-en0-gpio = <&tavil_hph_en0>;
	qcom,hph-en1-gpio = <&tavil_hph_en1>;
	qcom,wsa-max-devs = <2>;
	qcom,wsa-devs =  <&wsa881x_11>, <&wsa881x_12>,
			 <&wsa881x_13>, <&wsa881x_14>;
	qcom,wsa-aux-dev-prefix = "SpkrLeft", "SpkrRight",
				  "SpkrLeft", "SpkrRight";
};

&slim_aud {
	status = "okay";
	tavil_codec {
<<<<<<< HEAD
		swr_tavil: swr_master {
=======
		swr3: swr_master {
>>>>>>> 4719c01d
			compatible = "qcom,swr-mstr";
			#address-cells = <2>;
			#size-cells = <0>;
			qcom,swr-num-ports = <8>;
			qcom,swr-port-mapping = <1 SPKR_L 0x1>,
				<2 SPKR_L_COMP 0xF>, <3 SPKR_L_BOOST 0x3>,
				<4 SPKR_R 0x1>, <5 SPKR_R_COMP 0xF>,
				<6 SPKR_R_BOOST 0x3>, <7 SPKR_L_VI 0x3>,
				<8 SPKR_R_VI 0x3>;
			qcom,swr_master_id = <1>;
			wsa881x_11: wsa881x@11 {
				compatible = "qcom,wsa881x";
				reg = <0x00 0x20170211>;
				qcom,spkr-sd-n-node = <&wsa_spk_wcd_sd1>;
			};

			wsa881x_12: wsa881x@12 {
				compatible = "qcom,wsa881x";
				reg = <0x00 0x20170212>;
				qcom,spkr-sd-n-node = <&wsa_spk_wcd_sd2>;
			};

			wsa881x_13: wsa881x@13 {
				compatible = "qcom,wsa881x";
				reg = <0x00 0x21170213>;
				qcom,spkr-sd-n-node = <&wsa_spk_wcd_sd1>;
			};

			wsa881x_14: wsa881x@14 {
				compatible = "qcom,wsa881x";
				reg = <0x00 0x21170214>;
				qcom,spkr-sd-n-node = <&wsa_spk_wcd_sd2>;
			};
		};
	};
};

&dai_slim {
	status = "okay";
};<|MERGE_RESOLUTION|>--- conflicted
+++ resolved
@@ -105,11 +105,7 @@
 &slim_aud {
 	status = "okay";
 	tavil_codec {
-<<<<<<< HEAD
-		swr_tavil: swr_master {
-=======
 		swr3: swr_master {
->>>>>>> 4719c01d
 			compatible = "qcom,swr-mstr";
 			#address-cells = <2>;
 			#size-cells = <0>;
