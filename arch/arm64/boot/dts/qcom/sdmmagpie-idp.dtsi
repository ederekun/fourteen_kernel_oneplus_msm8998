/* Copyright (c) 2018, The Linux Foundation. All rights reserved.
 *
 * This program is free software; you can redistribute it and/or modify
 * it under the terms of the GNU General Public License version 2 and
 * only version 2 as published by the Free Software Foundation.
 *
 * This program is distributed in the hope that it will be useful,
 * but WITHOUT ANY WARRANTY; without even the implied warranty of
 * MERCHANTABILITY or FITNESS FOR A PARTICULAR PURPOSE.  See the
 * GNU General Public License for more details.
 */
#include "sdmmagpie-thermal-overlay.dtsi"

#include <dt-bindings/gpio/gpio.h>
<<<<<<< HEAD
=======
#include <dt-bindings/pinctrl/qcom,pmic-gpio.h>
#include <dt-bindings/iio/qcom,spmi-vadc.h>
#include <dt-bindings/input/input.h>
>>>>>>> 871eac76
#include "sdmmagpie-sde-display.dtsi"
#include "sdmmagpie-camera-sensor-idp.dtsi"

&soc {
};

&qupv3_se8_2uart {
	status = "ok";
};

&qupv3_se3_4uart {
	status = "ok";
};

&ufsphy_mem {
	compatible = "qcom,ufs-phy-qmp-v3";

	vdda-phy-supply = <&pm6150_l4>; /* 0.88v */
	vdda-pll-supply = <&pm6150l_l3>; /* 1.2v */
	vdda-phy-max-microamp = <62900>;
	vdda-pll-max-microamp = <18300>;

	status = "ok";
};

&ufshc_mem {
	vdd-hba-supply = <&ufs_phy_gdsc>;
	vdd-hba-fixed-regulator;
	vcc-supply = <&pm6150_l19>;
	vcc-voltage-level = <2950000 2960000>;
	vccq2-supply = <&pm6150_l12>;
	vcc-max-microamp = <600000>;
	vccq2-max-microamp = <600000>;

	qcom,vddp-ref-clk-supply = <&pm6150l_l3>;
	qcom,vddp-ref-clk-max-microamp = <100>;

	status = "ok";
};

&sdhc_1 {
	vdd-supply = <&pm6150_l19>;
	qcom,vdd-voltage-level = <2950000 2950000>;
	qcom,vdd-current-level = <0 570000>;

	vdd-io-supply = <&pm6150_l12>;
	qcom,vdd-io-always-on;
	qcom,vdd-io-lpm-sup;
	qcom,vdd-io-voltage-level = <1800000 1800000>;
	qcom,vdd-io-current-level = <0 325000>;

	pinctrl-names = "active", "sleep";
	pinctrl-0 = <&sdc1_clk_on &sdc1_cmd_on &sdc1_data_on &sdc1_rclk_on>;
	pinctrl-1 = <&sdc1_clk_off &sdc1_cmd_off &sdc1_data_off &sdc1_rclk_off>;

	status = "ok";
};

&sdhc_2 {
	vdd-supply = <&pm6150l_l9>;
	qcom,vdd-voltage-level = <2950000 2950000>;
	qcom,vdd-current-level = <0 800000>;

	vdd-io-supply = <&pm6150l_l6>;
	qcom,vdd-io-voltage-level = <1800000 2950000>;
	qcom,vdd-io-current-level = <0 22000>;

	pinctrl-names = "active", "sleep";
	pinctrl-0 = <&sdc2_clk_on  &sdc2_cmd_on &sdc2_data_on &sdc2_cd_on>;
	pinctrl-1 = <&sdc2_clk_off &sdc2_cmd_off &sdc2_data_off &sdc2_cd_off>;

	cd-gpios = <&tlmm 69 GPIO_ACTIVE_LOW>;

	status = "ok";
};

&dsi_sw43404_amoled_video {
	qcom,panel-supply-entries = <&dsi_panel_pwr_supply_labibb_amoled>;
	qcom,mdss-dsi-bl-pmic-control-type = "bl_ctrl_dcs";
	qcom,mdss-dsi-bl-min-level = <1>;
	qcom,mdss-dsi-bl-max-level = <4095>;
	qcom,platform-te-gpio = <&tlmm 10 0>;
	qcom,platform-reset-gpio = <&pm6150l_gpios 9 0>;
};

&dsi_sw43404_amoled_cmd {
	qcom,panel-supply-entries = <&dsi_panel_pwr_supply_labibb_amoled>;
	qcom,mdss-dsi-bl-pmic-control-type = "bl_ctrl_dcs";
	qcom,mdss-dsi-bl-min-level = <1>;
	qcom,mdss-dsi-bl-max-level = <4095>;
	qcom,platform-te-gpio = <&tlmm 10 0>;
	qcom,platform-reset-gpio = <&pm6150l_gpios 9 0>;
};

&dsi_sw43404_amoled_fhd_plus_cmd {
	qcom,panel-supply-entries = <&dsi_panel_pwr_supply_labibb_amoled>;
	qcom,mdss-dsi-bl-pmic-control-type = "bl_ctrl_dcs";
	qcom,mdss-dsi-bl-min-level = <1>;
	qcom,mdss-dsi-bl-max-level = <4095>;
	qcom,platform-te-gpio = <&tlmm 10 0>;
	qcom,platform-reset-gpio = <&pm6150l_gpios 9 0>;
};

&dsi_sim_cmd {
	qcom,panel-supply-entries = <&dsi_panel_pwr_supply>;
	qcom,mdss-dsi-bl-pmic-control-type = "bl_ctrl_dcs";
	qcom,platform-reset-gpio = <&pm6150l_gpios 9 0>;
};

&dsi_sim_vid {
	qcom,panel-supply-entries = <&dsi_panel_pwr_supply>;
	qcom,mdss-dsi-bl-pmic-control-type = "bl_ctrl_dcs";
	qcom,platform-reset-gpio = <&pm6150l_gpios 9 0>;
};

&dsi_dual_sim_cmd {
	qcom,panel-supply-entries = <&dsi_panel_pwr_supply>;
	qcom,mdss-dsi-bl-pmic-control-type = "bl_ctrl_dcs";
	qcom,platform-reset-gpio = <&pm6150l_gpios 9 0>;
};

&dsi_dual_sim_vid {
	qcom,panel-supply-entries = <&dsi_panel_pwr_supply>;
	qcom,mdss-dsi-bl-pmic-control-type = "bl_ctrl_dcs";
	qcom,platform-reset-gpio = <&pm6150l_gpios 9 0>;
};

&dsi_sim_dsc_375_cmd {
	qcom,panel-supply-entries = <&dsi_panel_pwr_supply>;
	qcom,mdss-dsi-bl-pmic-control-type = "bl_ctrl_dcs";
	qcom,platform-reset-gpio = <&pm6150l_gpios 9 0>;
};

&dsi_dual_sim_dsc_375_cmd {
	qcom,panel-supply-entries = <&dsi_panel_pwr_supply>;
	qcom,mdss-dsi-bl-pmic-control-type = "bl_ctrl_dcs";
	qcom,platform-reset-gpio = <&pm6150l_gpios 9 0>;
};

&qupv3_se7_i2c {
	status = "ok";
	st_fts@49 {
		compatible = "st,fts";
		reg = <0x49>;
		interrupt-parent = <&tlmm>;
		interrupts = <9 0x2008>;
		vdd-supply = <&pm6150_l10>;
		avdd-supply = <&pm6150l_l7>;
		pinctrl-names = "pmx_ts_active", "pmx_ts_suspend";
		pinctrl-0 = <&ts_active>;
		pinctrl-1 = <&ts_int_suspend &ts_reset_suspend>;
		st,irq-gpio = <&tlmm 9 0x2008>;
		st,reset-gpio = <&tlmm 8 0x00>;
		st,regulator_dvdd = "vdd";
		st,regulator_avdd = "avdd";
		st,x-flip;
		st,y-flip;
	};
<<<<<<< HEAD
=======
};

&pm6150_qg {
	qcom,battery-data = <&mtp_batterydata>;
};

&pm6150_charger {
	io-channels = <&pm6150_vadc ADC_USB_IN_V_16>,
		      <&pm6150_vadc ADC_USB_IN_I>,
		      <&pm6150_vadc ADC_CHG_TEMP>,
		      <&pm6150_vadc ADC_DIE_TEMP>,
		      <&pm6150l_vadc ADC_AMUX_THM1_PU2>;
	io-channel-names = "usb_in_voltage",
			   "usb_in_current",
			   "chg_temp",
			   "die_temp",
			   "conn_temp";
	qcom,battery-data = <&mtp_batterydata>;
	qcom,step-charging-enable;
	qcom,sw-jeita-enable;
	qcom,fcc-stepping-enable;
	qcom,sec-charger-config = <3>;
};

&pm6150_gpios {
	smb_stat {
		smb_stat_default: smb_stat_default {
			pins = "gpio3";
			function = "normal";
			input-enable;
			bias-pull-up;
			qcom,pull-up-strength = <PMIC_GPIO_PULL_UP_30>;
			power-source = <0>;
		};
	};
};

&qupv3_se9_i2c {
	status = "ok";
	#include "smb1390.dtsi"
	#include "smb1355.dtsi"
};

&smb1355 {
	/delete-property/ interrupts;
	interrupts = <0x0 0xc2 0x0 IRQ_TYPE_LEVEL_LOW>;
	status = "ok";
};

&smb1355_charger {
	status = "ok";
};

&smb1390 {
	/delete-property/ interrupts;
	interrupts = <0x0 0xc2 0x0 IRQ_TYPE_LEVEL_LOW>;
	pinctrl-names = "default";
	pinctrl-0 = <&smb_stat_default>;
	status = "ok";
};

&smb1390_charger {
	io-channels = <&pm6150l_vadc ADC_AMUX_THM2>;
	io-channel-names = "cp_die_temp";
	status = "ok";
};

&pm6150l_gpios {
	key_vol_up {
		key_vol_up_default: key_vol_up_default {
			pins = "gpio2";
			function = "normal";
			input-enable;
			bias-pull-up;
			power-source = <0>;
		};
	};
};

&soc {
	gpio_keys {
		compatible = "gpio-keys";
		label = "gpio-keys";

		pinctrl-names = "default";
		pinctrl-0 = <&key_vol_up_default>;

		vol_up {
			label = "volume_up";
			gpios = <&pm6150l_gpios 2 GPIO_ACTIVE_LOW>;
			linux,input-type = <1>;
			linux,code = <KEY_VOLUMEUP>;
			linux,can-disable;
			debounce-interval = <15>;
			gpio-key,wakeup;
		};
	};
>>>>>>> 871eac76
};<|MERGE_RESOLUTION|>--- conflicted
+++ resolved
@@ -12,12 +12,9 @@
 #include "sdmmagpie-thermal-overlay.dtsi"
 
 #include <dt-bindings/gpio/gpio.h>
-<<<<<<< HEAD
-=======
 #include <dt-bindings/pinctrl/qcom,pmic-gpio.h>
 #include <dt-bindings/iio/qcom,spmi-vadc.h>
 #include <dt-bindings/input/input.h>
->>>>>>> 871eac76
 #include "sdmmagpie-sde-display.dtsi"
 #include "sdmmagpie-camera-sensor-idp.dtsi"
 
@@ -176,8 +173,6 @@
 		st,x-flip;
 		st,y-flip;
 	};
-<<<<<<< HEAD
-=======
 };
 
 &pm6150_qg {
@@ -275,5 +270,4 @@
 			gpio-key,wakeup;
 		};
 	};
->>>>>>> 871eac76
 };