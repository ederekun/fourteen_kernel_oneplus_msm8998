/* Copyright (c) 2018, The Linux Foundation. All rights reserved.
 *
 * This program is free software; you can redistribute it and/or modify
 * it under the terms of the GNU General Public License version 2 and
 * only version 2 as published by the Free Software Foundation.
 *
 * This program is distributed in the hope that it will be useful,
 * but WITHOUT ANY WARRANTY; without even the implied warranty of
 * MERCHANTABILITY or FITNESS FOR A PARTICULAR PURPOSE.  See the
 * GNU General Public License for more details.
 */


#include "skeleton.dtsi"
#include <dt-bindings/clock/qcom,gcc-sdxprairie.h>
#include <dt-bindings/clock/qcom,rpmh.h>
#include <dt-bindings/clock/qcom,aop-qmp.h>
#include <dt-bindings/interrupt-controller/arm-gic.h>
#include <dt-bindings/soc/qcom,tcs-mbox.h>

/ {
	model = "Qualcomm Technologies, Inc. SDXPRAIRIE";
	compatible = "qcom,sdxprairie";
	qcom,msm-id = <357 0x0>;
	interrupt-parent = <&pdc>;

	reserved-memory {
		#address-cells = <1>;
		#size-cells = <1>;
		ranges;

		tz_mem: tz_region@8ff00000 {
			compatible = "removed-dma-pool";
			no-map;
			reg = <0x8ff00000 0x100000>;
			label = "tz_mem";
		};

		smem_region: smem_region@8fe40000 {
			no-map;
			reg = <0x8fe40000 0xc0000>;
		};

		peripheral2_mem: peripheral2_region@8fd00000 {
			compatible = "removed-dma-pool";
			no-map;
			reg = <0x8fd00000 0x140000>;
			label = "peripheral2_mem";
		};

		hyp_mem: hyp_region@8fc00000 {
			no-map;
			reg = <0x8fc00000 0x80000>;
			label = "hyp_mem";
		};

		mpss_adsp_mem: mpss_adsp_region@84000000 {
			compatible = "removed-dma-pool";
			no-map;
			reg = <0x84000000 0xb700000>;
			label = "mpss_adsp_mem";
		};
	};

	cpus {
		#size-cells = <0>;
		#address-cells = <1>;

		CPU0: cpu@0 {
			device_type = "cpu";
			compatible = "arm,cortex-a7";
			reg = <0x0>;
		};
	};

	soc: soc { };
};

#include "sdxprairie-regulator.dtsi"

&soc {
	#address-cells = <1>;
	#size-cells = <1>;
	ranges;

	intc: interrupt-controller@17800000 {
		compatible = "qcom,msm-qgic2";
		interrupt-controller;
		interrupt-parent = <&intc>;
		#interrupt-cells = <3>;
		reg = <0x17800000 0x1000>,
		      <0x17802000 0x1000>;
	};

	pdc: interrupt-controller@b210000{
		compatible = "qcom,pdc-sdxprairie";
		reg = <0xb210000 0x30000>;
		#interrupt-cells = <3>;
		interrupt-parent = <&intc>;
		interrupt-controller;
	};

	timer {
		compatible = "arm,armv7-timer";
		interrupts = <1 13 0xf08>,
			<1 12 0xf08>,
			<1 10 0xf08>,
			<1 11 0xf08>;
		clock-frequency = <19200000>;
	};

	timer@17820000 {
		#address-cells = <1>;
		#size-cells = <1>;
		ranges;
		compatible = "arm,armv7-timer-mem";
		reg = <0x17820000 0x1000>;
		clock-frequency = <19200000>;

		frame@17821000 {
			frame-number = <0>;
			interrupts = <0 7 0x4>,
				     <0 6 0x4>;
			reg = <0x17821000 0x1000>,
			      <0x17822000 0x1000>;
		};

		frame@17823000 {
			frame-number = <1>;
			interrupts = <0 8 0x4>;
			reg = <0x17823000 0x1000>;
			status = "disabled";
		};

		frame@17824000 {
			frame-number = <2>;
			interrupts = <0 9 0x4>;
			reg = <0x17824000 0x1000>;
			status = "disabled";
		};

		frame@17825000 {
			frame-number = <3>;
			interrupts = <0 10 0x4>;
			reg = <0x17825000 0x1000>;
			status = "disabled";
		};

		frame@17826000 {
			frame-number = <4>;
			interrupts = <0 11 0x4>;
			reg = <0x17826000 0x1000>;
			status = "disabled";
		};

		frame@17827000 {
			frame-number = <5>;
			interrupts = <0 12 0x4>;
			reg = <0x17827000 0x1000>;
			status = "disabled";
		};

		frame@17828000 {
			frame-number = <6>;
			interrupts = <0 13 0x4>;
			reg = <0x17828000 0x1000>;
			status = "disabled";
		};

		frame@17829000 {
			frame-number = <7>;
			interrupts = <0 14 0x4>;
			reg = <0x17829000 0x1000>;
			status = "disabled";
		};
	};

	restart@c264000 {
		compatible = "qcom,pshold";
		reg = <0xc264000 0x4>,
		      <0x1fd3000 0x4>;
		reg-names = "pshold-base", "tcsr-boot-misc-detect";
		qcom,force-warm-reboot;
	};

	clock_rpmh: qcom,rpmh {
		compatible = "qcom,dummycc";
		clock-output-names = "rpmh_clocks";
		#clock-cells = <1>;
	};

	clock_aop: qcom,aop {
		compatible = "qcom,dummycc";
		clock-output-names = "aop_clocks";
		#clock-cells = <1>;
	};

	clock_gcc: qcom,gcc {
		compatible = "qcom,dummycc";
		clock-output-names = "gcc_clocks";
		#clock-cells = <1>;
		#reset-cells = <1>;
	};

	serial_uart: serial@831000 {
		compatible = "qcom,msm-uartdm-v1.4", "qcom,msm-uartdm";
		reg = <0x831000 0x200>;
		interrupts = <0 26 0>;
		clocks = <&clock_gcc GCC_BLSP1_UART3_APPS_CLK>,
			<&clock_gcc GCC_BLSP1_AHB_CLK>;
		clock-names = "core", "iface";
		pinctrl-names = "default", "sleep";
		pinctrl-0 = <&uart3_console_active>;
		pinctrl-1 = <&uart3_console_sleep>;
		status = "ok";
	};

	qcom,msm_gsi {
		compatible = "qcom,msm_gsi";
	};

	qcom,rmnet-ipa {
		compatible = "qcom,rmnet-ipa3";
		qcom,rmnet-ipa-ssr;
	};

	qcom,ipa_fws {
		compatible = "qcom,pil-tz-generic";
		qcom,pas-id = <0xf>;
		qcom,firmware-name = "ipa_fws";
		qcom,pil-force-shutdown;
	};

<<<<<<< HEAD
=======
	qcom,sps {
		compatible = "qcom,msm-sps-4k";
		qcom,pipe-attr-ee;
	};

>>>>>>> 871eac76
	ipa_hw: qcom,ipa@01e00000 {
		compatible = "qcom,ipa";
		reg = <0x1e00000 0xc0000>,
		      <0x1e04000 0x23000>;
		reg-names = "ipa-base", "gsi-base";
		interrupts =
			<0 241 IRQ_TYPE_NONE>,
			<0 47 IRQ_TYPE_NONE>;
		interrupt-names = "ipa-irq", "gsi-irq";
		qcom,ipa-hw-ver = <17>; /* IPA core version = IPAv4.5 */
		qcom,ipa-hw-mode = <0>;
		qcom,ee = <0>;
		qcom,use-ipa-tethering-bridge;
		qcom,mhi-event-ring-id-limits = <9 10>; /* start and end */
		qcom,modem-cfg-emb-pipe-flt;
		qcom,use-ipa-pm;
		qcom,bandwidth-vote-for-ipa;
		qcom,msm-bus,name = "ipa";
		qcom,msm-bus,num-cases = <5>;
		qcom,msm-bus,num-paths = <4>;
		qcom,msm-bus,vectors-KBps =
		/* No vote */
			<90 512 0 0>,
			<90 585 0 0>,
			<1 676 0 0>,
			<143 777 0 0>,
		/* SVS2 */
			<90 512 900000 1800000>,
			<90 585 300000 600000>,
			<1 676 90000 179000>, /*gcc_config_noc_clk_src */
			<143 777 0 120>, /* IB defined for IPA2X_clk in MHz*/
		/* SVS */
			<90 512 1530000 3060000>,
			<90 585 400000 800000>,
			<1 676 100000 199000>,
			<143 777 0 250>, /* IB defined for IPA2X_clk in MHz*/
		/* NOMINAL */
			<90 512 2592000 5184000>,
			<90 585 800000 1600000>,
			<1 676 200000 399000>,
			<143 777 0 440>, /* IB defined for IPA2X_clk in MHz*/
		/* TURBO */
			<90 512 2592000 5184000>,
			<90 585 960000 1920000>,
			<1 676 266000 531000>,
			<143 777 0 500>; /* IB defined for IPA clk in MHz*/
		qcom,bus-vector-names = "MIN", "SVS2", "SVS", "NOMINAL",
		"TURBO";
		qcom,throughput-threshold = <310 600 1000>;
		qcom,scaling-exceptions = <>;
	};

	tcsr_mutex_block: syscon@1f40000 {
		compatible = "syscon";
		reg = <0x1f40000 0x20000>;
	};

	tcsr_mutex: hwlock {
		compatible = "qcom,tcsr-mutex";
		syscon = <&tcsr_mutex_block 0 0x1000>;
		#hwlock-cells = <1>;
	};

	smem: qcom,smem {
		compatible = "qcom,smem";
		memory-region = <&smem_region>;
		hwlocks = <&tcsr_mutex 3>;
	};

	apcs_glb: mailbox@0x17811000 {
		compatible = "qcom,sdxprairie-apcs-gcc";
		reg = <0x17811000 0xb9>;
		#mbox-cells = <1>;
	};

	qcom,glink {
		compatible = "qcom,glink";
		#address-cells = <1>;
		#size-cells = <1>;
		ranges;

		glink_modem: modem {
			qcom,remote-pid = <1>;
			transport = "smem";
			mboxes = <&apcs_glb 12>;
			mbox-names = "mpss_smem";
			interrupts = <GIC_SPI 111 IRQ_TYPE_EDGE_RISING>;

			label = "modem";
			qcom,glink-label = "mpss";

			qcom,modem_qrtr {
				qcom,glink-channels = "IPCRTR";
				qcom,intents = <0x800  5
						0x2000 3
						0x4400 2>;
			};
		};
	};

	qcom,glinkpkt {
		compatible = "qcom,glinkpkt";

		qcom,glinkpkt-at-mdm0 {
			qcom,glinkpkt-edge = "mpss";
			qcom,glinkpkt-ch-name = "DS";
			qcom,glinkpkt-dev-name = "at_mdm0";
		};

		qcom,glinkpkt-data40-cntl {
			qcom,glinkpkt-edge = "mpss";
			qcom,glinkpkt-ch-name = "DATA40_CNTL";
			qcom,glinkpkt-dev-name = "smdcntl8";
		};

		qcom,glinkpkt-data1 {
			qcom,glinkpkt-edge = "mpss";
			qcom,glinkpkt-ch-name = "DATA1";
			qcom,glinkpkt-dev-name = "smd7";
		};

		qcom,glinkpkt-data4 {
			qcom,glinkpkt-edge = "mpss";
			qcom,glinkpkt-ch-name = "DATA4";
			qcom,glinkpkt-dev-name = "smd8";
		};

		qcom,glinkpkt-data11 {
			qcom,glinkpkt-edge = "mpss";
			qcom,glinkpkt-ch-name = "DATA11";
			qcom,glinkpkt-dev-name = "smd11";
		};
	};

	 qmp_aop: qcom,qmp-aop@c300000 {
		compatible = "qcom,qmp-mbox";
		reg = <0xc310000 0x1000>, <0x17811008 0x4>;
		reg-names = "msgram", "irq-reg-base";
		qcom,irq-mask = <0x1>;
		interrupts = <GIC_SPI 147 IRQ_TYPE_EDGE_RISING>;

		label = "aop";
		qcom,early-boot;
		priority = <0>;
		mbox-desc-offset = <0x0>;
		#mbox-cells = <1>;
	};

	apps_rsc: mailbox@17840000 {
		compatible = "qcom,tcs-drv";
		label = "apps_rsc";
		reg = <0x17840000 0x100>, <0x17840d00 0x3000>;
		interrupts = <0 17 0>;
		#mbox-cells = <1>;
		qcom,drv-id = <1>;
		qcom,tcs-config = <ACTIVE_TCS  2>,
				  <SLEEP_TCS   2>,
				  <WAKE_TCS    2>,
				  <CONTROL_TCS 1>;
	};

	cmd_db: qcom,cmd-db@c37000c {
		compatible = "qcom,cmd-db";
		reg = <0xc37000c 8>;
	};

	system_pm {
		compatible = "qcom,system-pm";
		mboxes = <&apps_rsc 0>;
	};

	qcom,smp2p-modem@1799000c {
		compatible = "qcom,smp2p";
		qcom,smem = <435>, <428>;
		interrupts = <GIC_SPI 112 IRQ_TYPE_EDGE_RISING>;
		mboxes = <&apcs_glb 14>;
		qcom,local-pid = <0>;
		qcom,remote-pid = <1>;

		modem_smp2p_out: master-kernel {
			qcom,entry-name = "master-kernel";
			#qcom,smem-state-cells = <1>;
		};

		modem_smp2p_in: slave-kernel {
			qcom,entry-name = "slave-kernel";
			interrupt-controller;
			#interrupt-cells = <2>;
		};
	};
};

#include "sdxprairie-pm.dtsi"
#include "sdxprairie-pinctrl.dtsi"
#include "sdxprairie-ion.dtsi"
#include "sdxprairie-bus.dtsi"
#include "msm-arm-smmu-sdxprairie.dtsi"
#include "sdxprairie-gdsc.dtsi"

&gdsc_usb30 {
	status = "ok";
};

&gdsc_emac {
	status = "ok";
};

&gdsc_pcie {
	status = "ok";
};
<|MERGE_RESOLUTION|>--- conflicted
+++ resolved
@@ -231,14 +231,11 @@
 		qcom,pil-force-shutdown;
 	};
 
-<<<<<<< HEAD
-=======
 	qcom,sps {
 		compatible = "qcom,msm-sps-4k";
 		qcom,pipe-attr-ee;
 	};
 
->>>>>>> 871eac76
 	ipa_hw: qcom,ipa@01e00000 {
 		compatible = "qcom,ipa";
 		reg = <0x1e00000 0xc0000>,
